--- conflicted
+++ resolved
@@ -3065,8 +3065,6 @@
                                                                                               show_visual_outputs=False,
                                                                                               is_test=True)
 
-<<<<<<< HEAD
-=======
 def test_basic_inductor_electrostatic(temp_folder: pytest.fixture):
     """
     Integration test to the basic example file.
@@ -3091,7 +3089,6 @@
                                                                                            show_visual_outputs=False,
                                                                                            is_test=True)
 
->>>>>>> 31dca8e4
 
 def test_basic_transformer_3_windings_time_domain(temp_folder: pytest.fixture):
     """
