{
  "single_sweeps": [
    {
      "f": 250000,
      "winding1": {
        "turn_losses": [
          0.1132549595338434,
          0.1439860109552999,
          0.1997606446942645,
          0.1064658424050001
        ],
        "flux": [
          2.279365489748246e-06,
          3.0365049161867052e-06
        ],
        "self_inductance": [
          2.8492068621853073e-07,
          3.7956311452333815e-07
        ],
        "V": [
          -4.769730768640722,
          3.580418938719595
        ],
        "number_turns": 4,
        "I": [
          8.0,
          0.0
        ],
        "winding_losses": 0.563467457588409,
        "P": -19.078923074562887,
        "Q": 14.32167575487838,
        "S": 23.856146002926778
      },
      "winding2": {
        "turn_losses": [
          0.09726817272692467,
          0.1384214394346447,
          0.2113960166956564,
          0.1628012192815586,
          0.07539876269246502,
          0.02477864400984501,
          0.07181723394086313,
          0.01984555328295252
        ],
        "flux": [
          1.5995941410049883e-06,
          6.394974673637749e-06
        ],
        "self_inductance": [
          -2.59037108708607e-07,
          -1.6275134199407522e-06
        ],
        "V": [
          -10.04520272729657,
          2.512636601053273
        ],
        "number_turns": 8,
        "I": [
          -3.984778792366982,
          0.3486229709906328
        ],
        "winding_losses": 0.8017270420649076,
        "P": 20.45193681481867,
        "Q": -3.2551563109044013,
        "S": 20.709364115920025
      },
      "core_eddy_losses": 0.0008510354772840382,
      "core_hyst_losses": 0.007746705820683884,
      "all_winding_losses": 1.3651944996533167
    }
  ],
  "total_losses": {
    "winding1": {
      "total": 0.5634674575884079,
      "turns": [
        0.1132549595338434,
        0.1439860109552999,
        0.1997606446942645,
        0.1064658424050001
      ]
    },
    "winding2": {
      "total": 0.8017270420649102,
      "turns": [
        0.09726817272692467,
        0.1384214394346447,
        0.2113960166956564,
        0.1628012192815586,
        0.07539876269246502,
        0.02477864400984501,
        0.07181723394086313,
        0.01984555328295252
      ]
    },
    "all_windings": 1.3651944996533167,
    "eddy_core": 0.0008510354772840382,
    "hyst_core_fundamental_freq": 0.007746705820683884,
    "core": 0.008597741297967922
  },
  "simulation_settings": {
<<<<<<< HEAD
    "date": "2023-03-01 20:11:29",
=======
    "date": "2023-02-24 18:56:54",
>>>>>>> 724d96ea
    "component_type": "IntegratedTransformer",
    "working_directory": "/home/nikolasf/Dokumente/01_git/30_Python/FEMMT/tests/integration/temp",
    "core": {
      "core_inner_diameter": 0.02,
      "window_w": 0.011,
      "window_h": 0.03,
      "material": "custom",
      "loss_approach": "LossAngle",
      "mu_r_abs": 3100,
      "phi_mu_deg": 12,
      "sigma": 0.6,
      "non_linear": false,
      "correct_outer_leg": false,
      "temperature": null,
      "permeability_datasource": "custom",
      "permeability_measurement_setup": null,
      "permeability_datatype": null,
      "permittivity_datasource": "custom",
      "permittivity_measurement_setup": null,
      "permittivity_datatype": null
    },
    "virtual_winding_windows": [
      {
        "bot_bound": -0.002999999999999999,
        "top_bound": 0.013999999999999999,
        "left_bound": 0.012,
        "right_bound": 0.019999999999999997,
        "winding_type": "Interleaved",
        "winding_scheme": "HorizontalAlternating",
        "wrap_para": null,
        "windings": [
          {
            "winding_number": 0,
            "conductivity": "Copper",
            "conductor_type": "RoundSolid",
            "thickness": null,
            "conductor_radius": 0.0011,
            "conductor_arrangement": null,
            "number_strands": 0,
            "strand_radius": null,
            "fill_factor": null
          },
          {
            "winding_number": 1,
            "conductivity": "Copper",
            "conductor_type": "RoundSolid",
            "thickness": null,
            "conductor_radius": 0.0011,
            "conductor_arrangement": null,
            "number_strands": 0,
            "strand_radius": null,
            "fill_factor": null
          }
        ],
        "turns": [
          3,
          6
        ],
        "winding_insulation": 0.0005
      },
      {
        "bot_bound": -0.013999999999999999,
        "top_bound": -0.006,
        "left_bound": 0.012,
        "right_bound": 0.019999999999999997,
        "winding_type": "Interleaved",
        "winding_scheme": "HorizontalAlternating",
        "wrap_para": null,
        "windings": [
          {
            "winding_number": 0,
            "conductivity": "Copper",
            "conductor_type": "RoundSolid",
            "thickness": null,
            "conductor_radius": 0.0011,
            "conductor_arrangement": null,
            "number_strands": 0,
            "strand_radius": null,
            "fill_factor": null
          },
          {
            "winding_number": 1,
            "conductivity": "Copper",
            "conductor_type": "RoundSolid",
            "thickness": null,
            "conductor_radius": 0.0011,
            "conductor_arrangement": null,
            "number_strands": 0,
            "strand_radius": null,
            "fill_factor": null
          }
        ],
        "turns": [
          1,
          2
        ],
        "winding_insulation": 0.0005
      }
    ],
    "air_gaps": {
      "method": "Percent",
      "air_gap_number": 2,
      "air_gaps": [
        {
          "leg_position": "CenterLeg",
          "position_value": 30,
          "height": 0.001,
          "stacked_position": null
        },
        {
          "leg_position": "CenterLeg",
          "position_value": 40,
          "height": 0.001,
          "stacked_position": null
        }
      ]
    },
    "insulation": {
      "inner_winding_insulations": [
        0.0002,
        0.0002
      ],
      "core_insulations": [
        0.001,
        0.001,
        0.002,
        0.001
      ],
      "vww_insulation": 0.0001
    },
    "stray_path": {
      "start_index": 0,
      "length": 0.019999999999999997
    }
  },
  "misc": {
    "core_2daxi_volume": 3.5217253646741575e-05,
    "core_2daxi_total_volume": 6.798406502368311e-05,
    "core_2daxi_weight": 0.0,
    "wire_lengths": [
      0.3970973114137499,
      0.6584778201924206
    ],
    "wire_volumes": [
      1.509496775520211e-06,
      2.5030895897866785e-06
    ],
    "wire_weight": [
      0.013464711237640281,
      0.022327559140897173
    ],
    "core_cost": 0.0,
    "winding_cost": [
      3.2289000910398844,
      3.3795685053952518
    ],
    "total_cost_incl_margin": 8.811291461913514
  }
}<|MERGE_RESOLUTION|>--- conflicted
+++ resolved
@@ -98,11 +98,7 @@
     "core": 0.008597741297967922
   },
   "simulation_settings": {
-<<<<<<< HEAD
     "date": "2023-03-01 20:11:29",
-=======
-    "date": "2023-02-24 18:56:54",
->>>>>>> 724d96ea
     "component_type": "IntegratedTransformer",
     "working_directory": "/home/nikolasf/Dokumente/01_git/30_Python/FEMMT/tests/integration/temp",
     "core": {
