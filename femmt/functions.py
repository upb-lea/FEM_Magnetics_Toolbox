--- conflicted
+++ resolved
@@ -1,22 +1,14 @@
 """Contains different functions, used by the whole FEMMT functions."""
+# Python standard libraries
 # Python standard libraries
 import json
 import pkg_resources
 import subprocess
 import sys
 import os
-import re
 import warnings
-<<<<<<< HEAD
-from typing import Union, List, Tuple, Dict
-from scipy.integrate import quadrature
-import pandas as pd
-import win32com.client
-
-=======
 from scipy.integrate import quad
 import logging
->>>>>>> fccfa564
 
 # Third parry libraries
 import gmsh
@@ -251,7 +243,7 @@
     }
     return core_dict
 
-def bobbin_database() -> Dict:
+def bobbin_database() -> dict:
     """
     Return a dictionary containing bobbin dimensions for various core structures.
 
