"""Examples for the parallel simulation."""
# Python standard libraries
from typing import Dict
from itertools import product
import os
import time
import matplotlib.pyplot as plt
import statistics

# File to generate Testexamples
import Testdata_Generator

# Local libraries
import femmt as fmt
import materialdatabase as mdb

"""This file contains examples for the use of the hpc function. Internally the multprocessing package is used.

IMPORTANT:
The __name__ == __main__ is necessary for the hpc function to work properly. So if a custom file is created from which the run_hpc function is
called please make sure to also include a __name__ == __main__ otherwise errors will be thrown.
For more information have a look here: https://docs.python.org/2/library/multiprocessing.html#windows
"""
"""
# ---- Utility functions ----
def create_parallel_example_transformer() -> fmt.MagneticComponent:
<<<<<<< HEAD
    #Creates an example model which is used for the parallel execution example. This does implement a simple transformer.
     
    geo = fmt.MagneticComponent(component_type=fmt.ComponentType.Transformer, working_directory=working_directory, verbosity=fmt.Verbosity.ToFile)
    core_dimensions = fmt.dtos.SingleCoreDimensions(core_inner_diameter=0.015, window_w=0.012, window_h=0.0295, core_h = 0.1)
    core = fmt.Core(core_dimensions=core_dimensions, non_linear=False, sigma=1, re_mu_rel=3200, phi_mu_deg=10,
                    material=mdb.Material.N49, temperature=45, frequency=inductor_frequency,
                    permeability_datasource=fmt.MaterialDataSource.Measurement,
                    permeability_datatype=fmt.MeasurementDataType.ComplexPermeability,
                    permeability_measurement_setup=mdb.MeasurementSetup.LEA_LK,
                    permittivity_datasource=fmt.MaterialDataSource.Measurement,
                    permittivity_datatype=fmt.MeasurementDataType.ComplexPermittivity,
                    permittivity_measurement_setup=mdb.MeasurementSetup.LEA_LK, mdb_verbosity=fmt.Verbosity.Silent)
                    #permeability_datasource=fmt.MaterialDataSource.Custom, permittivity_datasource = fmt.MaterialDataSource.Custom, mdb_verbosity=fmt.Verbosity.Silent)
=======
    """Create an example model which is used for the parallel execution example. This does implement a simple transformer."""
    geo = fmt.MagneticComponent(component_type=fmt.ComponentType.Transformer, working_directory=working_directory, verbosity=fmt.Verbosity.ToFile)
    core_dimensions = fmt.dtos.SingleCoreDimensions(core_inner_diameter=0.015, window_w=0.012, window_h=0.0295, core_h=0.015/2)
    core = fmt.Core(core_dimensions=core_dimensions, non_linear=False, sigma=1, re_mu_rel=3200, phi_mu_deg=10,
                    permeability_datasource=fmt.MaterialDataSource.Custom, permittivity_datasource=fmt.MaterialDataSource.Custom,
                    mdb_verbosity=fmt.Verbosity.Silent)
>>>>>>> ea9ed53e
    geo.set_core(core)
    air_gaps = fmt.AirGaps(fmt.AirGapMethod.Percent, core)
    air_gaps.add_air_gap(fmt.AirGapLegPosition.CenterLeg, 0.0005, 50)
    geo.set_air_gaps(air_gaps)
    insulation = fmt.Insulation()
    insulation.add_core_insulations(0.001, 0.001, 0.002, 0.001)
    insulation.add_winding_insulations([[0.0002, 0.001],
                                        [0.001, 0.0002]])
    geo.set_insulation(insulation)
    winding_window = fmt.WindingWindow(core, insulation)
    vww = winding_window.split_window(fmt.WindingWindowSplit.NoSplit)
    winding1 = fmt.Conductor(0, fmt.Conductivity.Copper)
    winding1.set_solid_round_conductor(0.0011, None)
    winding2 = fmt.Conductor(1, fmt.Conductivity.Copper)
    winding2.set_solid_round_conductor(0.0011, None)
    vww.set_interleaved_winding(winding1, 21, winding2, 7, fmt.InterleavedWindingScheme.HorizontalAlternating)
    geo.set_winding_windows([winding_window])

    return geo
    """
def create_parallel_example_transformer() -> fmt.MagneticComponent:
    """#Creates an example model which is used for the parallel execution example. This does implement a simple transformer.
    """
    geo = fmt.MagneticComponent(component_type=fmt.ComponentType.Transformer, working_directory=working_directory, verbosity=fmt.Verbosity.ToFile)
    core_dimensions = fmt.dtos.SingleCoreDimensions(core_inner_diameter=Testdata_Generator.corediameter(), window_w=Testdata_Generator.windowwidth(), window_h=Testdata_Generator.windowheight(), core_h= Testdata_Generator.coreheight())
    core = fmt.Core(core_dimensions=core_dimensions, non_linear=False, correct_outer_leg=True,
                    material=mdb.Material.N95, temperature=Testdata_Generator.temperature(), frequency=Testdata_Generator.frequency(),
                    permeability_datasource=fmt.MaterialDataSource.Measurement,
                    permeability_datatype=fmt.MeasurementDataType.ComplexPermeability,
                    permeability_measurement_setup=mdb.MeasurementSetup.LEA_LK,
                    permittivity_datasource=fmt.MaterialDataSource.Measurement,
                    permittivity_datatype=fmt.MeasurementDataType.ComplexPermittivity,
                    permittivity_measurement_setup=mdb.MeasurementSetup.LEA_LK, mdb_verbosity=fmt.Verbosity.Silent)

    geo.set_core(core)
    air_gaps = fmt.AirGaps(fmt.AirGapMethod.Percent, core)
    air_gaps.add_air_gap(fmt.AirGapLegPosition.CenterLeg, Testdata_Generator.airgapheight(),
                         Testdata_Generator.airgapposition(1))

    geo.set_air_gaps(air_gaps)
    insulation = fmt.Insulation()
    insulation.add_core_insulations(Testdata_Generator.coreinsulation())
    insulation.add_winding_insulations(Testdata_Generator.innerwindinginsulation())
    geo.set_insulation(insulation)
    winding_window = fmt.WindingWindow(core, insulation)
    vww = winding_window.split_window(Testdata_Generator.windingwindowsplit())
    winding1 = fmt.Conductor(0, fmt.Conductivity.Copper)
    winding1.set_solid_round_conductor(conductor_radius=Testdata_Generator.conductorradius(),
                                      conductor_arrangement=None)
    winding2 = fmt.Conductor(1, fmt.Conductivity.Copper)
    winding2.set_solid_round_conductor(conductor_radius=Testdata_Generator.conductorradius(),
                                      conductor_arrangement=None )
    vww.set_interleaved_winding(winding1, Testdata_Generator.windingturns(1), winding2, Testdata_Generator.windingturns(2))
    geo.set_winding_windows([winding_window])

    return geo

"""
def create_parallel_example_inductor(inductor_frequency: int, air_gap_height: float = 0.0005, air_gap_position: int = 50) -> fmt.MagneticComponent:
<<<<<<< HEAD
    #Creates an example model which is used for the parallel execution example. This does implement a simple inductor with given inductor_frequency.
=======
    """Create an example model which is used for the parallel execution example. This does implement a simple inductor with given inductor_frequency.
>>>>>>> ea9ed53e

    #:param inductor_frequency: Frequency for the inductor.
    #:type inductor_frequency: int
     
    geo = fmt.MagneticComponent(component_type=fmt.ComponentType.Inductor, working_directory=None, # Can be set to None since it will be overwritten anyways
                                clean_previous_results=False, verbosity=fmt.Verbosity.ToFile)
    core_db = fmt.core_database()["PQ 40/40"]
    core_dimensions = fmt.dtos.SingleCoreDimensions(core_inner_diameter=core_db["core_inner_diameter"],
                                                    window_w=core_db["window_w"],
                                                    window_h=core_db["window_h"],
                                                    core_h=core_db["core_h"])
    core = fmt.Core(core_type=fmt.CoreType.Single,
                    core_dimensions=core_dimensions,
                    material=mdb.Material.N49, temperature=45, frequency=inductor_frequency,
                    permeability_datasource=fmt.MaterialDataSource.Measurement,
                    permeability_datatype=fmt.MeasurementDataType.ComplexPermeability,
                    permeability_measurement_setup=mdb.MeasurementSetup.LEA_LK,
                    permittivity_datasource=fmt.MaterialDataSource.Measurement,
                    permittivity_datatype=fmt.MeasurementDataType.ComplexPermittivity,
                    permittivity_measurement_setup=mdb.MeasurementSetup.LEA_LK, mdb_verbosity=fmt.Verbosity.Silent)
    geo.set_core(core)
    air_gaps = fmt.AirGaps(fmt.AirGapMethod.Percent, core)
    air_gaps.add_air_gap(fmt.AirGapLegPosition.CenterLeg, air_gap_height, air_gap_position)
    geo.set_air_gaps(air_gaps)
    insulation = fmt.Insulation()
    insulation.add_core_insulations(0.001, 0.001, 0.004, 0.001)
    insulation.add_winding_insulations([[0.0005]])
    geo.set_insulation(insulation)
    winding_window = fmt.WindingWindow(core, insulation)
    vww = winding_window.split_window(fmt.WindingWindowSplit.NoSplit)
    winding = fmt.Conductor(0, fmt.Conductivity.Copper)
    winding.set_solid_round_conductor(conductor_radius=0.0013, conductor_arrangement=fmt.ConductorArrangement.Square)
    # winding.set_litz_round_conductor(conductor_radius=0.0013, number_strands=150, strand_radius=100e-6,fill_factor=None,
    # conductor_arrangement=fmt.ConductorArrangement.Square)
    winding.parallel = False
    vww.set_winding(winding, 9, None)
    geo.set_winding_windows([winding_window])

    return geo

"""
def create_parallel_example_inductor(inductor_frequency: int, air_gap_height: float = Testdata_Generator.airgapheight(),
                                     air_gap_position: int = Testdata_Generator.airgapposition(1)) -> fmt.MagneticComponent:
    # Creates an example model which is used for the parallel execution example. This does implement a simple inductor with given inductor_frequency.

    #:param inductor_frequency: Frequency for the inductor.
    #:type inductor_frequency: int

    geo = fmt.MagneticComponent(component_type=fmt.ComponentType.Inductor, working_directory=None,
                                # Can be set to None since it will be overwritten anyways
                                clean_previous_results=False, verbosity=fmt.Verbosity.ToFile)
    core_dimensions = fmt.dtos.SingleCoreDimensions(core_inner_diameter=Testdata_Generator.corediameter(),
                                                    window_w= Testdata_Generator.windowwidth(),
                                                    window_h= Testdata_Generator.windowheight(),
                                                    core_h= Testdata_Generator.coreheight())
    core = fmt.Core(fmt.CoreType.Single, core_dimensions=core_dimensions,
                    material=mdb.Material.N95, temperature=Testdata_Generator.temperature(), non_linear=False, correct_outer_leg=True,
                    frequency=Testdata_Generator.frequency(),
                    permeability_datasource=fmt.MaterialDataSource.Measurement,
                    permeability_datatype=fmt.MeasurementDataType.ComplexPermeability,
                    permeability_measurement_setup=mdb.MeasurementSetup.LEA_LK,
                    permittivity_datasource=fmt.MaterialDataSource.Measurement,
                    permittivity_datatype=fmt.MeasurementDataType.ComplexPermittivity,
                    permittivity_measurement_setup=mdb.MeasurementSetup.LEA_LK, mdb_verbosity=fmt.Verbosity.Silent)

    geo.set_core(core)
    air_gaps = fmt.AirGaps(fmt.AirGapMethod.Percent, core)
    # sets first AirGap
    air_gaps.add_air_gap(fmt.AirGapLegPosition.CenterLeg, Testdata_Generator.airgapheight(),
                         Testdata_Generator.airgapposition(1))
    # sets second AirGap
    if Testdata_Generator.get_value("AirGapNumber") == 2 or Testdata_Generator.get_value("AirGapNumber") == 3:
        air_gaps.add_air_gap(fmt.AirGapLegPosition.CenterLeg, Testdata_Generator.airgapheight(),
                             Testdata_Generator.airgapposition(2))
    # sets third AirGap
    if Testdata_Generator.get_value("AirGapNumber") == 3:
        air_gaps.add_air_gap(fmt.AirGapLegPosition.CenterLeg, Testdata_Generator.airgapheight(),
                             Testdata_Generator.airgapposition(3))
    geo.set_air_gaps(air_gaps)
    insulation = fmt.Insulation()
    insulation.add_core_insulations(Testdata_Generator.coreinsulation()[0],Testdata_Generator.coreinsulation()[1],
                                    Testdata_Generator.coreinsulation()[2],Testdata_Generator.coreinsulation()[3])
    insulation.add_winding_insulations([[Testdata_Generator.innerwindinginsulation()]])
    geo.set_insulation(insulation)
    winding_window = fmt.WindingWindow(core, insulation)
    vww = winding_window.split_window(Testdata_Generator.windingwindowsplit())
    winding = fmt.Conductor(0, fmt.Conductivity.Copper)
    winding.set_solid_round_conductor(conductor_radius=Testdata_Generator.conductorradius(), conductor_arrangement=Testdata_Generator.conductorarrangement())
    #winding.set_litz_round_conductor(conductor_radius=Testdata_Generator.conductorradius(), number_strands=10, strand_radius=0.0001, fill_factor=None, conductor_arrangement=Testdata_Generator.conductorarrangement())
    winding.parallel = False
    vww.set_winding(winding, Testdata_Generator.windingturns(1), None)
    geo.set_winding_windows([winding_window])

    return geo

def custom_hpc(parameters: Dict):
    """Very simple example for a custom hpc_function which can be given to the hpc.run() function.

    :param parameters: Dictionary containing the model and the given simulation_parameters.
    :type parameters: Dict
    """
    model = parameters["model"]
    simulation_parameters = parameters["simulation_parameters"]

    if "current" not in simulation_parameters:
        print("'current' argument is missing. Simulation will be skipped.")
        return
    if "phi_deg" not in simulation_parameters:
        print("'phi_deg' argument is missing. Simulation will be skipped.")
        return

    current = simulation_parameters["current"]
    phi_deg = simulation_parameters["phi_deg"]

    model.create_model(freq=Testdata_Generator.frequency(), pre_visualize_geometry=False)
    model.single_simulation(freq=Testdata_Generator.frequency(), current=current, phi_deg=phi_deg, show_fem_simulation_results=False)

def parallel_simulation_study(averaging_count):
    """Perform several parallel simulations."""
    example_results_folder = os.path.join(os.path.dirname(__file__), "example_results")
    parallel_results_folder = os.path.join(example_results_folder, "parallel")
    study_results_folder = os.path.join(parallel_results_folder, "study")

    if not os.path.exists(parallel_results_folder):
        os.mkdir(parallel_results_folder)

    if not os.path.exists(study_results_folder):
        os.mkdir(study_results_folder)

    process_counts = [6, 7, 8]
    frequencies = [100000, 150000, 200000]
    air_gap_heights = [0.0002, 0.0005, 0.0007]
    air_gap_positions = [20, 40, 60, 80]

    models = []
    simulation_parameters = []

    runtimes = []

    for frequency, air_gap_height, air_gap_position in product(frequencies, air_gap_heights, air_gap_positions):
<<<<<<< HEAD
            if Testdata_Generator.component == 1:
                models.append(create_parallel_example_transformer())
            if Testdata_Generator.component == 2:
                models.append(create_parallel_example_inductor(frequency, air_gap_height, air_gap_position))
            simulation_parameters.append({
                "freq": frequency,
                "current": [1]
    })
=======
        models.append(create_parallel_example_inductor(frequency, air_gap_height, air_gap_position))
        simulation_parameters.append({
            "freq": frequency,
            "current": [1]})
>>>>>>> ea9ed53e

    for process_count in process_counts:
        working_directory = os.path.join(study_results_folder, f"{process_count}")
        if not os.path.exists(working_directory):
            os.mkdir(working_directory)

        simulation_times = []
        for _ in range(averaging_count):
            start_time = time.time()
            fmt.run_hpc(process_count, models, simulation_parameters, working_directory)
            simulation_times.append(time.time() - start_time)

        runtimes.append(statistics.fmean(simulation_times))

    print("Process counts:", process_counts)
    print("Runtimes:", runtimes)

    plt.plot(process_counts, runtimes, "bo")
    plt.title(f"Parallel study ({len(models)} different models)")
    plt.xlabel("Number of processes")
    if averaging_count > 1:
        plt.ylabel(f"Runtime (mean of {averaging_count} simulations)")
    else:
        plt.ylabel("Runtime")
    plt.show()


if __name__ == "__main__":

    # ---- Settings for Simulation loop ----
    my_instance = Testdata_Generator.SharedSimulationNumber()
    my_instance.set_shared_value(my_instance.get_shared_value() + 1)
    # ---- Choosing the execution ----
    if Testdata_Generator.component == 1:
        execution_type = "custom_hpc"
    if Testdata_Generator.component == 2:
        execution_type = "default_example"
    #execution_type = "parallel_study"

    if execution_type == "default_example":
        example_results_folder = os.path.join(os.path.dirname(__file__), "example_results")
        if not os.path.exists(example_results_folder):
            os.mkdir(example_results_folder)
        parallel_results_folder = os.path.join(example_results_folder, "parallel")
        if not os.path.exists(parallel_results_folder):
            os.mkdir(parallel_results_folder)
        working_directory = os.path.join(parallel_results_folder, "default")
        if not os.path.exists(working_directory):
            os.mkdir(working_directory)

        number_of_models = 10
        number_of_processes = 5

        #inductor_frequency = 270000
        inductor_frequency = Testdata_Generator.frequency()

        geos = []
        simulation_parameters = []
        working_directories = []
        for i in range(number_of_models):
            if Testdata_Generator.component == 1:
                geos.append(create_parallel_example_transformer())
            if Testdata_Generator.component == 2:
                geos.append(create_parallel_example_inductor(inductor_frequency))
            simulation_parameters.append({
                "freq": inductor_frequency,
                #"current": Testdata_Generator.current()
                "current": [4.5*(1+i/10)]
            })

        start_time = time.time()

        fmt.run_hpc(number_of_processes, geos, simulation_parameters, working_directory)
        execution_time = time.time() - start_time

        print(f"Execution time: {execution_time}")



    elif execution_type == "custom_hpc":
        example_results_folder = os.path.join(os.path.dirname(__file__), "example_results")
        if not os.path.exists(example_results_folder):
            os.mkdir(example_results_folder)
        parallel_results_folder = os.path.join(example_results_folder, "parallel")
        if not os.path.exists(parallel_results_folder):
            os.mkdir(parallel_results_folder)
        working_directory = os.path.join(parallel_results_folder, "default")
        if not os.path.exists(working_directory):
            os.mkdir(working_directory)

        number_of_models = 8
        number_of_processes = 4

        inductor_frequency = Testdata_Generator.frequency()

        geos = []
        simulation_parameters = []
        working_directories = []
<<<<<<< HEAD
        for i in range(number_of_models):
            if Testdata_Generator.component == 1:
                geos.append(create_parallel_example_transformer())
            if Testdata_Generator.component == 2:
                geos.append(create_parallel_example_inductor(inductor_frequency))
=======
        for _ in range(number_of_models):
            geos.append(create_parallel_example_inductor(inductor_frequency))
>>>>>>> ea9ed53e
            simulation_parameters.append({
                "current": Testdata_Generator.current(),
                "phi_deg": [0, 180]
            })

        start_time = time.time()
        fmt.run_hpc(number_of_processes, geos, simulation_parameters, working_directory, custom_hpc)
        execution_time = time.time() - start_time

        print(f"Execution time: {execution_time}")

    elif execution_type == "parallel_study":
        example_results_folder = os.path.join(os.path.dirname(__file__), "example_results")
        if not os.path.exists(example_results_folder):
            os.mkdir(example_results_folder)
        parallel_results_folder = os.path.join(example_results_folder, "parallel")
        if not os.path.exists(parallel_results_folder):
            os.mkdir(parallel_results_folder)
        working_directory = os.path.join(parallel_results_folder, "default")
        if not os.path.exists(working_directory):
            os.mkdir(working_directory)

        parallel_simulation_study(3)
    else:
        raise Exception(f"Execution type {execution_type} not found.")<|MERGE_RESOLUTION|>--- conflicted
+++ resolved
@@ -24,7 +24,6 @@
 """
 # ---- Utility functions ----
 def create_parallel_example_transformer() -> fmt.MagneticComponent:
-<<<<<<< HEAD
     #Creates an example model which is used for the parallel execution example. This does implement a simple transformer.
      
     geo = fmt.MagneticComponent(component_type=fmt.ComponentType.Transformer, working_directory=working_directory, verbosity=fmt.Verbosity.ToFile)
@@ -38,14 +37,6 @@
                     permittivity_datatype=fmt.MeasurementDataType.ComplexPermittivity,
                     permittivity_measurement_setup=mdb.MeasurementSetup.LEA_LK, mdb_verbosity=fmt.Verbosity.Silent)
                     #permeability_datasource=fmt.MaterialDataSource.Custom, permittivity_datasource = fmt.MaterialDataSource.Custom, mdb_verbosity=fmt.Verbosity.Silent)
-=======
-    """Create an example model which is used for the parallel execution example. This does implement a simple transformer."""
-    geo = fmt.MagneticComponent(component_type=fmt.ComponentType.Transformer, working_directory=working_directory, verbosity=fmt.Verbosity.ToFile)
-    core_dimensions = fmt.dtos.SingleCoreDimensions(core_inner_diameter=0.015, window_w=0.012, window_h=0.0295, core_h=0.015/2)
-    core = fmt.Core(core_dimensions=core_dimensions, non_linear=False, sigma=1, re_mu_rel=3200, phi_mu_deg=10,
-                    permeability_datasource=fmt.MaterialDataSource.Custom, permittivity_datasource=fmt.MaterialDataSource.Custom,
-                    mdb_verbosity=fmt.Verbosity.Silent)
->>>>>>> ea9ed53e
     geo.set_core(core)
     air_gaps = fmt.AirGaps(fmt.AirGapMethod.Percent, core)
     air_gaps.add_air_gap(fmt.AirGapLegPosition.CenterLeg, 0.0005, 50)
@@ -105,11 +96,7 @@
 
 """
 def create_parallel_example_inductor(inductor_frequency: int, air_gap_height: float = 0.0005, air_gap_position: int = 50) -> fmt.MagneticComponent:
-<<<<<<< HEAD
     #Creates an example model which is used for the parallel execution example. This does implement a simple inductor with given inductor_frequency.
-=======
-    """Create an example model which is used for the parallel execution example. This does implement a simple inductor with given inductor_frequency.
->>>>>>> ea9ed53e
 
     #:param inductor_frequency: Frequency for the inductor.
     #:type inductor_frequency: int
@@ -250,7 +237,6 @@
     runtimes = []
 
     for frequency, air_gap_height, air_gap_position in product(frequencies, air_gap_heights, air_gap_positions):
-<<<<<<< HEAD
             if Testdata_Generator.component == 1:
                 models.append(create_parallel_example_transformer())
             if Testdata_Generator.component == 2:
@@ -259,12 +245,6 @@
                 "freq": frequency,
                 "current": [1]
     })
-=======
-        models.append(create_parallel_example_inductor(frequency, air_gap_height, air_gap_position))
-        simulation_parameters.append({
-            "freq": frequency,
-            "current": [1]})
->>>>>>> ea9ed53e
 
     for process_count in process_counts:
         working_directory = os.path.join(study_results_folder, f"{process_count}")
@@ -363,16 +343,11 @@
         geos = []
         simulation_parameters = []
         working_directories = []
-<<<<<<< HEAD
         for i in range(number_of_models):
             if Testdata_Generator.component == 1:
                 geos.append(create_parallel_example_transformer())
             if Testdata_Generator.component == 2:
                 geos.append(create_parallel_example_inductor(inductor_frequency))
-=======
-        for _ in range(number_of_models):
-            geos.append(create_parallel_example_inductor(inductor_frequency))
->>>>>>> ea9ed53e
             simulation_parameters.append({
                 "current": Testdata_Generator.current(),
                 "phi_deg": [0, 180]
