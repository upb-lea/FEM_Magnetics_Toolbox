--- conflicted
+++ resolved
@@ -1,7 +1,3 @@
-<<<<<<< HEAD
-from femmt.femmt_enumerations import AirGapLegPosition, AirGapMethod
-=======
->>>>>>> b26eb4ed
 import femmt as fmt
 import os
 
@@ -73,32 +69,22 @@
     # The validation only works when the isolations for the FEMMT thermal simulation are turned off.
     geo.femm_thermal_validation(thermal_conductivity_dict, femm_boundary_temperature, case_gap_top, case_gap_right, case_gap_bot)
 
-<<<<<<< HEAD
-=======
 example_results_folder = os.path.join(os.path.dirname(__file__), "example_results")
 if not os.path.exists(example_results_folder):
     os.mkdir(example_results_folder)
 
->>>>>>> b26eb4ed
 component = "inductor"
 # component = "transformer-interleaved"
 # component = "transformer"
 # component = "integrated_transformer"
-<<<<<<< HEAD
-=======
 # component = "load_from_file"
->>>>>>> b26eb4ed
 
 # Create Object
 if component == "inductor":
     # Working directory can be set arbitrarily
-<<<<<<< HEAD
-    #working_directory = os.path.join(os.path.dirname(__file__), "working_directory")
-=======
     working_directory = os.path.join(example_results_folder, "inductor")
     if not os.path.exists(working_directory):
         os.mkdir(working_directory)
->>>>>>> b26eb4ed
 
     # 1. chose simulation type
     geo = fmt.MagneticComponent(component_type=fmt.ComponentType.Inductor) #working_directory=working_directory)
@@ -113,14 +99,9 @@
     geo.set_core(core)
 
     # 3. set air gap parameters
-<<<<<<< HEAD
-    air_gaps = fmt.AirGaps(fmt.AirGapMethod.Manually, core)
-    air_gaps.add_air_gap(fmt.AirGapLegPosition.CenterLeg, 0.001, 0.0005)
-=======
     air_gaps = fmt.AirGaps(fmt.AirGapMethod.Percent, core)
     air_gaps.add_air_gap(fmt.AirGapLegPosition.CenterLeg, 10, 0.0005)
     air_gaps.add_air_gap(fmt.AirGapLegPosition.CenterLeg, 90, 0.0005)
->>>>>>> b26eb4ed
     geo.set_air_gaps(air_gaps)
 
     # 4. set conductor parameters: use solid wires
@@ -139,12 +120,8 @@
     geo.create_model(freq=100000, visualize_before=True, save_png=False)
 
     # 6. start simulation
-<<<<<<< HEAD
-    #geo.single_simulation(freq=100000, current=[3], show_results=True)
-=======
     geo.single_simulation(freq=100000, current=[4.5], show_results=True)
->>>>>>> b26eb4ed
-
+    
     # 7. prepare and start thermal simulation
     #example_thermal_simulation()
 
