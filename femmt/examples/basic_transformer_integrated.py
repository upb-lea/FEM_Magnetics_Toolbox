--- conflicted
+++ resolved
@@ -129,15 +129,10 @@
     geo.set_air_gaps(air_gaps)
 
     # 4. set insulations
-<<<<<<< HEAD
     insulation = fmt.Insulation(flag_insulation=True)
     insulation.add_top_section_core_insulations(0.001, 0.001, 0.002, 0.001)
     insulation.add_bottom_section_core_insulations(0.002, 0.001, 0.001, 0.002)
-=======
-    insulation = fmt.Insulation(flag_insulation=False)
-    insulation.add_core_insulations(0.001, 0.001, 0.002, 0.001)
     insulation.add_turn_insulation([0.25e-5, 0.25e-5], add_turn_insulations=False)
->>>>>>> 7d5eea1f
     insulation.add_winding_insulations([[0.0002, 0.001],
                                         [0.001, 0.0002]], per_layer_of_turns=False)
     insulation.add_insulation_between_layers(add_insulation_material=False, thickness=0.1e-3)
