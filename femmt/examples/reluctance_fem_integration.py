import femmt as fmt
import numpy as np
import materialdatabase as mdb
import os
from os import listdir
from os.path import isfile, join
import shutil
import matplotlib.pyplot as plt
from itertools import product
import logging

material_db = mdb.MaterialDatabase()


def automated_design_func():
    # ########################################   {DESIGN PARAMETERS}   #################################################
<<<<<<< HEAD
    save_directory_name = "sweep_examples_new"  # New directory is created in FEM_Magnetics_Toolbox/femmt/examples/
    goal_inductance = 200 * 1e-6
=======
    save_directory_name = "sweep_examples_2"  # New directory is created in FEM_Magnetics_Toolbox/femmt/examples/
    goal_inductance = 120 * 1e-6
>>>>>>> 61b38ed1
    L_tolerance_percent = 10
    winding_factor = 0.91
    i_max = 3                               # Max current amplitude with assumption of sinusoidal current waveform
    percent_of_B_sat = 70                   # Percent of B_sat allowed in the designed core
<<<<<<< HEAD
    percent_of_total_loss = 100             # Percent of total_loss allowed in FEM simulation
=======
    percent_of_total_loss = 100              # Percent of total_loss allowed in FEM simulation
>>>>>>> 61b38ed1
    freq = 100 * 1e3                        # Switching frequency in Hz
    mu_imag = 100                           # TODO: coordinate with Aniket
    Cu_sigma = 5.96 * 1e7                   # copper conductivity (sigma) @ 20 degree celsius

    # temp_var1 = material_db.permeability_data_to_pro_file(30, 100000, "N95", "manufacturer_datasheet")
    # temp_var2 = material_db.permeability_data_to_pro_file(30, 100000, "N87", "manufacturer_datasheet")

    # Set core-geometry from core database or/and manual entry
<<<<<<< HEAD
    manual_core_w = list(np.linspace(0.010, 0.012, 1))
    manual_window_h = list(np.linspace(0.015, 0.017, 1))
    manual_window_w = list(np.linspace(0.010, 0.012, 1))
    db_core_names = ["PQ 40/40", "PQ 20/20"]
=======
    manual_core_w = list(np.linspace(0.007, 0.020, 3))
    manual_window_h = list(np.linspace(0.007, 0.020, 3))
    manual_window_w = list(np.linspace(0.010, 0.019, 3))
    db_core_names = []  # "PQ 40/40", "PQ 40/30"
>>>>>>> 61b38ed1

    all_manual_combinations = list(product(manual_core_w, manual_window_h, manual_window_w))
    manual_core_w = [item[0] for item in all_manual_combinations]
    manual_window_h = [item[1] for item in all_manual_combinations]
    manual_window_w = [item[2] for item in all_manual_combinations]

    core_db = fmt.core_database()
    db_core_w = [core_db[core_name]["core_w"] for core_name in db_core_names]
    db_window_h = [core_db[core_name]["window_h"] for core_name in db_core_names]
    db_window_w = [core_db[core_name]["window_w"] for core_name in db_core_names]

    core_w_list = db_core_w + manual_core_w
    window_h_list = db_window_h + manual_window_h
    window_w_list = db_window_w + manual_window_w

    # Set winding settings (Solid and Litz winding type)
    solid_conductor_r = [0.0013]

    litz_db = fmt.litz_database()
<<<<<<< HEAD
    litz_names = ["1.5x105x0.1", "1.4x200x0.071"]
=======
    litz_names = ["1.5x105x0.1"]  # "1.5x105x0.1", "1.4x200x0.071"
>>>>>>> 61b38ed1
    litz_conductor_r = [litz_db[litz_name]["conductor_radii"] for litz_name in litz_names]
    litz_strand_r = [litz_db[litz_name]["strand_radii"] for litz_name in litz_names]
    litz_strand_n = [litz_db[litz_name]["strands_numbers"] for litz_name in litz_names]

    min_conductor_r = min(litz_conductor_r + solid_conductor_r)

    # Set air-gap and core parameters
    no_of_turns = [8, 9, 10, 11, 12, 13, 14]  # Set No. of turns (N)
<<<<<<< HEAD
    n_air_gaps = [1, 2, 3, 4]  # Set No. of air-gaps (n)
    air_gap_height = list(np.linspace(0.0001, 0.0005, 5))  # Set air-gap length in metre (l)
    air_gap_position = list(np.linspace(1, 99, 11))  # Set air-gap position in percent w.r.t. core window height

    material_names = ["N95", "N87"]  # Set relative permeability in F/m (u)
=======
    n_air_gaps = [1, 2]  # Set No. of air-gaps (n)
    air_gap_height = list(np.linspace(0.0001, 0.0005, 3))  # Set air-gap length in metre (l)
    air_gap_position = list(np.linspace(20, 80, 2))  # Set air-gap position in percent w.r.t. core window height

    material_names = ["N95"]  # Set relative permeability in F/m (u) , "N87"
>>>>>>> 61b38ed1
    mu_rel = [material_db.get_material_property(material_name=material_name, property="initial_permeability")
              for material_name in material_names]

    # Set two types of equally distributed air-gaps (used only for air-gaps more than 1):
    # Type 1: Equally distributed air-gaps including corner air-gaps (eg: air-gaps-position = [0, 50, 100])
    # Type 2: Equally distributed air-gaps excluding corner air-gaps (eg: air-gaps-position = [25, 50, 75])
    # 'Type1 = with corner air-gaps; 'Type2' = without corner air-gaps; 'Type0' = single air-gap
    mult_air_gap_type = [2]
    # TODO: check if the issue has been resolved
    # ######################################   {RELUCTANCE_CALCULATION}   ##############################################
    # Call to Reluctance model (Class MagneticCircuit)
    mc1 = fmt.MagneticCircuit(core_w=core_w_list, window_h=window_h_list, window_w=window_w_list,
                              no_of_turns=no_of_turns, n_air_gaps=n_air_gaps, air_gap_h=air_gap_height,
                              air_gap_position=air_gap_position, mu_rel=mu_rel, mult_air_gap_type=mult_air_gap_type,
                              air_gap_method='percent', component_type='inductor', sim_type='sweep')
    param = mc1.get_param_pos_dict()
    n_cases_0 = len(mc1.data_matrix)

    # Calculate total reluctance and creates data_matrix to access all corresponding parameters and results
    # To access all/any data from MagneticCircuit class, use self.data_matrix[:, param["parameter_name"]].
    # The parameters are arranged as shown below:
    # Example: If you want to access inductance, type self.data_matrix[:, param["inductance"]]

    # ############################################   {FILTRATION}   ####################################################
    # 1st Filter: ------------------------------------------------------------------------------------------------------
    # Filter out cases where physical geometry is not possible
    data_matrix_1 = mc1.data_matrix[np.where((mc1.data_matrix[:, param["no_of_turns"]] * np.pi * min_conductor_r ** 2)
                                             < (winding_factor * mc1.data_matrix[:,
                                                                 param["window_h"]] * mc1.data_matrix[:,
                                                                                      param[
                                                                                          "window_w"]]))]
    n_cases_1 = len(data_matrix_1)

    # 2nd Filter:-------------------------------------------------------------------------------------------------------
    # Based on +-10% goal inductance tolerance band
    data_matrix_2 = data_matrix_1[
        np.where((data_matrix_1[:, param["inductance"]] > ((100 - L_tolerance_percent) / 100) * goal_inductance) &
                 (data_matrix_1[:, param["inductance"]] < ((100 + L_tolerance_percent) / 100) * goal_inductance))]
    n_cases_2 = len(data_matrix_2)

    # 3rd Filter:-------------------------------------------------------------------------------------------------------
    # Filter out cases where B_max is greater than B_sat

    # Create dict for B_saturation from the material database
    B_sat_dict = {}
    counter1 = 0
    for material_name in material_names:
        B_sat_key = material_db.get_material_property(material_name=material_name, property="initial_permeability")
        B_sat_dict[B_sat_key] = material_db.get_material_property(material_name=material_name, property="max_flux_density") / 1000
        counter1 = counter1 + 1

    # Creating B_saturated array corresponding to the material type
    B_sat = np.zeros((len(data_matrix_2), 1))
    for index in range(len(data_matrix_2)):
        B_sat[index] = B_sat_dict[data_matrix_2[index, param["mu_rel"]]]

    # flux_max = L * i_max / N
    total_flux_max = (data_matrix_2[:, param["inductance"]] * i_max) / data_matrix_2[:, param["no_of_turns"]]
    data_matrix_2 = np.hstack((data_matrix_2, np.reshape(total_flux_max, (len(total_flux_max), 1))))
    param["total_flux_max"] = 15

    B_max_center = total_flux_max / data_matrix_2[:, param["center_leg_area"]]
    B_max_middle = total_flux_max / (
            np.pi * data_matrix_2[:, param["core_w"]] * data_matrix_2[:, param["core_h_middle"]])
    B_max_outer = total_flux_max / data_matrix_2[:, param["outer_leg_area"]]

    data_matrix_2 = np.hstack((data_matrix_2, np.reshape(B_max_center, (len(B_max_center), 1))))
    param["B_max_center"] = 16
    data_matrix_2 = np.hstack((data_matrix_2, np.reshape(B_max_outer, (len(B_max_outer), 1))))
    param["B_max_outer"] = 17

    data_matrix_3 = np.zeros((0, 18))
    for index in range(len(data_matrix_2)):
        if (data_matrix_2[index, param["B_max_center"]] < (percent_of_B_sat / 100) * B_sat[index]) & \
                (data_matrix_2[index, param["B_max_outer"]] < (percent_of_B_sat / 100) * B_sat[index]):
            data_matrix_3 = np.vstack([data_matrix_3, data_matrix_2[index, :]])
    n_cases_3 = len(data_matrix_3)

    # 4th Filter:-------------------------------------------------------------------------------------------------------
    # Filter out data-matrix according to calculated hysteresis loss + DC winding loss

    # Volume chosen as per "Masterthesis_Till_Piepenbrock" pg-45
    volume_center = (np.pi * (data_matrix_3[:, param["core_w"]] / 2) ** 2) * \
                    (data_matrix_3[:, param["window_h"]] + data_matrix_3[:, param["core_h_middle"]] -
                     (data_matrix_3[:, param["n_air_gaps"]] * data_matrix_3[:, param["air_gap_h"]]))
    volume_outer = (np.pi * ((data_matrix_3[:, param["r_outer"]] ** 2) - (data_matrix_3[:, param["r_inner"]] ** 2))) * \
                   (data_matrix_3[:, param["window_h"]] + data_matrix_3[:, param["core_h_middle"]])

    P_hyst_center = 0.5 * (2 * np.pi * freq) * mu_imag * fmt.mu0 * ((data_matrix_3[:, param["B_max_center"]] /
                                                                     (fmt.mu0 * data_matrix_3[:,
                                                                                param["mu_rel"]])) ** 2)
    P_hyst_outer = 0.5 * (2 * np.pi * freq) * mu_imag * fmt.mu0 * ((data_matrix_3[:, param["B_max_outer"]] /
                                                                    (fmt.mu0 * data_matrix_3[:, param["mu_rel"]])) ** 2)

    P_hyst_density_center = P_hyst_center * volume_center
    P_hyst_density_middle = 0.5 * (2 * np.pi * freq) * mu_imag * fmt.mu0 * \
                            ((data_matrix_3[:, param["total_flux_max"]] / (
                                    fmt.mu0 * data_matrix_3[:, param["mu_rel"]])) ** 2) * \
                            (1 / (2 * np.pi * data_matrix_3[:, param["core_h_middle"]])) * \
                            np.log((data_matrix_3[:, param["r_inner"]] * 2) / data_matrix_3[:, param["core_w"]])
    P_hyst_density_outer = P_hyst_outer * volume_outer

    total_hyst_loss = P_hyst_density_center + (2 * P_hyst_density_middle) + P_hyst_density_outer
    data_matrix_3 = np.hstack((data_matrix_3, np.reshape(total_hyst_loss, (len(total_hyst_loss), 1))))  # position: 18
    param["P_hyst_density_total"] = 18

    # Winding loss (only DC loss)
    Resistance = (data_matrix_3[:, param["no_of_turns"]] * 2 * np.pi *
                  (data_matrix_3[:, param["core_w"]] / 2 + min_conductor_r)) / \
                 (Cu_sigma * (np.pi * (min_conductor_r ** 2)))

    DC_loss = ((i_max ** 2) / 2) * Resistance
    data_matrix_3 = np.hstack((data_matrix_3, np.reshape(DC_loss, (len(DC_loss), 1))))  # position: 19
    param["DC_loss"] = 19

    total_loss = DC_loss + total_hyst_loss
    data_matrix_3 = np.hstack((data_matrix_3, np.reshape(total_loss, (len(total_loss), 1))))  # position: 20
    param["total_loss"] = 20

    # Sort the data_matrix with respect to total losses column----------------------------------------------------------
    data_matrix_3 = data_matrix_3[data_matrix_3[:, param["total_loss"]].argsort()]

    FEM_data_matrix = data_matrix_3[0:int((percent_of_total_loss / 100) * len(data_matrix_3)), :]
    n_cases_FEM = len(FEM_data_matrix)

    # ##########################################   {FEM_SIMULATION}   ##################################################
    qwerty = 1
<<<<<<< HEAD
    # Working directory can be set arbitrarily
    working_directory = os.path.join(os.path.dirname(__file__), '..')
=======
    example_results_folder = os.path.join(os.path.dirname(__file__), "example_results")
    if not os.path.exists(example_results_folder):
        os.mkdir(example_results_folder)

    working_directory = os.path.join(example_results_folder, "inductor")
    if not os.path.exists(working_directory):
        os.mkdir(working_directory)
>>>>>>> 61b38ed1

    if not os.path.exists(os.path.join(os.path.dirname(__file__), save_directory_name)):
        os.mkdir(os.path.join(os.path.dirname(__file__), save_directory_name))

    working_directories = []
    file_names = []

<<<<<<< HEAD
    src_path = "D:/Personal_data/MS_Paderborn/Sem4/Project_2/FEM_Magnetics_Toolbox/femmt/results/log_electro_magnetic.json"
=======
    # src_path = "D:/Personal_data/MS_Paderborn/Sem4/Project_2/FEM_Magnetics_Toolbox/femmt/results/log_electro_magnetic.json"
    src_path = "D:/Personal_data/MS_Paderborn/Sem4/Project_2/FEM_Magnetics_Toolbox/femmt/examples/example_results/" \
               "inductor/results/log_electro_magnetic.json"
>>>>>>> 61b38ed1

    counter3 = 0
    for j in range(len(solid_conductor_r) + len(litz_conductor_r)):
        conductor_r_list = litz_conductor_r + solid_conductor_r
        for i in range(len(FEM_data_matrix)):
            if not ((FEM_data_matrix[i, param["no_of_turns"]] * np.pi * conductor_r_list[j] ** 2)
                    < (winding_factor * FEM_data_matrix[i, param["window_h"]] * mc1.data_matrix[i, param["window_w"]])):
                continue

            # MagneticComponent class object
<<<<<<< HEAD
            geo = fmt.MagneticComponent(component_type=fmt.ComponentType.Inductor, working_directory=working_directory)

            core = fmt.Core(core_w=FEM_data_matrix[i, param["core_w"]], window_w=FEM_data_matrix[i, param["window_w"]],
=======
            geo = fmt.MagneticComponent(component_type=fmt.ComponentType.Inductor, working_directory=working_directory, silent=False)

            core = fmt.Core(core_inner_diameter=FEM_data_matrix[i, param["core_w"]], window_w=FEM_data_matrix[i, param["window_w"]],
>>>>>>> 61b38ed1
                            window_h=FEM_data_matrix[i, param["window_h"]],
                            material="95_100")
            # TODO: wait for material update
            # mu_rel=3000, phi_mu_deg=10,
            # sigma=0.5)
            geo.set_core(core)

            # 3. set air gap parameters
            air_gaps = fmt.AirGaps(fmt.AirGapMethod.Percent, core)
            if int(FEM_data_matrix[i, param["n_air_gaps"]]) == 1:
<<<<<<< HEAD
                air_gaps.add_air_gap(fmt.AirGapLegPosition.CenterLeg, FEM_data_matrix[i, param["air_gap_position"]],
                                     FEM_data_matrix[i, param["air_gap_h"]])
=======
                air_gaps.add_air_gap(fmt.AirGapLegPosition.CenterLeg, FEM_data_matrix[i, param["air_gap_h"]],
                                     FEM_data_matrix[i, param["air_gap_position"]])
>>>>>>> 61b38ed1
            else:
                if int(FEM_data_matrix[i, param["mult_air_gap_type"]]) == 1:
                    position_list = list(np.linspace(0, 100, int(FEM_data_matrix[i, param["n_air_gaps"]])))
                    for position in position_list:
<<<<<<< HEAD
                        air_gaps.add_air_gap(fmt.AirGapLegPosition.CenterLeg, position,
                                             FEM_data_matrix[i, param["air_gap_h"]])
=======
                        air_gaps.add_air_gap(fmt.AirGapLegPosition.CenterLeg, FEM_data_matrix[i, param["air_gap_h"]],
                                             position)
>>>>>>> 61b38ed1

                elif int(FEM_data_matrix[i, param["mult_air_gap_type"]]) == 2:
                    position_list = list(np.linspace(0, 100, int(FEM_data_matrix[i, param["n_air_gaps"]]) + 2))
                    position_list.remove(0.0)
                    position_list.remove(100.0)
                    for position in position_list:
<<<<<<< HEAD
                        air_gaps.add_air_gap(fmt.AirGapLegPosition.CenterLeg, position,
                                             FEM_data_matrix[i, param["air_gap_h"]])

            geo.set_air_gaps(air_gaps)

            # 4. set conductor parameters: use solid wires
            winding = fmt.Winding(int(FEM_data_matrix[i, param["no_of_turns"]]), 0, fmt.Conductivity.Copper,
                                  fmt.WindingType.Primary, fmt.WindingScheme.Square)

            if j < len(litz_conductor_r):
                winding.set_litz_conductor(conductor_radius=litz_conductor_r[j], number_strands=litz_strand_n[j],
                                           strand_radius=litz_strand_r[j], fill_factor=None)
            else:
                winding.set_solid_conductor(conductor_r_list[j])
            geo.set_windings([winding])

            # 5. set isolations
            isolation = fmt.Isolation()
            isolation.add_core_isolations(0.001, 0.001, 0.001, 0.001)
            isolation.add_winding_isolations(0.0005)
            geo.set_isolation(isolation)
=======
                        air_gaps.add_air_gap(fmt.AirGapLegPosition.CenterLeg, FEM_data_matrix[i, param["air_gap_h"]],
                                             position)
            geo.set_air_gaps(air_gaps)

            # 4. set insulations
            insulation = fmt.Insulation()
            insulation.add_core_insulations(0.001, 0.001, 0.004, 0.001)
            insulation.add_winding_insulations([0.0005], 0.0001)
            geo.set_insulation(insulation)

            # 5. create winding window and virtual winding windows (vww)
            winding_window = fmt.WindingWindow(core, insulation)
            vww = winding_window.split_window(fmt.WindingWindowSplit.NoSplit)

            # 6. create conductor and set parameters: use solid wires
            winding = fmt.Conductor(0, fmt.Conductivity.Copper)
            if j < len(litz_conductor_r):
                winding.set_litz_round_conductor(conductor_radius=litz_conductor_r[j], number_strands=litz_strand_n[j],
                                                 strand_radius=litz_strand_r[j], fill_factor=None,
                                                 conductor_arrangement=fmt.ConductorArrangement.Square)
            else:
                winding.set_solid_round_conductor(conductor_radius=conductor_r_list[j],
                                                  conductor_arrangement=fmt.ConductorArrangement.Square)
            # winding.set_litz_round_conductor(conductor_radius=0.0013, number_strands=150, strand_radius=100e-6,
            # fill_factor=None, conductor_arrangement=fmt.ConductorArrangement.Square)

            # 7. add conductor to vww and add winding window to MagneticComponent
            vww.set_winding(winding, int(FEM_data_matrix[i, param["no_of_turns"]]), None)
            geo.set_winding_window(winding_window)
>>>>>>> 61b38ed1

            try:
                # 5. create the model
                geo.create_model(freq=freq, visualize_before=False, save_png=False)

                # 6. start simulation
                geo.single_simulation(freq=freq, current=[i_max], show_results=False)
            except (Exception,) as e:
                print("next iteration")
                logging.exception(e)

            shutil.copy2(src_path, os.path.join(os.path.dirname(__file__), save_directory_name))
            old_filename = os.path.join(os.path.dirname(__file__), save_directory_name, "log_electro_magnetic.json")
            new_filename = os.path.join(os.path.dirname(__file__), save_directory_name, f"case{counter3}.json")
            os.rename(old_filename, new_filename)
            working_directories.append(new_filename)
            file_names.append(f"case{counter3}")
            counter3 = counter3 + 1


def load_design(load_directory_name):
    working_directories = []
    labels = []
    working_directory = os.path.join(os.path.dirname(__file__), load_directory_name)
    file_names = [f for f in listdir(working_directory) if isfile(join(working_directory, f))]
    file_names.sort()
    counter2 = 0
    for name in file_names:
        temp_var = os.path.join(os.path.dirname(__file__), load_directory_name, name)
        working_directories.append(temp_var)
        # labels.append(f"case{counter2}")
        labels.append(name)
        counter2 = counter2 + 1

    zip_iterator = zip(file_names, working_directories)
    logs = dict(zip_iterator)

    # After the simulations the sweep can be analyzed
    # This could be done using the FEMMTLogParser:
    log_parser = fmt.FEMMTLogParser(logs)

    # In this case the self inductivity of winding1 will be analyzed
    inductivities = []
    active_power = []
<<<<<<< HEAD
    for name, data in log_parser.data.items():
        inductivities.append(data.sweeps[0].windings[0].self_inductance)
        active_power.append(data.sweeps[0].windings[0].active_power)
=======
    total_volume = []
    for name, data in log_parser.data.items():
        inductivities.append(data.sweeps[0].windings[0].self_inductance)
        active_power.append(data.sweeps[0].windings[0].active_power)
        total_volume.append(data.core_2daxi_total_volume)
>>>>>>> 61b38ed1

    real_inductance = []
    for i in range(len(active_power)):
        real_inductance.append(inductivities[i].real)

    print(real_inductance)
    print(active_power)

    names = np.array(labels)
    c = np.random.randint(1, 5, size=len(active_power))

    norm = plt.Normalize(1, 4)
    cmap = plt.cm.RdYlGn

    fig, ax = plt.subplots()
<<<<<<< HEAD
    fmt.plt.title("Inductance vs active power")
    fmt.plt.xlabel("Active power (in W)")
    fmt.plt.ylabel("Inductance (in H)")
    sc = plt.scatter(active_power, real_inductance, c=c, s=50, cmap=cmap, norm=norm)
=======
    fmt.plt.title("Volume vs total losses")
    fmt.plt.xlabel("Volume (in cubic m)")
    fmt.plt.ylabel("Total losses (in W)")
    sc = plt.scatter(total_volume, active_power, c=c, s=50, cmap=cmap, norm=norm)
>>>>>>> 61b38ed1

    annot = ax.annotate("", xy=(0, 0), xytext=(20, 20), textcoords="offset points",
                        bbox=dict(boxstyle="round", fc="w"),
                        arrowprops=dict(arrowstyle="->"))
    annot.set_visible(False)

    def update_annot(ind):
        pos = sc.get_offsets()[ind["ind"][0]]
        annot.xy = pos
        # text = "{}, {}".format(" ".join(list(map(str, ind["ind"]))),
        #                       " ".join([names[n] for n in ind["ind"]]))
        text = "{}".format(" ".join([names[n] for n in ind["ind"]]))
        annot.set_text(text)
        annot.get_bbox_patch().set_facecolor(cmap(norm(c[ind["ind"][0]])))
        annot.get_bbox_patch().set_alpha(0.4)

    def hover(event):
        vis = annot.get_visible()
        if event.inaxes == ax:
            cont, ind = sc.contains(event)
            if cont:
                update_annot(ind)
                annot.set_visible(True)
                fig.canvas.draw_idle()
            else:
                if vis:
                    annot.set_visible(False)
                    fig.canvas.draw_idle()

    fig.canvas.mpl_connect("motion_notify_event", hover)
    ax.grid()
    plt.show()


if __name__ == '__main__':
<<<<<<< HEAD
    # automated_design_func()

    design_name = "sweep_examples"
=======
    automated_design_func()

    design_name = "sweep_examples_2"
>>>>>>> 61b38ed1
    load_design(design_name)<|MERGE_RESOLUTION|>--- conflicted
+++ resolved
@@ -14,22 +14,19 @@
 
 def automated_design_func():
     # ########################################   {DESIGN PARAMETERS}   #################################################
-<<<<<<< HEAD
-    save_directory_name = "sweep_examples_new"  # New directory is created in FEM_Magnetics_Toolbox/femmt/examples/
-    goal_inductance = 200 * 1e-6
-=======
+
     save_directory_name = "sweep_examples_2"  # New directory is created in FEM_Magnetics_Toolbox/femmt/examples/
     goal_inductance = 120 * 1e-6
->>>>>>> 61b38ed1
+
     L_tolerance_percent = 10
     winding_factor = 0.91
     i_max = 3                               # Max current amplitude with assumption of sinusoidal current waveform
     percent_of_B_sat = 70                   # Percent of B_sat allowed in the designed core
-<<<<<<< HEAD
-    percent_of_total_loss = 100             # Percent of total_loss allowed in FEM simulation
-=======
+
+
+
     percent_of_total_loss = 100              # Percent of total_loss allowed in FEM simulation
->>>>>>> 61b38ed1
+
     freq = 100 * 1e3                        # Switching frequency in Hz
     mu_imag = 100                           # TODO: coordinate with Aniket
     Cu_sigma = 5.96 * 1e7                   # copper conductivity (sigma) @ 20 degree celsius
@@ -38,17 +35,12 @@
     # temp_var2 = material_db.permeability_data_to_pro_file(30, 100000, "N87", "manufacturer_datasheet")
 
     # Set core-geometry from core database or/and manual entry
-<<<<<<< HEAD
-    manual_core_w = list(np.linspace(0.010, 0.012, 1))
-    manual_window_h = list(np.linspace(0.015, 0.017, 1))
-    manual_window_w = list(np.linspace(0.010, 0.012, 1))
-    db_core_names = ["PQ 40/40", "PQ 20/20"]
-=======
+
     manual_core_w = list(np.linspace(0.007, 0.020, 3))
     manual_window_h = list(np.linspace(0.007, 0.020, 3))
     manual_window_w = list(np.linspace(0.010, 0.019, 3))
     db_core_names = []  # "PQ 40/40", "PQ 40/30"
->>>>>>> 61b38ed1
+
 
     all_manual_combinations = list(product(manual_core_w, manual_window_h, manual_window_w))
     manual_core_w = [item[0] for item in all_manual_combinations]
@@ -68,11 +60,8 @@
     solid_conductor_r = [0.0013]
 
     litz_db = fmt.litz_database()
-<<<<<<< HEAD
-    litz_names = ["1.5x105x0.1", "1.4x200x0.071"]
-=======
+
     litz_names = ["1.5x105x0.1"]  # "1.5x105x0.1", "1.4x200x0.071"
->>>>>>> 61b38ed1
     litz_conductor_r = [litz_db[litz_name]["conductor_radii"] for litz_name in litz_names]
     litz_strand_r = [litz_db[litz_name]["strand_radii"] for litz_name in litz_names]
     litz_strand_n = [litz_db[litz_name]["strands_numbers"] for litz_name in litz_names]
@@ -81,19 +70,12 @@
 
     # Set air-gap and core parameters
     no_of_turns = [8, 9, 10, 11, 12, 13, 14]  # Set No. of turns (N)
-<<<<<<< HEAD
-    n_air_gaps = [1, 2, 3, 4]  # Set No. of air-gaps (n)
-    air_gap_height = list(np.linspace(0.0001, 0.0005, 5))  # Set air-gap length in metre (l)
-    air_gap_position = list(np.linspace(1, 99, 11))  # Set air-gap position in percent w.r.t. core window height
-
-    material_names = ["N95", "N87"]  # Set relative permeability in F/m (u)
-=======
     n_air_gaps = [1, 2]  # Set No. of air-gaps (n)
     air_gap_height = list(np.linspace(0.0001, 0.0005, 3))  # Set air-gap length in metre (l)
     air_gap_position = list(np.linspace(20, 80, 2))  # Set air-gap position in percent w.r.t. core window height
 
     material_names = ["N95"]  # Set relative permeability in F/m (u) , "N87"
->>>>>>> 61b38ed1
+
     mu_rel = [material_db.get_material_property(material_name=material_name, property="initial_permeability")
               for material_name in material_names]
 
@@ -221,10 +203,7 @@
 
     # ##########################################   {FEM_SIMULATION}   ##################################################
     qwerty = 1
-<<<<<<< HEAD
-    # Working directory can be set arbitrarily
-    working_directory = os.path.join(os.path.dirname(__file__), '..')
-=======
+
     example_results_folder = os.path.join(os.path.dirname(__file__), "example_results")
     if not os.path.exists(example_results_folder):
         os.mkdir(example_results_folder)
@@ -232,7 +211,7 @@
     working_directory = os.path.join(example_results_folder, "inductor")
     if not os.path.exists(working_directory):
         os.mkdir(working_directory)
->>>>>>> 61b38ed1
+
 
     if not os.path.exists(os.path.join(os.path.dirname(__file__), save_directory_name)):
         os.mkdir(os.path.join(os.path.dirname(__file__), save_directory_name))
@@ -240,13 +219,10 @@
     working_directories = []
     file_names = []
 
-<<<<<<< HEAD
-    src_path = "D:/Personal_data/MS_Paderborn/Sem4/Project_2/FEM_Magnetics_Toolbox/femmt/results/log_electro_magnetic.json"
-=======
     # src_path = "D:/Personal_data/MS_Paderborn/Sem4/Project_2/FEM_Magnetics_Toolbox/femmt/results/log_electro_magnetic.json"
     src_path = "D:/Personal_data/MS_Paderborn/Sem4/Project_2/FEM_Magnetics_Toolbox/femmt/examples/example_results/" \
                "inductor/results/log_electro_magnetic.json"
->>>>>>> 61b38ed1
+
 
     counter3 = 0
     for j in range(len(solid_conductor_r) + len(litz_conductor_r)):
@@ -257,15 +233,11 @@
                 continue
 
             # MagneticComponent class object
-<<<<<<< HEAD
-            geo = fmt.MagneticComponent(component_type=fmt.ComponentType.Inductor, working_directory=working_directory)
-
-            core = fmt.Core(core_w=FEM_data_matrix[i, param["core_w"]], window_w=FEM_data_matrix[i, param["window_w"]],
-=======
+
             geo = fmt.MagneticComponent(component_type=fmt.ComponentType.Inductor, working_directory=working_directory, silent=False)
 
             core = fmt.Core(core_inner_diameter=FEM_data_matrix[i, param["core_w"]], window_w=FEM_data_matrix[i, param["window_w"]],
->>>>>>> 61b38ed1
+
                             window_h=FEM_data_matrix[i, param["window_h"]],
                             material="95_100")
             # TODO: wait for material update
@@ -276,53 +248,20 @@
             # 3. set air gap parameters
             air_gaps = fmt.AirGaps(fmt.AirGapMethod.Percent, core)
             if int(FEM_data_matrix[i, param["n_air_gaps"]]) == 1:
-<<<<<<< HEAD
-                air_gaps.add_air_gap(fmt.AirGapLegPosition.CenterLeg, FEM_data_matrix[i, param["air_gap_position"]],
-                                     FEM_data_matrix[i, param["air_gap_h"]])
-=======
                 air_gaps.add_air_gap(fmt.AirGapLegPosition.CenterLeg, FEM_data_matrix[i, param["air_gap_h"]],
                                      FEM_data_matrix[i, param["air_gap_position"]])
->>>>>>> 61b38ed1
             else:
                 if int(FEM_data_matrix[i, param["mult_air_gap_type"]]) == 1:
                     position_list = list(np.linspace(0, 100, int(FEM_data_matrix[i, param["n_air_gaps"]])))
                     for position in position_list:
-<<<<<<< HEAD
-                        air_gaps.add_air_gap(fmt.AirGapLegPosition.CenterLeg, position,
-                                             FEM_data_matrix[i, param["air_gap_h"]])
-=======
                         air_gaps.add_air_gap(fmt.AirGapLegPosition.CenterLeg, FEM_data_matrix[i, param["air_gap_h"]],
                                              position)
->>>>>>> 61b38ed1
 
                 elif int(FEM_data_matrix[i, param["mult_air_gap_type"]]) == 2:
                     position_list = list(np.linspace(0, 100, int(FEM_data_matrix[i, param["n_air_gaps"]]) + 2))
                     position_list.remove(0.0)
                     position_list.remove(100.0)
                     for position in position_list:
-<<<<<<< HEAD
-                        air_gaps.add_air_gap(fmt.AirGapLegPosition.CenterLeg, position,
-                                             FEM_data_matrix[i, param["air_gap_h"]])
-
-            geo.set_air_gaps(air_gaps)
-
-            # 4. set conductor parameters: use solid wires
-            winding = fmt.Winding(int(FEM_data_matrix[i, param["no_of_turns"]]), 0, fmt.Conductivity.Copper,
-                                  fmt.WindingType.Primary, fmt.WindingScheme.Square)
-
-            if j < len(litz_conductor_r):
-                winding.set_litz_conductor(conductor_radius=litz_conductor_r[j], number_strands=litz_strand_n[j],
-                                           strand_radius=litz_strand_r[j], fill_factor=None)
-            else:
-                winding.set_solid_conductor(conductor_r_list[j])
-            geo.set_windings([winding])
-
-            # 5. set isolations
-            isolation = fmt.Isolation()
-            isolation.add_core_isolations(0.001, 0.001, 0.001, 0.001)
-            isolation.add_winding_isolations(0.0005)
-            geo.set_isolation(isolation)
-=======
                         air_gaps.add_air_gap(fmt.AirGapLegPosition.CenterLeg, FEM_data_matrix[i, param["air_gap_h"]],
                                              position)
             geo.set_air_gaps(air_gaps)
@@ -352,7 +291,6 @@
             # 7. add conductor to vww and add winding window to MagneticComponent
             vww.set_winding(winding, int(FEM_data_matrix[i, param["no_of_turns"]]), None)
             geo.set_winding_window(winding_window)
->>>>>>> 61b38ed1
 
             try:
                 # 5. create the model
@@ -397,17 +335,12 @@
     # In this case the self inductivity of winding1 will be analyzed
     inductivities = []
     active_power = []
-<<<<<<< HEAD
-    for name, data in log_parser.data.items():
-        inductivities.append(data.sweeps[0].windings[0].self_inductance)
-        active_power.append(data.sweeps[0].windings[0].active_power)
-=======
     total_volume = []
     for name, data in log_parser.data.items():
         inductivities.append(data.sweeps[0].windings[0].self_inductance)
         active_power.append(data.sweeps[0].windings[0].active_power)
         total_volume.append(data.core_2daxi_total_volume)
->>>>>>> 61b38ed1
+
 
     real_inductance = []
     for i in range(len(active_power)):
@@ -423,17 +356,10 @@
     cmap = plt.cm.RdYlGn
 
     fig, ax = plt.subplots()
-<<<<<<< HEAD
-    fmt.plt.title("Inductance vs active power")
-    fmt.plt.xlabel("Active power (in W)")
-    fmt.plt.ylabel("Inductance (in H)")
-    sc = plt.scatter(active_power, real_inductance, c=c, s=50, cmap=cmap, norm=norm)
-=======
     fmt.plt.title("Volume vs total losses")
     fmt.plt.xlabel("Volume (in cubic m)")
     fmt.plt.ylabel("Total losses (in W)")
     sc = plt.scatter(total_volume, active_power, c=c, s=50, cmap=cmap, norm=norm)
->>>>>>> 61b38ed1
 
     annot = ax.annotate("", xy=(0, 0), xytext=(20, 20), textcoords="offset points",
                         bbox=dict(boxstyle="round", fc="w"),
@@ -469,13 +395,7 @@
 
 
 if __name__ == '__main__':
-<<<<<<< HEAD
-    # automated_design_func()
-
-    design_name = "sweep_examples"
-=======
     automated_design_func()
 
     design_name = "sweep_examples_2"
->>>>>>> 61b38ed1
-    load_design(design_name)+    load_design(design_name)
