import femmt as fmt
import numpy as np
import json
import csv
import re
import os
from os import listdir
from os.path import isfile, join
import shutil
import matplotlib.pyplot as plt
from mpl_toolkits.mplot3d import proj3d
from itertools import product
import logging
from scipy.interpolate import interp1d
import materialdatabase as mdb


material_db = mdb.MaterialDatabase()


def load_from_single_file(working_directory: str, file_name: str):
    """
        Load from a single FEM simulation case for checking the result in detail

        param working_directory: Working directory where all the simulated cases have been saved
        from the automated design
        :type working_directory: str
        :param file_name: Log file which needs to be simulated (e.g. 'case1344.json')
        :type file_name: str
    """

    file_path = os.path.join(working_directory, "fem_simulation_data", file_name)

    example_results_folder = os.path.join(working_directory, "example_results")
    if not os.path.exists(example_results_folder):
        os.mkdir(example_results_folder)

    working_directory = os.path.join(example_results_folder, "from-file")
    if not os.path.exists(working_directory):
        os.mkdir(working_directory)

    file_path_dict = {file_name: file_path}
    # After the simulations the sweep can be analyzed
    # This could be done using the FEMMTLogParser:
    log_parser = fmt.FEMMTLogParser(file_path_dict)

    frequency = 0
    current = 0
    for name, data in log_parser.data.items():
        frequency = data.sweeps[0].frequency
        current = data.sweeps[0].windings[0].current.real

    geo = fmt.MagneticComponent.decode_settings_from_log(file_path, working_directory)

    geo.create_model(freq=frequency, visualize_before=False, save_png=False)

    geo.single_simulation(freq=frequency, current=[current], show_results=True)


def plot_2d(x_value: list, y_value: list, x_label: str, y_label: str, title: str, plot_color: str, z_value: list = None,
            z_label: str = None, inductance_value: list = None, annotations: list = None):
    """
        Visualize data in 2d plot with popover next to mouse position.

        param x_value: Data points for x-axis
        :type x_value: list
        :param y_value: Data points for y-axis
        :type y_value: list
        :param z_value: Data points for z-axis
        :type z_value: list
        :param x_label: x-axis label
        :type x_label: str
        :param y_label: y-axis label
        :type y_label: str
        :param z_label: z-axis label
        :type z_label: str
        :param title: Title of the graph
        :type title: str
        :param inductance_value: Data points for inductance value corresponding to the (x, y, z): (Optional)
        :type inductance_value: list
        :param annotations: Annotations corresponding to the 3D points
        :type annotations: list
        :param plot_color: Color of the plot (the colors are based on 'fmt.colors_femmt_default')
        :type annotations: str
    """
    if annotations is None:
        names = [str(x) for x in list(range(len(x_value)))]
    else:
        temp_var = [int(x) for x in annotations]
        names = [str(x) for x in temp_var]

    if inductance_value is not None:
        l_label = 'L / H'

    if z_value is not None:
        z_value_str = [str(round(z, 3)) for z in z_value]

    if inductance_value is not None:
        l_value_str = [str(round(l, 6)) for l in inductance_value]

    x_value_str = [str(round(x, 6)) for x in x_value]
    y_value_str = [str(round(y, 3)) for y in y_value]

    fig, ax = plt.subplots()
    fmt.plt.title(title)
    fmt.plt.xlabel(x_label)
    fmt.plt.ylabel(y_label)

    # c = np.random.randint(1, 5, size=len(y_value))
    # norm = plt.Normalize(1, 4)
    # cmap = plt.cm.RdYlGn

    # sc = plt.scatter(x_value, y_value, c=c, s=50, cmap=cmap, norm=norm)
    if z_value is None:
        sc = plt.scatter(x_value, y_value, c='#%02x%02x%02x' % fmt.colors_femmt_default[plot_color])
    else:
        sc = plt.scatter(x_value, y_value, c=z_value, cmap=plot_color)
        cbar = plt.colorbar(sc)
        cbar.ax.get_yaxis().labelpad = 15
        cbar.ax.set_ylabel(z_label, rotation=270)

    annot = ax.annotate("", xy=(0, 0), xytext=(20, 20), textcoords="offset points",
                        bbox=dict(boxstyle="round", fc="w"),
                        arrowprops=dict(arrowstyle="->"))
    annot.set_visible(False)

    def update_annot(ind):
        """Create popover annotations in 2d plot"""

        pos = sc.get_offsets()[ind["ind"][0]]
        annot.xy = pos
        text = ""
        if z_label is None and inductance_value is None:
            text = "case: {}\n{}: {}\n{}:{}".\
                format(" ".join([names[n] for n in ind["ind"]]),
                       x_label, " ".join([x_value_str[n] for n in ind["ind"]]),
                       y_label, " ".join([y_value_str[n] for n in ind["ind"]]))
        elif z_label is not None and inductance_value is None:
            text = "case: {}\n{}: {}\n{}:{}\n{}:{}". \
                format(" ".join([names[n] for n in ind["ind"]]),
                       x_label, " ".join([x_value_str[n] for n in ind["ind"]]),
                       y_label, " ".join([y_value_str[n] for n in ind["ind"]]),
                       z_label, " ".join([z_value_str[n] for n in ind["ind"]]))
        elif z_label is None and inductance_value is not None:
            text = "case: {}\n{}: {}\n{}:{}\n{}:{}". \
                format(" ".join([names[n] for n in ind["ind"]]),
                       x_label, " ".join([x_value_str[n] for n in ind["ind"]]),
                       y_label, " ".join([y_value_str[n] for n in ind["ind"]]),
                       l_label, " ".join([l_value_str[n] for n in ind["ind"]]))
        else:
            text = "case: {}\n{}: {}\n{}:{}\n{}:{}\n{}:{}".\
                format(" ".join([names[n] for n in ind["ind"]]),
                       x_label, " ".join([x_value_str[n] for n in ind["ind"]]),
                       y_label, " ".join([y_value_str[n] for n in ind["ind"]]),
                       z_label, " ".join([z_value_str[n] for n in ind["ind"]]),
                       l_label, " ".join([l_value_str[n] for n in ind["ind"]]))
        annot.set_text(text)
        # annot.get_bbox_patch().set_facecolor(cmap(norm(c[ind["ind"][0]])))
        annot.get_bbox_patch().set_alpha(0.4)

    def hover(event):
        """Event that is triggered when mouse is hovered.
        Shows text annotation over data point closest to mouse."""
        vis = annot.get_visible()
        if event.inaxes == ax:
            cont, ind = sc.contains(event)
            if cont:
                update_annot(ind)
                annot.set_visible(True)
                fig.canvas.draw_idle()
            else:
                if vis:
                    annot.set_visible(False)
                    fig.canvas.draw_idle()

    fig.canvas.mpl_connect("motion_notify_event", hover)
    ax.grid()
    plt.show()


def plot_3d(x_value: list, y_value: list, z_value: list, x_label: str, y_label: str, z_label: str,
            title: str, annotations: list, plot_color: str):
    """
        Visualize data in 3d plot with popover next to mouse position.

        param x_value: Data points for x-axis
        :type x_value: list
        :param y_value: Data points for y-axis
        :type y_value: list
        :param z_value: Data points for z-axis
        :type z_value: list
        :param x_label: x-axis label
        :type x_label: str
        :param y_label: y-axis label
        :type y_label: str
        :param z_label: z-axis label
        :type z_label: str
        :param title: Title of the graph
        :type title: str
        :param annotations: Annotations corresponding to the 3D points
        :type annotations: list
        :param plot_color: Color of the plot (the colors are based on 'fmt.colors_femmt_default')
        :type annotations: str
    """
    names = np.array(annotations)
    num = [re.findall(r'\d+', item) for item in names]
    # print(num)
    case_num_list = [int(item[0]) for item in num]

    X = np.zeros((len(x_value), 1))
    X = np.hstack((X, np.reshape(x_value, (len(x_value), 1))))
    X = np.hstack((X, np.reshape(y_value, (len(y_value), 1))))
    X = np.hstack((X, np.reshape(z_value, (len(z_value), 1))))
    X = np.hstack((X, np.reshape(case_num_list, (len(case_num_list), 1))))
    X = np.delete(X, 0, 1)
    X = X[X[:, 3].argsort()]

    x_value_str = [str(round(x, 6)) for x in X[:, 0]]
    y_value_str = [str(round(y, 6)) for y in X[:, 1]]
    z_value_str = [str(round(z, 6)) for z in X[:, 2]]

    fig = plt.figure()  # figsize=(16, 10)
    ax = fig.add_subplot(111, projection='3d')
    ax.set_title(title)
    ax.set_xlabel(x_label)
    ax.set_ylabel(y_label)
    ax.set_zlabel(z_label)

    # c = np.random.randint(1, 5, size=len(X))
    #
    # norm = plt.Normalize(1, 4)
    # cmap = plt.cm.RdYlGn
    # ax.scatter(X[:, 0], X[:, 1], X[:, 2], c=c, s=10, cmap=cmap, norm=norm, depthshade=False, picker=True)

    ax.scatter(X[:, 0], X[:, 1], X[:, 2], c='#%02x%02x%02x' % fmt.colors_femmt_default[plot_color],
               depthshade=True, picker=True)

    def distance(point, event):
        """Return distance between mouse position and given data point

        Args:
            point (np.array): np.array of shape (3,), with x,y,z in data coords
            event (MouseEvent): mouse event (which contains mouse position in .x and .xdata)
        Returns:
            distance (np.float64): distance (in screen coords) between mouse pos and data point
        """
        assert point.shape == (3,), "distance: point.shape is wrong: %s, must be (3,)" % point.shape

        # Project 3d data space to 2d data space
        x2, y2, _ = proj3d.proj_transform(point[0], point[1], point[2], plt.gca().get_proj())
        # Convert 2d data space to 2d screen space
        x3, y3 = ax.transData.transform((x2, y2))

        return np.sqrt((x3 - event.x) ** 2 + (y3 - event.y) ** 2)

    def calcClosestDatapoint(X, event):
        """Calculate which data point is closest to the mouse position.

        Args:
            X (np.array) - array of points, of shape (numPoints, 3)
            event (MouseEvent) - mouse event (containing mouse position)
        Returns:
            smallestIndex (int) - the index (into the array of points X) of the element closest to the mouse position
        """
        X_modified = X[np.all(~np.isnan(X), axis=1), 0:3]
        distances = [distance(X_modified[i, 0:3], event) for i in range(X_modified.shape[0])]
        return np.argmin(distances)

    def annotatePlot(X, index):
        """Create popover label in 3d chart

        Args:
            X (np.array) - array of points, of shape (numPoints, 3)
            index (int) - index (into points array X) of item which should be printed
        Returns:
            None
        """
        # If we have previously displayed another label, remove it first
        if hasattr(annotatePlot, 'label'):
            annotatePlot.label.remove()
        # Get data point from array of points X, at position index
        x2, y2, _ = proj3d.proj_transform(X[index, 0], X[index, 1], X[index, 2], ax.get_proj())
        annotatePlot.label = plt.annotate(
            f'case{index}\nVolume:{x_value_str[index]}\nLoss:{y_value_str[index]}\nCost:{z_value_str[index]}',
            xy=(x2, y2), xytext=(-20, 20), textcoords='offset points', ha='right', va='bottom',
            bbox=dict(boxstyle='round,pad=0.5', fc='yellow', alpha=0.5),
            arrowprops=dict(arrowstyle='->', connectionstyle='arc3,rad=0'))
        fig.canvas.draw()

    def onMouseMotion(event):
        """Event that is triggered when mouse is moved. Shows text annotation over data point closest to mouse."""
        closestIndex = calcClosestDatapoint(X, event)
        annotatePlot(X, closestIndex)

    fig.canvas.mpl_connect('motion_notify_event', onMouseMotion)  # on mouse motion
    plt.show()


def filter_after_fem(inductance: list, total_loss: list, total_volume: list, total_cost: list,
                     annotation_list: list, goal_inductance: float, percent_tolerance: int):
    inductance = np.array(inductance)
    total_loss = np.array(total_loss)
    total_volume = np.array(total_volume)
    total_cost = np.array(total_cost)

    names = np.array(annotation_list)
    num = [re.findall(r'\d+', item) for item in names]
    case_num_list = [int(item[0]) for item in num]

    data_array = np.column_stack((inductance, total_volume, total_loss, total_cost, case_num_list))
    data_array = data_array[np.where((data_array[:, 0] > ((100 - percent_tolerance) / 100) * goal_inductance) &
                                     (data_array[:, 0] < ((100 + percent_tolerance) / 100) * goal_inductance))]

    return data_array


def load_design(working_directory: str):
    """
    Load FEM simulation results from given working directory

    param working_directory: Sets the working directory
    :type working_directory: str
    """
    working_directories = []
    labels = []
    working_directory = os.path.join(working_directory, 'fem_simulation_data')
    print("##########################")
    print(f"{working_directory =}")
    print("##########################")
    file_names = [f for f in listdir(working_directory) if isfile(join(working_directory, f))]

    counter = 0
    for name in file_names:
        temp_var = os.path.join(working_directory, name)
        working_directories.append(temp_var)
        labels.append(name.removesuffix('.json'))
        counter = counter + 1

    zip_iterator = zip(file_names, working_directories)
    logs = dict(zip_iterator)

    # After the simulations the sweep can be analyzed
    # This could be done using the FEMMTLogParser:
    log_parser = fmt.FEMMTLogParser(logs)

    # In this case the self inductivity of winding1 will be analyzed
    inductivities = []
    total_loss = []
    total_volume = []
    total_cost = []
    for name, data in log_parser.data.items():
        inductivities.append(data.sweeps[0].windings[0].self_inductance)
        total_loss.append(data.total_core_losses + data.total_winding_losses)
        total_volume.append(data.core_2daxi_total_volume)
        total_cost.append(data.total_cost)

    real_inductance = []
    for i in range(len(total_loss)):
        real_inductance.append(inductivities[i].real)

    return real_inductance, total_loss, total_volume, total_cost, labels


class AutomatedDesign:
    """
    AutomatedDesign class implements brute force optimization for magnetic component design.
    It consists of input parameters sweep, filtration, FEM simulation and plotting of the relevant results.
    """

    # copper conductivity (sigma) @ 20 degree celsius (in siemens/meter)
    copper_conductivity = 5.96 * 1e7
    winding_scheme_dict = {'Square': [0.785, fmt.ConductorArrangement.Square],
                           'Hexagonal': [0.907, fmt.ConductorArrangement.Hexagonal]}
    component_type_dict = {'inductor': fmt.ComponentType.Inductor,
                           'integrated_transformer': fmt.ComponentType.IntegratedTransformer}

    def __init__(self, working_directory: str, magnetic_component: str, goal_inductance: float, frequency: float,
                 goal_inductance_percent_tolerance: int, winding_scheme: str, peak_current: float, percent_of_b_sat: int,
                 percent_of_total_loss: int, database_core_names: list, database_litz_names: list,
                 solid_conductor_r: list, manual_core_inner_diameter: list, manual_window_h: list, manual_window_w: list,
                 no_of_turns: list, n_air_gaps: list, air_gap_height: list, air_gap_position: list, core_material: list,
                 mult_air_gap_type: list, top_core_insulation: float, bot_core_insulation: float,
                 left_core_insulation: float, right_core_insulation: float, inner_winding_insulation: float,
                 temperature: float, manual_litz_conductor_r: list, manual_litz_strand_r: list,
                 manual_litz_strand_n: list, manual_litz_fill_factor: list):

        """
                :param working_directory: Sets the working directory
                :type working_directory: str
                :param magnetic_component: Sets magnetic component: 'inductor', 'integrated transformer'
                :type magnetic_component: str
                :param goal_inductance: Sets goal inductance for design [in Henry]
                :type goal_inductance: float
                :param frequency: Operating frequency [in Hz]
                :type frequency: float
                :param goal_inductance_percent_tolerance: percent tolerance with respect to goal inductance [in percent]
                :type goal_inductance_percent_tolerance: float
                :param winding_scheme: Winding scheme: 'Square' or 'Hexagonal'
                :type winding_scheme: str
                :param peak_current: Max current amplitude with assumption of sinusoidal current waveform [in Ampere]
                :type peak_current: float
                :param percent_of_b_sat: percent of saturation of magnetic flux density [in percent]
                :type percent_of_b_sat: int
                :param percent_of_total_loss: percentage of the total loss [in percent]
                :type percent_of_total_loss: int
                :param database_core_names: list of core names from the database
                :type database_core_names: list
                :param database_litz_names: list of litz wire names from the database
                :type database_litz_names: list
                :param solid_conductor_r: Solid conductor radius [in meter]
                :type solid_conductor_r: list
                :param manual_core_inner_diameter: Diameter of center leg of the core [in meter]
                :type manual_core_inner_diameter: list
                :param manual_window_h: Height of the core window [in meter]
                :type manual_window_h: list
                :param manual_window_w: Width of the core window [in meter]
                :type manual_window_w: list
                :param no_of_turns: Number of turns
                :type no_of_turns: list
                :param n_air_gaps: Number of air-gaps in the center leg of the core
                :type n_air_gaps: list
                :param air_gap_height: Air-gap height [in meter]
                :type air_gap_height: list
                :param air_gap_position: Position of the air-gap in the percentage with respect to window_h [in percent]
                :type air_gap_position: list
                :param core_material: Relative permeability of the core [in F/m]
                :type core_material: list
                :param mult_air_gap_type: Two types of equally distributed air-gaps (used only for air-gaps more than 1)
                    Type 1: Edge distributed
                    Type 2: Center distributed
                :type mult_air_gap_type: list
                :param top_core_insulation: top_core_insulation [in meter]
                :type top_core_insulation: float
                :param bot_core_insulation: bot_core_insulation [in meter]
                :type bot_core_insulation: float
                :param left_core_insulation: left_core_insulation [in meter]
                :type left_core_insulation: float
                :param right_core_insulation: right_core_insulation [in meter]
                :type right_core_insulation: float
                :param inner_winding_insulation: inner_winding_insulation [in meter]
                :type inner_winding_insulation: float
                :param temperature: core temperature [in degree Celsius]
                :type temperature: float
        """

        self.working_directory = working_directory
        if not os.path.exists(self.working_directory):
            os.mkdir(self.working_directory)
        self.magnetic_component = magnetic_component

        self.goal_inductance = goal_inductance
        self.goal_inductance_percent_tolerance = goal_inductance_percent_tolerance
        self.peak_current = peak_current
        self.percent_of_b_sat = percent_of_b_sat
        self.percent_of_total_loss = percent_of_total_loss
        self.frequency = frequency
        self.temperature = temperature

        # Set core-geometry from core database or/and manual entry
        self.database_core_names = database_core_names
        self.manual_core_inner_diameter = manual_core_inner_diameter
        self.manual_window_h = manual_window_h
        self.manual_window_w = manual_window_w

        # Set winding settings (Solid and Litz winding type)
        self.database_litz_names = database_litz_names
        self.manual_litz_conductor_r = manual_litz_conductor_r
        self.manual_litz_strand_r = manual_litz_strand_r
        self.manual_litz_strand_n = manual_litz_strand_n
        self.manual_litz_fill_factor = manual_litz_fill_factor
        self.solid_conductor_r = solid_conductor_r

        # Set air-gap and core parameters
        self.no_of_turns = no_of_turns
        self.n_air_gaps = n_air_gaps
        self.air_gap_height = air_gap_height
        self.air_gap_position = air_gap_position

        # Set core material
        self.core_material = core_material
        self.core_material_dict = {}

        # Multiple air-gap type ('edge_distributed' and/or 'center_distributed')
        self.mult_air_gap_type = mult_air_gap_type

        # Set windng and insulation data
        self.winding_scheme = winding_scheme
        self.winding_factor = self.winding_scheme_dict[winding_scheme][0]
        self.top_core_insulation = top_core_insulation
        self.bot_core_insulation = bot_core_insulation
        self.left_core_insulation = left_core_insulation
        self.right_core_insulation = right_core_insulation
        self.inner_winding_insulation = inner_winding_insulation

        # Pre-process function to prepare inputs for Reluctance model
        self.core_inner_diameter_list, self.window_h_list, self.window_w_list, self.litz_conductor_r, \
            self.litz_strand_r, self.litz_strand_n, self.litz_fill_factor, self.mu_rel, \
            self.mult_air_gap_type_list = self.input_pre_process()

        # self.conductor_r_list = self.litz_conductor_r + self.solid_conductor_r

        # Call to Reluctance model (Class MagneticCircuit)
        mc = fmt.MagneticCircuit(core_inner_diameter=self.core_inner_diameter_list, window_h=self.window_h_list, window_w=self.window_w_list,
                                 no_of_turns=self.no_of_turns, n_air_gaps=self.n_air_gaps,
                                 air_gap_h=self.air_gap_height, air_gap_position=self.air_gap_position,
                                 mu_rel=self.mu_rel, mult_air_gap_type=self.mult_air_gap_type_list,
                                 air_gap_method='Percent', component_type=self.magnetic_component, sim_type='sweep')
        self.param = mc.get_parameters_position_dict()

        # Filtration of the design cases which are not important
        self.data_matrix_0 = mc.data_matrix
<<<<<<< HEAD
        self.data_matrix_1 = self.filter1_geometry(self.data_matrix_0)
        self.data_matrix_2 = self.filter2_inductance(self.data_matrix_1)
        self.data_matrix_3 = self.filter3_flux_saturation(self.data_matrix_2)
        self.data_matrix_4 = self.filter4_losses(self.data_matrix_3)
        #self.plot_volume_loss(self.data_matrix_4)
=======
        self.data_matrix_1 = self.filter_goal_inductance(self.data_matrix_0)
        self.data_matrix_2 = self.filter_flux_saturation(self.data_matrix_1)
        self.data_matrix_3 = self.filter_geometry(self.data_matrix_2)
        self.data_matrix_4 = self.filter_losses(self.data_matrix_3)
>>>>>>> b9015749
        self.data_matrix_fem = self.data_matrix_4

    def input_pre_process(self):
        """ Pre-process the user input to prepare lists for reluctance model"""

        # Creating all possible combinations from the given manual geometry parameters
        all_manual_combinations = list(product(self.manual_core_inner_diameter, self.manual_window_h, self.manual_window_w))
        manual_core_inner_diameter = [item[0] for item in all_manual_combinations]
        manual_window_h = [item[1] for item in all_manual_combinations]
        manual_window_w = [item[2] for item in all_manual_combinations]

        # Segregating core geometry parameters from the core database and saving in lists
        core_db = fmt.core_database()
        db_core_inner_diameter = [core_db[core_name]["core_inner_diameter"] for core_name in self.database_core_names]
        db_window_h = [core_db[core_name]["window_h"] for core_name in self.database_core_names]
        db_window_w = [core_db[core_name]["window_w"] for core_name in self.database_core_names]

        core_inner_diameter_list = db_core_inner_diameter + manual_core_inner_diameter
        window_h_list = db_window_h + manual_window_h
        window_w_list = db_window_w + manual_window_w

        # Segregating core geometry parameters from the litz database and saving in lists
        litz_db = fmt.litz_database()
        db_litz_conductor_r = [np.nan if litz_db[litz_name]["conductor_radii"] == ""
                               else litz_db[litz_name]["conductor_radii"] for litz_name in self.database_litz_names]
        db_litz_strand_r = [np.nan if litz_db[litz_name]["strand_radii"] == ""
                            else litz_db[litz_name]["strand_radii"] for litz_name in self.database_litz_names]
        db_litz_strand_n = [np.nan if litz_db[litz_name]["strands_numbers"] == ""
                            else litz_db[litz_name]["strands_numbers"] for litz_name in self.database_litz_names]
        db_litz_fill_factor = [np.nan if litz_db[litz_name]["ff"] == ""
                               else litz_db[litz_name]["ff"] for litz_name in self.database_litz_names]

        litz_conductor_r = db_litz_conductor_r + self.manual_litz_conductor_r
        litz_strand_r = db_litz_strand_r + self.manual_litz_strand_r
        litz_strand_n = db_litz_strand_n + self.manual_litz_strand_n
        litz_fill_factor = db_litz_fill_factor + self.manual_litz_fill_factor

        # List of initial permeability extracted from core material database
        mu_rel = [material_db.get_material_property(material_name=material_name, property="initial_permeability")
                  for material_name in self.core_material]

        # Mapping mult_air_gap_type string to float value (To include it in numpy float array easily)
        mult_air_gap_type_list = []
        for item in self.mult_air_gap_type:
            if item == 'edge_distributed':
                mult_air_gap_type_list.append(1)
            elif item == 'center_distributed':
                mult_air_gap_type_list.append(2)
            else:
                raise Exception('Wrong string input for multiple air-gap type')

        return core_inner_diameter_list, window_h_list, window_w_list, litz_conductor_r, litz_strand_r, litz_strand_n, \
               litz_fill_factor, mu_rel, mult_air_gap_type_list

    def filter_goal_inductance(self, data_matrix):
        """
        Filter out design cases which are in between the given goal inductance tolerance band

        param data_matrix: Matrix containing the design parameters
        :type data_matrix: ndarray
        """
        data_matrix = data_matrix[np.where((data_matrix[:, self.param["inductance"]] >
                                            ((100 - self.goal_inductance_percent_tolerance) / 100) *
                                            self.goal_inductance) &
                                           (data_matrix[:, self.param["inductance"]] <
                                            ((100 + self.goal_inductance_percent_tolerance) / 100) *
                                            self.goal_inductance))]
        return data_matrix

    def filter_flux_saturation(self, data_matrix):
        """
        Filter out design cases based on the maximum magnetic flux allowed in the magnetic core.

        param data_matrix: Matrix containing the design parameters
        :type data_matrix: ndarray
        """
        # Dictionary to store {initial_permeability: 'Material_name'} to map material_name during FEM iteration
        b_sat_dict = {}
        for material_name in self.core_material:
            b_sat_key = material_db.get_material_property(material_name=material_name, property="initial_permeability")
            b_sat_dict[b_sat_key] = material_db.get_material_property(material_name=material_name,
                                                                      property="max_flux_density")
            self.core_material_dict[b_sat_key] = material_name
        # print(self.core_material_dict)

        # Creating B_saturated array corresponding to the material type
        b_sat = np.zeros((len(data_matrix), 1))
        for index in range(len(data_matrix)):
            b_sat[index] = b_sat_dict[data_matrix[index, self.param["mu_rel"]]]

        # flux_max = L * i_max / N
        total_flux_max = (data_matrix[:, self.param["inductance"]] * self.peak_current) / data_matrix[:,
                                                                                         self.param["no_of_turns"]]
        b_max_center = total_flux_max / data_matrix[:, self.param["center_leg_area"]]
        b_max_middle = total_flux_max / (
                np.pi * data_matrix[:, self.param["core_inner_diameter"]] * data_matrix[:, self.param["core_h_middle"]])
        b_max_outer = total_flux_max / data_matrix[:, self.param["outer_leg_area"]]

        data_matrix = self.add_column_to_data_matrix(data_matrix, total_flux_max, 'total_flux_max')     # 16
        data_matrix = self.add_column_to_data_matrix(data_matrix, b_max_center, 'b_max_center')         # 17
        data_matrix = self.add_column_to_data_matrix(data_matrix, b_max_middle, 'b_max_middle')         # 18
        data_matrix = self.add_column_to_data_matrix(data_matrix, b_max_outer, 'b_max_outer')           # 19

        data_matrix_temp = np.zeros((0, len(data_matrix[0])))
        for index in range(len(data_matrix)):
            if (data_matrix[index, self.param["b_max_center"]] < (self.percent_of_b_sat / 100) * b_sat[index]) & \
                    (data_matrix[index, self.param["b_max_center"]] < (self.percent_of_b_sat / 100) * b_sat[index]) & \
                    (data_matrix[index, self.param["b_max_outer"]] < (self.percent_of_b_sat / 100) * b_sat[index]):
                data_matrix_temp = np.vstack([data_matrix_temp, data_matrix[index, :]])

        return data_matrix_temp

    def filter_geometry(self, data_matrix):
        """
        Filter out design cases which are not physical possible based on no_of_turns and winding area

        param data_matrix: Matrix containing the design parameters
        :type data_matrix: ndarray
        """

        final_data_matrix1 = np.zeros((len(data_matrix), len(data_matrix[0]) + 6))
        final_data_matrix2 = np.zeros((len(data_matrix), len(data_matrix[0]) + 6))

        # Adds litz and solid core details to data_matrix with all combinations possible and prepare data matrix for
        # FEM simulation
        for i in range(len(self.litz_conductor_r)):
            temp_var1 = np.full((len(data_matrix), 1), self.litz_conductor_r[i])
            temp_var2 = np.full((len(data_matrix), 1), self.litz_strand_r[i])
            temp_var3 = np.full((len(data_matrix), 1), self.litz_strand_n[i])
            temp_var4 = np.full((len(data_matrix), 1), self.litz_fill_factor[i])
            temp_var5 = np.full((len(data_matrix), 1), np.nan)
            temp_var6 = np.full((len(data_matrix), 1), self.litz_conductor_r[i])

            temp_data_matrix = self.add_column_to_data_matrix(data_matrix, temp_var1, 'litz_conductor_r')
            temp_data_matrix = self.add_column_to_data_matrix(temp_data_matrix, temp_var2, 'litz_strand_r')
            temp_data_matrix = self.add_column_to_data_matrix(temp_data_matrix, temp_var3, 'litz_strand_n')
            temp_data_matrix = self.add_column_to_data_matrix(temp_data_matrix, temp_var4, 'litz_fill_factor')
            temp_data_matrix = self.add_column_to_data_matrix(temp_data_matrix, temp_var5, 'solid_conductor_r')
            temp_data_matrix = self.add_column_to_data_matrix(temp_data_matrix, temp_var6, 'conductor_radius')

            if i == 0:
                final_data_matrix1 = temp_data_matrix
            else:
                final_data_matrix1 = np.concatenate((final_data_matrix1, temp_data_matrix), axis=0)

        for j in range(len(self.solid_conductor_r)):
            temp_var1 = np.full((len(data_matrix), 1), np.nan)
            temp_var2 = np.full((len(data_matrix), 1), np.nan)
            temp_var3 = np.full((len(data_matrix), 1), np.nan)
            temp_var4 = np.full((len(data_matrix), 1), np.nan)
            temp_var5 = np.full((len(data_matrix), 1), self.solid_conductor_r[j])
            temp_var6 = np.full((len(data_matrix), 1), self.solid_conductor_r[j])

            temp_data_matrix = self.add_column_to_data_matrix(data_matrix, temp_var1, 'litz_conductor_r')       #20
            temp_data_matrix = self.add_column_to_data_matrix(temp_data_matrix, temp_var2, 'litz_strand_r')     #21
            temp_data_matrix = self.add_column_to_data_matrix(temp_data_matrix, temp_var3, 'litz_strand_n')     #22
            temp_data_matrix = self.add_column_to_data_matrix(temp_data_matrix, temp_var4, 'litz_fill_factor')  #23
            temp_data_matrix = self.add_column_to_data_matrix(temp_data_matrix, temp_var5, 'solid_conductor_r') #24
            temp_data_matrix = self.add_column_to_data_matrix(temp_data_matrix, temp_var6, 'conductor_radius')  #25

            if j == 0:
                final_data_matrix2 = temp_data_matrix
            else:
                final_data_matrix2 = np.concatenate((final_data_matrix2, temp_data_matrix), axis=0)

        # Handles all the different cases of litz or/and solid conductor inputs
        if not len(self.litz_conductor_r) and len(self.solid_conductor_r):
            final_data_matrix = final_data_matrix2
        elif not len(self.solid_conductor_r) and len(self.litz_conductor_r):
            final_data_matrix = final_data_matrix1
        elif len(self.litz_conductor_r) and len(self.solid_conductor_r):
            final_data_matrix = np.concatenate((final_data_matrix1, final_data_matrix2), axis=0)
        else:
            raise Exception("Please input at least one conductor type")

        window_area = final_data_matrix[:, self.param["window_h"]] * final_data_matrix[:, self.param["window_w"]]
        insulation_area = ((self.left_core_insulation + self.right_core_insulation) *
                           final_data_matrix[:, self.param["window_h"]]) + \
                          ((self.top_core_insulation + self.bot_core_insulation) *
                           (final_data_matrix[:, self.param["window_w"]] -
                            (self.left_core_insulation + self.right_core_insulation)))

        data_matrix = final_data_matrix[
            np.where((final_data_matrix[:, self.param["no_of_turns"]] * np.pi *
                      final_data_matrix[:, self.param["conductor_radius"]] ** 2)
                     < (self.winding_factor * (window_area - insulation_area)))]

        return data_matrix

    def filter_losses(self, data_matrix):
        """
       Filter out design cases based on the calculated hysteresis and DC loss

       param data_matrix: Matrix containing the design parameters
       :type data_matrix: ndarray
        """
        # Dictionary to store {initial_permeability: counter}
        mu_imag_dict = {}
        counter = 0
        for material_name in self.core_material:
            mu_imag_key = material_db.get_material_property(material_name=material_name,
                                                            property="initial_permeability")
            mu_imag_dict[mu_imag_key] = counter
            counter = counter + 1

        material_data_list = [material_db.permeability_data_to_pro_file(self.temperature, self.frequency,
                                                                        material_name, "manufacturer_datasheet")
                              for material_name in self.core_material]
        # print(material_data_list)

        # Creating interpolation function between mu_imaginary and magnetic flux density
        mu_imag_interpol_func = [interp1d(material_data_list[i][0], material_data_list[i][1], kind="cubic") for i in
                                 range(len(self.core_material))]

        # Creating mu_imag array corresponding to the material type
        mu_imag = np.zeros(len(data_matrix))
        for index in range(len(data_matrix)):
            mu_imag[index] = mu_imag_interpol_func[mu_imag_dict[data_matrix[index, self.param["mu_rel"]]]] \
                (data_matrix[index, self.param["b_max_center"]])

        # Volume chosen as per "Masterthesis_Till_Piepenbrock" pg-45
        volume_center = (np.pi * (data_matrix[:, self.param["core_inner_diameter"]] / 2) ** 2) * \
                        (data_matrix[:, self.param["window_h"]] + data_matrix[:, self.param["core_h_middle"]] -
                         (data_matrix[:, self.param["n_air_gaps"]] * data_matrix[:, self.param["air_gap_h"]]))
        volume_outer = (np.pi * ((data_matrix[:, self.param["r_outer"]] ** 2) -
                                 (data_matrix[:, self.param["r_inner"]] ** 2))) * \
                       (data_matrix[:, self.param["window_h"]] + data_matrix[:, self.param["core_h_middle"]])

        P_hyst_center = 0.5 * (2 * np.pi * self.frequency) * fmt.mu0 * mu_imag * (
                    (data_matrix[:, self.param["b_max_center"]] /
                     (fmt.mu0 * data_matrix[:,
                                self.param["mu_rel"]])) ** 2)

        P_hyst_outer = 0.5 * (2 * np.pi * self.frequency) * mu_imag * fmt.mu0 * (
                    (data_matrix[:, self.param["b_max_outer"]] /
                     (fmt.mu0 * data_matrix[:, self.param["mu_rel"]])) ** 2)

        P_hyst_density_center = P_hyst_center * volume_center
        P_hyst_density_middle = 0.5 * (2 * np.pi * self.frequency) * mu_imag * fmt.mu0 * \
                                ((data_matrix[:, self.param["total_flux_max"]] / (
                                        fmt.mu0 * data_matrix[:, self.param["mu_rel"]])) ** 2) * \
                                (1 / (2 * np.pi * data_matrix[:, self.param["core_h_middle"]])) * \
                                np.log(
                                    (data_matrix[:, self.param["r_inner"]] * 2) / data_matrix[:, self.param["core_inner_diameter"]])
        P_hyst_density_outer = P_hyst_outer * volume_outer
        total_hyst_loss = P_hyst_density_center + (2 * P_hyst_density_middle) + P_hyst_density_outer

        # Winding loss (only DC loss)
        Resistance = (data_matrix[:, self.param["no_of_turns"]] * 2 * np.pi *
                      (data_matrix[:, self.param["core_inner_diameter"]] / 2 + data_matrix[:, self.param["conductor_radius"]])) / \
                     (self.copper_conductivity * (np.pi * (data_matrix[:, self.param["conductor_radius"]] ** 2)))

        # I^2 * R loss
        DC_loss = ((self.peak_current ** 2) / 2) * Resistance       # Assuming sinusoidal current waveform

        total_loss = DC_loss + total_hyst_loss
        max_total_loss = max(total_loss)
        normalized_total_loss = total_loss / max_total_loss

        total_volume = np.pi * (data_matrix[:, self.param["r_outer"]] ** 2) * data_matrix[:, self.param["core_h"]]
        max_volume = max(total_volume)
        normalized_total_volume = total_volume / max_volume

        data_matrix = self.add_column_to_data_matrix(data_matrix, total_hyst_loss, 'total_hyst_loss')               # 26
        data_matrix = self.add_column_to_data_matrix(data_matrix, DC_loss, 'DC_loss')                               # 27
        data_matrix = self.add_column_to_data_matrix(data_matrix, total_loss, 'total_loss')                         # 28
        data_matrix = self.add_column_to_data_matrix(data_matrix, normalized_total_loss, 'normalized_total_loss')   # 29
        data_matrix = self.add_column_to_data_matrix(data_matrix, total_volume, 'total_volume')                     # 30
        data_matrix = self.add_column_to_data_matrix(data_matrix, normalized_total_volume, 'normalized_total_volume')   # 31

        data_matrix = data_matrix[data_matrix[:, self.param["total_loss"]].argsort()]
        data_matrix = data_matrix[0:int((self.percent_of_total_loss / 100) * len(data_matrix)), :]

        return data_matrix

    def fem_simulation(self):
        """
        FEM simulation of the design cases and saving the result in the given working directory for later analysis
        """
        example_results_folder = os.path.join(self.working_directory, "example_results")
        if not os.path.exists(example_results_folder):
            os.mkdir(example_results_folder)

        working_directory = os.path.join(example_results_folder, "inductor")
        if not os.path.exists(working_directory):
            os.mkdir(working_directory)

        data_folder = os.path.join(self.working_directory, 'fem_simulation_data')
        if not os.path.exists(data_folder):
            os.mkdir(data_folder)

        src_path = os.path.join(self.working_directory, "example_results/inductor/results/log_electro_magnetic.json")

        data_files = []
        file_names = []
        successful_sim_counter = 0
        for i in range(len(self.data_matrix_fem)):

            # MagneticComponent class object
            geo = fmt.MagneticComponent(component_type=self.component_type_dict[self.magnetic_component],
                                        working_directory=working_directory, silent=True)

            core = fmt.Core(core_inner_diameter=self.data_matrix_fem[i, self.param["core_inner_diameter"]],
                            window_w=self.data_matrix_fem[i, self.param["window_w"]],
                            window_h=self.data_matrix_fem[i, self.param["window_h"]],
                            material=self.core_material_dict[self.data_matrix_fem[i, self.param["mu_rel"]]],
                            temperature=self.temperature, frequency=self.frequency, datasource="manufacturer_datasheet")
                            # material="95_100")
                            # mu_rel=self.data_matrix_fem[i, self.param["mu_rel"]], phi_mu_deg=10,
                            # sigma=0.5)
            # TODO: (completed)
            # mu_rel=3000, phi_mu_deg=10,
            # sigma=0.5)
            geo.set_core(core)

            # 3. set air gap parameters
            air_gaps = fmt.AirGaps(fmt.AirGapMethod.Percent, core)
            if int(self.data_matrix_fem[i, self.param["n_air_gaps"]]) == 1:
                air_gaps.add_air_gap(fmt.AirGapLegPosition.CenterLeg,
                                     self.data_matrix_fem[i, self.param["air_gap_h"]],
                                     self.data_matrix_fem[i, self.param["air_gap_position"]])
            else:
                if int(self.data_matrix_fem[i, self.param["mult_air_gap_type"]]) == 1:
                    position_list = list(
                        np.linspace(0, 100, int(self.data_matrix_fem[i, self.param["n_air_gaps"]])))
                    for position in position_list:
                        air_gaps.add_air_gap(fmt.AirGapLegPosition.CenterLeg,
                                             self.data_matrix_fem[i, self.param["air_gap_h"]],
                                             position)

                elif int(self.data_matrix_fem[i, self.param["mult_air_gap_type"]]) == 2:
                    position_list = list(
                        np.linspace(0, 100, int(self.data_matrix_fem[i, self.param["n_air_gaps"]]) + 2))
                    position_list.remove(0.0)
                    position_list.remove(100.0)
                    for position in position_list:
                        air_gaps.add_air_gap(fmt.AirGapLegPosition.CenterLeg,
                                             self.data_matrix_fem[i, self.param["air_gap_h"]],
                                             position)
            geo.set_air_gaps(air_gaps)

            # 4. set insulations
            insulation = fmt.Insulation()
            insulation.add_core_insulations(self.top_core_insulation, self.bot_core_insulation,
                                            self.left_core_insulation, self.right_core_insulation)
            insulation.add_winding_insulations([self.inner_winding_insulation], 0.0001)
            geo.set_insulation(insulation)

            # 5. create winding window and virtual winding windows (vww)
            winding_window = fmt.WindingWindow(core, insulation)
            vww = winding_window.split_window(fmt.WindingWindowSplit.NoSplit)

            # 6. create conductor and set parameters: use solid wires
            winding = fmt.Conductor(0, fmt.Conductivity.Copper)
            if np.isnan(self.data_matrix_fem[i, self.param["solid_conductor_r"]]):
                winding.set_litz_round_conductor(conductor_radius=None if np.isnan(self.data_matrix_fem[i, self.param["litz_conductor_r"]]) else self.data_matrix_fem[i, self.param["litz_conductor_r"]],
                                                 number_strands=None if np.isnan(self.data_matrix_fem[i, self.param["litz_strand_n"]]) else self.data_matrix_fem[i, self.param["litz_strand_n"]],
                                                 strand_radius=None if np.isnan(self.data_matrix_fem[i, self.param["litz_strand_r"]]) else self.data_matrix_fem[i, self.param["litz_strand_r"]],
                                                 fill_factor=None if np.isnan(self.data_matrix_fem[i, self.param["litz_fill_factor"]]) else self.data_matrix_fem[i, self.param["litz_fill_factor"]],
                                                 conductor_arrangement=self.winding_scheme_dict[self.winding_scheme][1])
            else:
                winding.set_solid_round_conductor(conductor_radius=self.data_matrix_fem[i, self.param["solid_conductor_r"]],
                                                  conductor_arrangement=self.winding_scheme_dict[self.winding_scheme][1])

            # 7. add conductor to vww and add winding window to MagneticComponent
            vww.set_winding(winding, int(self.data_matrix_fem[i, self.param["no_of_turns"]]), None)
            geo.set_winding_window(winding_window)

            try:
                # 5. create the model
                geo.create_model(freq=self.frequency, visualize_before=False, save_png=False)

                # 6. start simulation
                geo.single_simulation(freq=self.frequency, current=[self.peak_current], show_results=False)

                shutil.copy2(src_path, data_folder)
                old_filename = os.path.join(data_folder, "log_electro_magnetic.json")
                new_filename = os.path.join(data_folder, f"case{i}.json")
                os.rename(old_filename, new_filename)
                data_files.append(new_filename)
                file_names.append(f"case{i}")
                print(f"Case {i} of {len(self.data_matrix_fem)} completed")
                successful_sim_counter = successful_sim_counter + 1

            except (Exception,) as e:
                print("next iteration")
                logging.exception(e)
        print(f"Successful FEM simulations: {successful_sim_counter} out of total cases: {len(self.data_matrix_fem)}")

    def add_column_to_data_matrix(self, data_matrix, column_value, column_name: str):
        """
        Adds column to the given matrix

        param data_matrix: Matrix containing the design parameters
       :type data_matrix: ndarray
       :param column_value: Column to be added
       :type column_value: ndarray
       :param column_name: Identifier of the column
       :type column_name: str
        """
        size = len(data_matrix[0])
        data_matrix = np.hstack((data_matrix, np.reshape(column_value, (len(column_value), 1))))
        self.param[column_name] = size

        return data_matrix

    def write_data_matrix_fem_to_csv(self):
        header = list(self.param.keys())
        header.insert(0, 'Case_no.')
        data = self.data_matrix_fem
        a = np.array(range(len(self.data_matrix_fem)))
        data = np.insert(data, 0, a, axis=1)
        file_name = self.working_directory + '/data_matrix_fem.csv'
        with open(file_name, 'w', encoding='UTF8', newline='') as f:
            writer = csv.writer(f)

            # write the header
            writer.writerow(header)

            # write multiple rows
            writer.writerows(data)

    def automated_design_settings(self):
        dictionary = {
            "Working_directory": self.working_directory,
            "magnetic_component": self.magnetic_component,
            "frequency": self.frequency,
            "temperature": self.temperature,
            "goal_inductance": self.goal_inductance,
            "goal_inductance_percent_tolerance": self.goal_inductance_percent_tolerance,
            "winding_scheme": self.winding_scheme,
            "peak_current": self.peak_current,
            "percent_of_b_sat": self.percent_of_b_sat,
            "percent_of_total_loss": self.percent_of_total_loss,
            "database_core_names": self.database_core_names,
            "database_litz_names": self.database_litz_names,
            "solid_conductor_r": self.solid_conductor_r,
            "manual_core_inner_diameter": self.manual_core_inner_diameter,
            "manual_window_h": self.manual_window_h,
            "manual_window_w": self.manual_window_w,
            "no_of_turns": self.no_of_turns,
            "n_air_gaps": self.n_air_gaps,
            "air_gap_height": self.air_gap_height,
            "air_gap_position": self.air_gap_position,
            "core_material": self.core_material,
            "mult_air_gap_type": self.mult_air_gap_type,
            "top_core_insulation": self.top_core_insulation,
            "bot_core_insulation": self.bot_core_insulation,
            "right_core_insulation": self.right_core_insulation,
            "left_core_insulation": self.left_core_insulation,
            "inner_winding_insulation": self.inner_winding_insulation,
            "manual_litz_conductor_r": self.manual_litz_conductor_r,
            "manual_litz_strand_r": self.manual_litz_strand_r,
            "manual_litz_strand_n": self.manual_litz_strand_n,
            "manual_litz_fill_factor": self.manual_litz_fill_factor
        }

        # Serializing json
        json_object = json.dumps(dictionary, indent=4)

        # Writing to sample.json
        with open(self.working_directory + "/automated_design_settings.json", "w") as outfile:
            outfile.write(json_object)


if __name__ == '__main__':
    # Inpult parameters for the Automated Design
    ad = AutomatedDesign(working_directory='D:/Personal_data/MS_Paderborn/Sem4/Project_2/2022-11-30_fem_simulation_data',
                         magnetic_component='inductor',
                         goal_inductance=120 * 1e-6,
                         frequency=100000,
                         goal_inductance_percent_tolerance=10,
                         winding_scheme='Square',
                         peak_current=8,
                         percent_of_b_sat=70,
                         percent_of_total_loss=1,
                         database_core_names=[],
                         database_litz_names=['1.5x105x0.1', "1.4x200x0.071"],
                         solid_conductor_r=[],  # 0.0013
                         manual_core_inner_diameter=list(np.linspace(0.005, 0.05, 10)),
                         manual_window_h=list(np.linspace(0.01, 0.08, 5)),
                         manual_window_w=list(np.linspace(0.005, 0.04, 10)),
                         no_of_turns=[2, 3, 4, 5, 6, 7, 8, 9, 10, 11, 12, 13, 14, 15, 16, 17, 18, 19, 20],
                         n_air_gaps=[1, 2],
                         air_gap_height=list(np.linspace(0.0001, 0.0005, 5)),
                         air_gap_position=list(np.linspace(20, 80, 2)),
                         core_material=['N95'],
                         mult_air_gap_type=['center_distributed'],
                         top_core_insulation=0.001,
                         bot_core_insulation=0.001,
                         left_core_insulation=0.001,
                         right_core_insulation=0.001,
                         inner_winding_insulation=0.0005,
                         temperature=100.0,
                         manual_litz_conductor_r=[],
                         manual_litz_strand_r=[],
                         manual_litz_strand_n=[],
                         manual_litz_fill_factor=[])

    # Create csv file of data_matrix_fem which consist of all the fem simulation cases details
    ad.write_data_matrix_fem_to_csv()

    # Plot of volume vs loss calculated using Reluctance Model
    plot_2d(x_value=ad.data_matrix_fem[:, ad.param["total_volume"]],
            y_value=ad.data_matrix_fem[:, ad.param["total_loss"]],
            x_label='Volume / m\u00b3', y_label='Loss / W', title='Volume vs Loss', plot_color='blue')

    print(f"Total number of cases to be simulated: {len(ad.data_matrix_fem)}")
    print(f"Estimated time of completion of FEM simulations (5 sec/case): {5 * len(ad.data_matrix_fem)} seconds")
    print("##########################################################################################################")
    choice = int(input("Press 1 to run FEM simulations as per the given inputs or "
                    "any other number to load previous design as per given directory:"))

    if choice == 1:
        # Run FEM simulation of "self.data_matrix_fem"
        ad.fem_simulation()

        # Save simulation settings in json file for later review
        ad.automated_design_settings()

    # Load design and plot various plots for analysis
    inductance, total_loss, total_volume, total_cost, annotation_list = load_design \
        (working_directory='D:/Personal_data/MS_Paderborn/Sem4/Project_2/2022-11-30_fem_simulation_data')

    plot_data = filter_after_fem(inductance=inductance, total_loss=total_loss, total_volume=total_volume, total_cost=total_cost,
                     annotation_list=annotation_list, goal_inductance=ad.goal_inductance, percent_tolerance=20)

    plot_2d(x_value=plot_data[:, 1], y_value=plot_data[:, 2], z_value=plot_data[:, 3],
            x_label='Volume / m\u00b3', y_label='Loss / W', z_label='Cost / \u20ac', title='Volume vs Loss',
            annotations=plot_data[:, 4], plot_color='RdYlGn_r', inductance_value=plot_data[:, 0])

    #
    # plot_2d(x_value=data_array[:, 1], y_value=data_array[:, 3], z_value=data_array[:, 2], x_label='Volume / m\u00b3', y_label='Cost / \u20ac', z_label='Loss / W',
    #         title='Volume vs Cost', plot_color='red')

    # plot_2d(x_value=total_volume, y_value=total_loss, x_label='Volume / m\u00b3', y_label='Loss / W',
    #         title='Volume vs Loss', annotations=annotation_list, plot_color='red')
    # plot_2d(x_value=total_volume, y_value=total_cost, x_label='Volume / m\u00b3', y_label='Cost / \u20ac',
    #         title='Volume vs Cost', annotations=annotation_list, plot_color='red')
    # plot_2d(x_value=total_volume, y_value=inductance, x_label='Volume / m\u00b3', y_label='Inductance / H',
    #         title='Volume vs Inductance', annotations=annotation_list, plot_color='red')
    # plot_3d(x_value=total_volume, y_value=total_loss, z_value=total_cost, x_label='Volume / m\u00b3',
    #         y_label='Loss / W', z_label='Cost / \u20ac', title='Volume vs Loss vs Cost',
    #         annotations=annotation_list, plot_color='red')

    # load_from_single_file(working_directory='D:/Personal_data/MS_Paderborn/Sem4/Project_2/2022-11-27_fem_simulation_data',
    #                file_name='case4.json')




<|MERGE_RESOLUTION|>--- conflicted
+++ resolved
@@ -509,18 +509,10 @@
 
         # Filtration of the design cases which are not important
         self.data_matrix_0 = mc.data_matrix
-<<<<<<< HEAD
-        self.data_matrix_1 = self.filter1_geometry(self.data_matrix_0)
-        self.data_matrix_2 = self.filter2_inductance(self.data_matrix_1)
-        self.data_matrix_3 = self.filter3_flux_saturation(self.data_matrix_2)
-        self.data_matrix_4 = self.filter4_losses(self.data_matrix_3)
-        #self.plot_volume_loss(self.data_matrix_4)
-=======
         self.data_matrix_1 = self.filter_goal_inductance(self.data_matrix_0)
         self.data_matrix_2 = self.filter_flux_saturation(self.data_matrix_1)
         self.data_matrix_3 = self.filter_geometry(self.data_matrix_2)
         self.data_matrix_4 = self.filter_losses(self.data_matrix_3)
->>>>>>> b9015749
         self.data_matrix_fem = self.data_matrix_4
 
     def input_pre_process(self):
