--- conflicted
+++ resolved
@@ -9,7 +9,6 @@
 from itertools import product
 import logging
 
-<<<<<<< HEAD
 material_db = mdb.MaterialDatabase()
 
 
@@ -383,129 +382,4 @@
     automated_design_func()
 
     design_name = "sweep_examples_2"
-    load_design(design_name)
-=======
-# Component type
-component = "inductor"
-
-# Working directory can be set arbitrarily
-working_directory = os.path.join(os.path.dirname(__file__), '..')
-
-# MagneticComponent class object
-geo = fmt.MagneticComponent(component_type=fmt.ComponentType.Inductor, working_directory=working_directory)
-
-# Formation of core-geometry list from core database
-core_db1 = fmt.core_database()["PQ 20/16"]
-core_db2 = fmt.core_database()["PQ 20/20"]
-core_db3 = fmt.core_database()["PQ 26/20"]
-core_db4 = fmt.core_database()["PQ 26/25"]
-
-core_width_list = [core_db1["core_inner_diameter"], core_db2["core_inner_diameter"], core_db3["core_inner_diameter"], core_db4["core_inner_diameter"]]
-core_window_w_list = [core_db1["window_w"], core_db2["window_w"], core_db3["window_w"], core_db4["window_w"]]
-core_window_h_list = [core_db1["window_h"], core_db2["window_h"], core_db3["window_h"], core_db4["window_h"]]
-
-# Air-gap and core parameters list creation
-no_of_turns = list(np.linspace(5, 19, 15))
-n_air_gaps = list(np.linspace(1, 5, 5))
-air_gap_length = list(np.linspace(0.000001, 0.0005, 20))  # 200
-air_gap_position = list(np.linspace(0, 100, 11))  # 101
-mu_rel = [2700, 3000, 3100, 3200]
-mult_air_gap_type = [1, 2]  # 'Type1 = with corner air-gaps; 'Type2' = without air-gaps; 'Type0' = single air-gap
-
-goal_inductance = 200 * 1e-6
-conductor_radius = 0.0013
-winding_factor = 0.91
-
-# Reluctance model simulation
-mc1 = fmt.MagneticCircuit(core_width_list, core_window_h_list, core_window_w_list, no_of_turns, n_air_gaps, air_gap_length, air_gap_position, mu_rel, mult_air_gap_type)
-mc1.core_reluctance()
-mc1.air_gap_reluctance()
-mc1.data_matrix = np.hstack((mc1.data_matrix, np.reshape(mc1.core_h_middle, (mc1.data_matrix_len, 1))))  # position: 10
-mc1.data_matrix = np.hstack((mc1.data_matrix, np.reshape(mc1.r_inner, (mc1.data_matrix_len, 1))))  # position: 11
-mc1.data_matrix = np.hstack((mc1.data_matrix, np.reshape(mc1.r_outer, (mc1.data_matrix_len, 1))))  # position: 12
-mc1.data_matrix = np.hstack((mc1.data_matrix, np.reshape(mc1.area[:, 0], (mc1.data_matrix_len, 1))))  # position: 13
-mc1.data_matrix = np.hstack((mc1.data_matrix, np.reshape(mc1.area[:, 4], (mc1.data_matrix_len, 1))))  # position: 14
-
-data_matrix_1 = mc1.data_matrix[np.where((mc1.data_matrix[:, 4] * np.pi * conductor_radius * conductor_radius) < (winding_factor * mc1.data_matrix[:, 1] * mc1.data_matrix[:, 2]))]
-
-# First filter: Based on +-10% inductance tolerance band
-FEM_data_matrix = data_matrix_1[np.where((data_matrix_1[:, 9] > 0.9 * goal_inductance) *
-                                           (data_matrix_1[:, 9] < 1.1 * goal_inductance))]
-
-max_current = 1 # With an assumption of sinusoidal current waveform
-freq = 100 * 1e3 # magnetic flux frequency
-mu_imag = 100
-Cu_sigma = 5.96 * 1e7
-
-
-volume_center = (np.pi * FEM_data_matrix[:, 0] ** 2) * (FEM_data_matrix[:, 1] + FEM_data_matrix[:, 10] - (FEM_data_matrix[:, 5] * FEM_data_matrix[:, 6]))
-volume_outer = (np.pi * ((FEM_data_matrix[:, 12] ** 2) - (FEM_data_matrix[:, 11] ** 2))) * (FEM_data_matrix[:, 1] + FEM_data_matrix[:, 10])
-
-max_flux = (FEM_data_matrix[:, 9] * max_current) / FEM_data_matrix[:, 4]    # max_flux = L * i_max / N
-
-B_max_center = max_flux / FEM_data_matrix[:, 13]
-P_hyst_center = - 0.5 * (2 * np.pi * freq) * mu_imag * fmt.mu0 * (B_max_center / (fmt.mu0 * FEM_data_matrix[:, 3])) ** 2
-P_hyst_density_center = P_hyst_center * volume_center
-
-B_max_outer = max_flux / FEM_data_matrix[:, 14]
-P_hyst_outer = - 0.5 * (2 * np.pi * freq) * mu_imag * fmt.mu0 * (B_max_outer / (fmt.mu0 * FEM_data_matrix[:, 3])) ** 2
-P_hyst_density_outer = P_hyst_outer * volume_outer
-
-P_hyst_density_middle = - 0.5 * (2 * np.pi * freq) * mu_imag * fmt.mu0 * ((max_flux / (fmt.mu0 * FEM_data_matrix[:, 3])) ** 2) * (1/(2 * np.pi * FEM_data_matrix[:, 10])) * np.log((FEM_data_matrix[:, 11] * 2) / FEM_data_matrix[:, 0])
-
-P_hyst_density_total = P_hyst_density_center + (2 * P_hyst_density_middle) + P_hyst_density_outer
-FEM_data_matrix = np.hstack((FEM_data_matrix, np.reshape(P_hyst_density_total, (len(P_hyst_density_total), 1)))) # position: 15
-
-# Winding loss (only DC loss)
-Resistance = (FEM_data_matrix[:, 4] * 2 * np.pi * (FEM_data_matrix[:, 0] / 2 + conductor_radius)) / Cu_sigma * (np.pi * conductor_radius * conductor_radius)
-DC_loss = ((max_current ** 2) / 2) * Resistance
-FEM_data_matrix = np.hstack((FEM_data_matrix, np.reshape(DC_loss, (len(DC_loss), 1)))) # position: 16
-
-sorted_FEM_data_matrix = FEM_data_matrix[FEM_data_matrix[:, 15].argsort()]
-
-qwerty = 1
-# def aut_action_run_simulation(sim_value):
-#     geo = fmt.MagneticComponent(component_type=fmt.ComponentType.Inductor)
-#     core = fmt.Core(core_w=sim_value[0], window_h=sim_value[1], window_w=sim_value[2],
-#                     mu_rel=3100, phi_mu_deg=12,
-#                     sigma=0.6)
-#     geo.set_core(core)
-#
-#     # 3. set air gap parameters
-#     air_gaps = fmt.AirGaps(fmt.AirGapMethod.Manually, core)
-#     air_gaps.add_air_gap(fmt.AirGapLegPosition.CenterLeg, 0.001, sim_value[5])
-#     geo.set_air_gaps(air_gaps)
-#
-#     # 4. set conductor parameters: use solid wires
-#     winding = fmt.Winding(sim_value[3], 0, fmt.Conductivity.Copper,
-#                           fmt.WindingType.Primary,
-#                           fmt.WindingScheme.Square)
-#     winding.set_litz_conductor(None, 600, 35.5e-6, 0.6)
-#     # winding.set_solid_conductor(0.0015)
-#     geo.set_windings([winding])
-#
-#     # 5. set insulations
-#     insulation = fmt.insulation()
-#     insulation.add_core_insulations(0.001, 0.001, 0.002, 0.001)
-#     insulation.add_winding_insulations(0.0001)
-#     geo.set_insulation(insulation)
-#
-#     # 5. create the model
-#     geo.create_model(freq=100000, visualize_before=False, save_png=False)
-#
-#     # 6.a. start simulation
-#     geo.single_simulation(freq=100000, current=[3], show_results=False)
-#
-#
-# # FEM_data_matrix = [core_w, window_h, window_w, no_of_turns, n_air_gaps, air_gap_h, inductance]
-# # FEM_data_matrix = [[0.0149, 0.0295, 0.01105, 8, 1, 0.0001, 0.0002],
-# #                    [0.0149, 0.0295, 0.01105, 8, 1, 0.0002, 0.0002],
-# #                    [0.0149, 0.0295, 0.01105, 8, 1, 0.0003, 0.0002],
-# #                    [0.0149, 0.0295, 0.01105, 8, 1, 0.0004, 0.0002]]
-# num_r = len(FEM_data_matrix)
-# m = []
-# for i in range(num_r):
-#     m.append([float(x) for x in FEM_data_matrix[i, :]])
-#     for j in m:
-#         aut_action_run_simulation(j)
->>>>>>> 572c0e4c
+    load_design(design_name)