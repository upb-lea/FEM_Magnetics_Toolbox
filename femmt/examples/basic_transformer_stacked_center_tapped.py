--- conflicted
+++ resolved
@@ -119,11 +119,8 @@
                                                                                                       primary_coil_turns=3,
                                                                                                       primary_additional_bobbin=1e-3,
                                                                                                       winding_temperature=100,
-<<<<<<< HEAD
-                                                                                                      bobbin_coil_left=3e-3)
-=======
+                                                                                                      bobbin_coil_left=3e-3,
                                                                                                       center_foil_additional_bobbin=0e-3)
->>>>>>> 1de2efb5
 
     geo.set_insulation(insulation)
     geo.set_winding_windows([coil_window, transformer_window])
@@ -132,11 +129,7 @@
 
     geo.single_simulation(freq=200000, current=[20, 120, 120], phi_deg=[0, 180, 180], show_fem_simulation_results=show_visual_outputs)
 
-<<<<<<< HEAD
-    #geo.get_inductances(I0=1, op_frequency=200000)
-=======
     # geo.get_inductances(I0=1, op_frequency=200000)
->>>>>>> 1de2efb5
 
 if __name__ == "__main__":
     basic_example_transformer_stacked_center_tapped(show_visual_outputs=True)