--- conflicted
+++ resolved
@@ -9,6 +9,7 @@
 from femmt.model import WindingWindow, Conductor, Insulation, Core, VirtualWindingWindow
 from femmt.functions_drawing import *
 from femmt.functions_model import define_center_tapped_insulation
+from femmt.enumerations import CoreType, ConductorType, ConductorMaterial
 
 
 def create_stacked_winding_windows(core: Core, insulation: Insulation) -> (WindingWindow, WindingWindow):
@@ -286,9 +287,9 @@
     """
     def define_insulations():
         insulation = Insulation(flag_insulation=True)
-        if core.core_type == CoreType.Single:
+        if core.geometry.core_type == CoreType.Single:
             insulation.add_core_insulations(iso_top_core, iso_bot_core, iso_left_core, iso_right_core)
-        elif core.core_type == CoreType.Stacked:
+        elif core.geometry.core_type == CoreType.Stacked:
             insulation.add_top_section_core_insulations(iso_top_core, iso_bot_core, iso_left_core, iso_right_core)
             insulation.add_bottom_section_core_insulations(iso_top_core, iso_bot_core, iso_left_core, iso_right_core)
         insulation.add_winding_insulations([[iso_primary_to_primary, iso_primary_to_secondary, iso_primary_to_secondary],
@@ -318,47 +319,32 @@
     winding1, winding2, winding3 = define_windings(winding_temperature)
 
     def define_rows():
-<<<<<<< HEAD
-        primary_row = single_row(number_of_conds_per_winding=primary_turns,
-                                 window_width=core.geometry.window_w - insulation.core_cond[2] - insulation.core_cond[3],
-                                 winding_tag=WindingTag.Primary,
-                                 conductor_type=ConductorType.RoundLitz,
-                                 radius=primary_radius,
-                                 cond_cond_isolation=insulation.cond_cond[0][0])
-
-        secondary_row = single_row(number_of_conds_per_winding=secondary_parallel_turns,
-                                   window_width=core.geometry.window_w - insulation.core_cond[2] - insulation.core_cond[3],
-                                   winding_tag=WindingTag.Secondary,
-                                   conductor_type=ConductorType.RectangularSolid,
-                                   thickness=secondary_thickness_foil)
-=======
-        if core.core_type == CoreType.Single:
+        if core.geometry.core_type == CoreType.Single:
             primary_row = single_row(number_of_conds_per_winding=primary_turns,
-                                     window_width=core.window_w - insulation.core_cond[2] - insulation.core_cond[3],
+                                     window_width=core.geometry.window_w - insulation.core_cond[2] - insulation.core_cond[3],
                                      winding_tag=WindingTag.Primary,
                                      conductor_type=ConductorType.RoundLitz,
                                      radius=primary_radius,
                                      cond_cond_isolation=insulation.cond_cond[0][0])
 
             secondary_row = single_row(number_of_conds_per_winding=secondary_parallel_turns,
-                                       window_width=core.window_w - insulation.core_cond[2] - insulation.core_cond[3],
+                                       window_width=core.geometry.window_w - insulation.core_cond[2] - insulation.core_cond[3],
                                        winding_tag=WindingTag.Secondary,
                                        conductor_type=ConductorType.RectangularSolid,
                                        thickness=secondary_thickness_foil)
-        elif core.core_type == CoreType.Stacked:
+        elif core.geometry.core_type == CoreType.Stacked:
             primary_row = single_row(number_of_conds_per_winding=primary_turns,
-                                     window_width=core.window_w - insulation.top_section_core_cond[2] - insulation.top_section_core_cond[3],
+                                     window_width=core.geometry.window_w - insulation.top_section_core_cond[2] - insulation.top_section_core_cond[3],
                                      winding_tag=WindingTag.Primary,
                                      conductor_type=ConductorType.RoundLitz,
                                      radius=primary_radius,
                                      cond_cond_isolation=insulation.cond_cond[0][0])
 
             secondary_row = single_row(number_of_conds_per_winding=secondary_parallel_turns,
-                                       window_width=core.window_w - insulation.bot_section_core_cond[2] - insulation.bot_section_core_cond[3],
+                                       window_width=core.geometry.window_w - insulation.bot_section_core_cond[2] - insulation.bot_section_core_cond[3],
                                        winding_tag=WindingTag.Secondary,
                                        conductor_type=ConductorType.RectangularSolid,
                                        thickness=secondary_thickness_foil)
->>>>>>> 31dca8e4
 
         tertiary_row = copy.deepcopy(secondary_row)
         tertiary_row.winding_tag = WindingTag.Tertiary
