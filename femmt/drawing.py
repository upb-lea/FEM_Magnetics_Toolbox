"""Draw structures inside Onelab."""
# Python standard libraries
import numpy as np
import logging

# Local libraries
from femmt.enumerations import *
from femmt.data import MeshData
from femmt.model import Core, WindingWindow, AirGaps, StrayPath, Insulation

logger = logging.getLogger(__name__)

class TwoDaxiSymmetric:
    """
    Create the model of the magnetic component.

    This is done by creating lists of points which will be later added to the gmsh file.
    """

    core: Core
    winding_windows: list[WindingWindow]
    air_gaps: AirGaps
    stray_path: StrayPath
    insulation: Insulation
    component_type: ComponentType
    simulation_type: SimulationType
    mesh_data: MeshData
    number_of_windings: int
    verbosity: Verbosity

    # List of points which represent the model
    # Every List is a List of 4 Points: x, y, z, mesh_factor
    p_outer: np.ndarray
    p_region_bound: np.ndarray
    p_window: np.ndarray
    p_air_gaps: np.ndarray
    # p_conductor: list[list[float]]
    p_iso_top_core: list[list[float]]
    p_iso_bot_core: list[list[float]]
    p_iso_core: list[list[float]]
    p_iso_pri_sec: list[list[float]]

    def __init__(self, core: Core, mesh_data: MeshData, air_gaps: AirGaps, winding_windows: list[WindingWindow],
                 stray_path: StrayPath, insulation: Insulation, component_type: ComponentType, number_of_windings: int, verbosity: Verbosity):

        self.core = core
        self.mesh_data = mesh_data
        self.winding_windows = winding_windows
        self.air_gaps = air_gaps
        self.simulation_type = SimulationType
        self.component_type = component_type
        self.stray_path = stray_path
        self.insulation = insulation
        self.number_of_windings = number_of_windings
        self.verbosity = verbosity

        # -- Arrays for geometry data -- 
        # TODO Is the zero initialization necessary?
        self.p_outer = np.zeros((4, 4))
        self.p_region_bound = np.zeros((4, 4))
        if self.core.geometry.core_type == CoreType.Single:
            self.p_window = np.zeros((4 * core.geometry.number_core_windows, 4))  # TODO: why is this done for both sides?
        if self.core.geometry.core_type == CoreType.Stacked:
            self.p_window_top = np.zeros((4, 4))  # TODO: just for right side? make it the same as for single core geometry
            self.p_window_bot = np.zeros((4, 4))  # TODO: just for right side? make it the same as for single core geometry
        self.p_air_gaps = np.zeros((4 * air_gaps.number, 4))
        self.p_conductor = []
        self.p_iso_conductor = []
        self.p_iso_core = []
        self.p_iso_top_core = []
        self.p_iso_bot_core = []
        self.p_iso_pri_sec = []
        self.p_iso_layer = []

        for i in range(number_of_windings):
            self.p_conductor.insert(i, [])
            self.p_iso_conductor.insert(i, [])

        self.r_inner = core.geometry.r_inner
        self.r_outer = core.geometry.r_outer

    def draw_outer(self):
        """Draws the outer points of the main core (single core)."""
        # Outer Core
        # (A_zyl=2pi*r*h => h=0.5r=0.25core_w <=> ensure A_zyl=A_core on the tiniest point)
        self.p_outer[0][:] = [-self.r_outer, -self.core.geometry.core_h / 2, 0, self.mesh_data.c_core]

        self.p_outer[1][:] = [self.r_outer, -self.core.geometry.core_h / 2, 0, self.mesh_data.c_core]

        self.p_outer[2][:] = [-self.r_outer, self.core.geometry.core_h / 2, 0, self.mesh_data.c_core]

        self.p_outer[3][:] = [self.r_outer, self.core.geometry.core_h / 2, 0, self.mesh_data.c_core]

    def draw_single_window(self):
        """Draw a single window."""
        # At this point both windows (in a cut) are modeled
        self.p_window[0] = [-self.r_inner,
                            -self.core.geometry.window_h / 2,
                            0,
                            self.mesh_data.c_window]

        self.p_window[1] = [-self.core.geometry.core_inner_diameter / 2,
                            -self.core.geometry.window_h / 2,
                            0,
                            self.mesh_data.c_window]

        self.p_window[2] = [-self.r_inner,
                            self.core.geometry.window_h / 2,
                            0,
                            self.mesh_data.c_window]

        self.p_window[3] = [-self.core.geometry.core_inner_diameter / 2,
                            self.core.geometry.window_h / 2,
                            0,
                            self.mesh_data.c_window]

        self.p_window[4] = [self.core.geometry.core_inner_diameter / 2,
                            -self.core.geometry.window_h / 2,
                            0,
                            self.mesh_data.c_window]

        self.p_window[5] = [self.r_inner,
                            -self.core.geometry.window_h / 2,
                            0,
                            self.mesh_data.c_window]

        self.p_window[6] = [self.core.geometry.core_inner_diameter / 2,
                            self.core.geometry.window_h / 2,
                            0,
                            self.mesh_data.c_window]

        self.p_window[7] = [self.r_inner,
                            self.core.geometry.window_h / 2,
                            0,
                            self.mesh_data.c_window]

    def draw_stacked_windows(self):
        """Draw stacked windows."""
        self.p_window_bot[0] = [self.core.geometry.core_inner_diameter / 2,
                                -self.core.geometry.window_h_bot / 2,
                                0,
                                self.mesh_data.c_window]

        self.p_window_bot[1] = [self.r_inner,
                                -self.core.geometry.window_h_bot / 2,
                                0,
                                self.mesh_data.c_window]

        self.p_window_bot[2] = [self.core.geometry.core_inner_diameter / 2,
                                self.core.geometry.window_h_bot / 2,
                                0,
                                self.mesh_data.c_window]

        self.p_window_bot[3] = [self.r_inner,
                                self.core.geometry.window_h_bot / 2,
                                0,
                                self.mesh_data.c_window]

        self.p_window_top[0] = [self.core.geometry.core_inner_diameter / 2,
                                self.core.geometry.window_h_bot / 2 + self.core.geometry.core_thickness,
                                0,
                                self.mesh_data.c_window]

        self.p_window_top[1] = [self.r_inner,
                                self.core.geometry.window_h_bot / 2 + self.core.geometry.core_thickness,
                                0,
                                self.mesh_data.c_window]

        self.p_window_top[2] = [self.core.geometry.core_inner_diameter / 2,
                                self.core.geometry.window_h_bot / 2 + self.core.geometry.core_thickness + self.core.geometry.window_h_top,
                                0,
                                self.mesh_data.c_window]

        self.p_window_top[3] = [self.r_inner,
                                self.core.geometry.window_h_bot / 2 + self.core.geometry.core_thickness + self.core.geometry.window_h_top,
                                0,
                                self.mesh_data.c_window]

    def draw_air_gaps(self):
        """Draw air gaps."""
        # Air gaps
        # "air_gaps" is a list with [position_tag, air_gap_position, air_gap_h, c_air_gap]
        #   - position_tag: specifies the "leg" with air gaps
        #   - air_gap_position: specifies the coordinate of the air gap's center point along the specified leg
        #   - air_gap_h: height/length of the air gap
        #   - c_air_gap: mesh accuracy factor
        # at this point the 4 corner points of each air gap are generated out of "air_gaps"

        for i in range(0, self.air_gaps.number):

            # # Left leg (-1)
            # if self.component.air_gaps.midpoints[i][0] == -1:
            #     self.p_air_gaps[i * 4] = [-(self.component.core.geometry.core_w + self.component.core.geometry.window_w),
            #                               self.component.air_gaps.midpoints[i][1] -
            #     self.component.air_gaps.midpoints[i][2] / 2, 0, self.component.air_gaps.midpoints[i][3]]
            #     self.p_air_gaps[i * 4 + 1] = [-(self.component.core.geometry.core_w / 2 + self.component.core.geometry.window_w),
            #                                   self.component.air_gaps.midpoints[i][1] -
            #     self.component.air_gaps.midpoints[i][2] / 2, 0, self.component.air_gaps.midpoints[i][3]]
            #     self.p_air_gaps[i * 4 + 2] = [-(self.component.core.geometry.core_w + self.component.core.geometry.window_w),
            #                                   self.component.air_gaps.midpoints[i][1] +
            #     self.component.air_gaps.midpoints[i][2] / 2, 0, self.component.air_gaps.midpoints[i][3]]
            #     self.p_air_gaps[i * 4 + 3] = [-(self.component.core.geometry.core_w / 2 + self.component.core.geometry.window_w),
            #                                   self.component.air_gaps.midpoints[i][1] +
            #     self.component.air_gaps.midpoints[i][2] / 2, 0, self.component.air_gaps.midpoints[i][3]]
            #
            # # Right leg (+1)
            # if self.component.air_gaps.midpoints[i][0] == 1:
            #     self.p_air_gaps[i * 4] = [self.component.core.geometry.core_w / 2 + self.component.core.geometry.window_w,
            #                               self.component.air_gaps.midpoints[i][1] -
            #     self.component.air_gaps.midpoints[i][2] / 2, 0, self.component.air_gaps.midpoints[i][3]]
            #     self.p_air_gaps[i * 4 + 1] = [self.component.core.geometry.core_w + self.component.core.geometry.window_w,
            #                                   self.component.air_gaps.midpoints[i][1] -
            #     self.component.air_gaps.midpoints[i][2] / 2, 0, self.component.air_gaps.midpoints[i][3]]
            #     self.p_air_gaps[i * 4 + 2] = [self.component.core.geometry.core_w / 2 + self.component.core.geometry.window_w,
            #                                   self.component.air_gaps.midpoints[i][1] +
            #     self.component.air_gaps.midpoints[i][2] / 2, 0, self.component.air_gaps.midpoints[i][3]]
            #     self.p_air_gaps[i * 4 + 3] = [self.component.core.geometry.core_w + self.component.core.geometry.window_w,
            #                                   self.component.air_gaps.midpoints[i][1] +
            #     self.component.air_gaps.midpoints[i][2] / 2, 0, self.component.air_gaps.midpoints[i][3]]

            # Center leg (0)
            if self.air_gaps.midpoints[i][0] == 0:
                # The center points are transformed each into 4 corner points

                air_gap_y_position = self.air_gaps.midpoints[i][1]
                air_gap_height = self.air_gaps.midpoints[i][2]
                air_gap_length_top = self.core.geometry.core_inner_diameter / 2
                air_gap_length_bot = self.core.geometry.core_inner_diameter / 2

                # Check for stray_paths in integrated transformers
                if self.component_type == ComponentType.IntegratedTransformer:
                    if self.stray_path.start_index == i:
                        # Stray path is above current air_gap
                        air_gap_length_top = self.stray_path.length
                    elif self.stray_path.start_index + 1 == i:
                        # Stray path is below current air_gap
                        air_gap_length_bot = self.stray_path.length

                # Bottom left
                self.p_air_gaps[i * 4 + 0] = [0, air_gap_y_position - air_gap_height / 2, 0, self.mesh_data.c_air_gaps]

                # Bottom right
                self.p_air_gaps[i * 4 + 1] = [air_gap_length_bot, air_gap_y_position - air_gap_height / 2, 0, self.mesh_data.c_air_gaps]

                # Top left
                self.p_air_gaps[i * 4 + 2] = [0, air_gap_y_position + air_gap_height / 2, 0, self.mesh_data.c_air_gaps]

                # Top right
                self.p_air_gaps[i * 4 + 3] = [air_gap_length_top, air_gap_y_position + air_gap_height / 2, 0, self.mesh_data.c_air_gaps]

        # In order to close the air gap when a stray_path is added, additional points need to be added
        if self.component_type == ComponentType.IntegratedTransformer:
            top_point = [self.core.geometry.core_inner_diameter / 2,
                         self.air_gaps.midpoints[self.stray_path.start_index + 1][1] - self.air_gaps.midpoints[self.stray_path.start_index + 1][2] / 2,
                         0, self.mesh_data.c_air_gaps]
            bot_point = [self.core.geometry.core_inner_diameter / 2,
                         self.air_gaps.midpoints[self.stray_path.start_index][1] + self.air_gaps.midpoints[self.stray_path.start_index][2] / 2,
                         0, self.mesh_data.c_air_gaps]
            self.p_close_air_gaps = [top_point, bot_point]

    def draw_conductors(self, draw_top_down: bool = True):
        """
        Draw every conductor type based on the virtual_winding_window bounds.

        :param draw_top_down: True to draw from top to bottom
        :type draw_top_down: bool
        """
        for winding_window in self.winding_windows:
            for virtual_winding_window in winding_window.virtual_winding_windows:
                # Get bounds from virtual winding window
                bot_bound = virtual_winding_window.bot_bound
                top_bound = virtual_winding_window.top_bound
                left_bound = virtual_winding_window.left_bound
                right_bound = virtual_winding_window.right_bound

                # Check, if virtual winding window fits in physical window
                if bot_bound < winding_window.max_bot_bound or top_bound > winding_window.max_top_bound or \
                        left_bound < winding_window.max_left_bound or right_bound > winding_window.max_right_bound:
                    # Set valid to False, so that geometry is to be neglected in geometry sweep
                    # self.valid = False
                    raise Exception("Winding does not fit into winding window!")
                else:
                    # Check the possible WindingTypes and draw accordingly
                    if virtual_winding_window.winding_type == WindingType.TwoInterleaved:
                        # Two windings in the virtual winding window
                        windings = virtual_winding_window.windings
                        winding0 = windings[0]
                        winding1 = windings[1]

                        turns = virtual_winding_window.turns
                        turns0 = turns[0]
                        turns1 = turns[1]

                        winding_numbers = [winding0.winding_number, winding1.winding_number]

                        # Now check for every winding scheme which is possible for interleaved winding type
                        if virtual_winding_window.winding_scheme == InterleavedWindingScheme.Bifilar:
                            """
                            - Bifilar interleaving means a uniform winding scheme of two conductors (prim. and sec.)
                            - Can only be used for conductors of identical radius (in terms of litz radius for 
                                stranded wires)
                            - Excess windings are placed below the bifilar ones
            
                            """
                            if winding0.conductor_radius != winding1.conductor_radius:
                                logger.warning("For bifilar winding scheme both conductors must be of the same radius!")
                            else:
                                logger.info("Bifilar winding scheme is applied")

                            raise Exception("Bifilar winding scheme is not implemented yet.")

                        if virtual_winding_window.winding_scheme == InterleavedWindingScheme.VerticalAlternating:
                            """
                            - Vertical interleaving means a winding scheme where the two conductors are alternating 
                                in vertical (y-)direction
                            - This is practically uncommon
                            - If the turns ratio is != 1, the scheme always begins with the "higher-turns-number's" 
                                conductor
                            """

                            raise Exception("Vertical winding scheme is not implemented yet.")

                        if virtual_winding_window.winding_scheme == InterleavedWindingScheme.HorizontalAlternating:
                            """
                            - Horizontal interleaving means a winding scheme where the two conductors are alternating in 
                            horizontal  (x-)direction (Tonnenwicklung)
                            - This is practically most common
                            - If the turns ratio is != 1, the scheme always begins with the "higher-turns-number's" 
                                conductor
                                
                            """

                            # assume 2 winding transformer and dedicated stray path:
                            if draw_top_down:
                                # This will draw from top bound down

                                # Initialize the list, that counts the already placed conductors
                                N_completed = [0, 0]

                                # Initialize the starting conductor
                                if turns0 >= turns1:
                                    # Primary starts first
                                    col_cond = 0
                                else:
                                    # Secondary starts fist
                                    col_cond = 1

                                # Get winding number of current winding
                                winding_number = winding_numbers[col_cond]

                                # Initialize the x and y coordinate
                                x = left_bound + windings[col_cond].conductor_radius
                                y = top_bound - windings[col_cond].conductor_radius
                                top_window_iso_counter = 0
                                # Continue placing as long as not all conductors have been placed
                                while (turns0 - N_completed[0] != 0) or (turns1 - N_completed[1] != 0):
                                    if turns[col_cond] - N_completed[col_cond] != 0:
                                        # is this winding not already finished?
                                        if x < right_bound - windings[col_cond].conductor_radius:
                                            while y > bot_bound + windings[col_cond].conductor_radius and \
                                                    N_completed[col_cond] < turns[col_cond]:
                                                self.p_conductor[winding_number].append([
                                                    x,
                                                    y,
                                                    0,
                                                    self.mesh_data.c_center_conductor[winding_number]])

                                                self.p_conductor[winding_number].append([
                                                    x - windings[col_cond].conductor_radius,
                                                    y,
                                                    0,
                                                    self.mesh_data.c_conductor[winding_number]])

                                                self.p_conductor[winding_number].append([
                                                    x,
                                                    y + windings[col_cond].conductor_radius,
                                                    0,
                                                    self.mesh_data.c_conductor[winding_number]])

                                                self.p_conductor[winding_number].append([
                                                    x + windings[col_cond].conductor_radius,
                                                    y,
                                                    0,
                                                    self.mesh_data.c_conductor[winding_number]])

                                                self.p_conductor[winding_number].append([
                                                    x,
                                                    y - windings[col_cond].conductor_radius,
                                                    0,
                                                    self.mesh_data.c_conductor[winding_number]])

                                                N_completed[col_cond] += 1

                                                # one from top to bot
                                                y -= windings[col_cond].conductor_radius * 2 + self.insulation.cond_cond[col_cond][col_cond]

                                            # Check whether one winding is "finished" and only the other winding must be placed...
                                            if N_completed[(col_cond + 1) % 2] == turns[(col_cond + 1) % 2]:
                                                x += windings[col_cond].conductor_radius + windings[col_cond].conductor_radius + \
                                                    self.insulation.cond_cond[col_cond][(col_cond + 1) % 2]
                                            else:
                                                x += windings[col_cond].conductor_radius + windings[(col_cond + 1) % 2].conductor_radius + \
                                                    self.insulation.cond_cond[col_cond][(col_cond + 1) % 2]
                                                # TODO: only works for two windings
                                                col_cond = (col_cond + 1) % 2

                                            # Reset y
                                            winding_number = winding_numbers[col_cond]
                                            y = top_bound - windings[col_cond].conductor_radius
                                            top_window_iso_counter += 1

                                        else:
                                            break

                                    else:
                                        # is this winding already finished? - continue with the other one
                                        col_cond = (col_cond + 1) % 2

                                        # Correct the reset of y and correct x displacement
                                        x += windings[col_cond].conductor_radius - windings[(col_cond + 1) % 2].conductor_radius - \
                                            self.insulation.cond_cond[col_cond][(col_cond + 1) % 2] + self.insulation.cond_cond[col_cond][col_cond]

                                        y = top_bound - windings[col_cond].conductor_radius
                                        top_window_iso_counter -= 1
                            else:
                                # This will draw from bottom bound up.

                                # Initialize the list, that counts the already placed conductors
                                N_completed = [0, 0]

                                # Initialize the starting conductor
                                if turns0 >= turns1:
                                    col_cond = 0
                                else:
                                    col_cond = 1

                                # Get winding number of current winding
                                winding_number = winding_numbers[col_cond]

                                # Initialize the x and y coordinate
                                x = left_bound + windings[col_cond].conductor_radius
                                y = bot_bound + windings[col_cond].conductor_radius

                                # Continue placing as long as not all conductors have been placed
                                while (turns0 - N_completed[0] != 0) or \
                                        (turns1 - N_completed[1] != 0):
                                    if turns[col_cond] - N_completed[col_cond] != 0:
                                        # is this winding not already finished?
                                        if x < right_bound - windings[col_cond].conductor_radius:
                                            while y < top_bound - windings[col_cond].conductor_radius and \
                                                    N_completed[col_cond] < turns[col_cond]:
                                                self.p_conductor[winding_number].append([
                                                    x,
                                                    y,
                                                    0,
                                                    self.mesh_data.c_center_conductor[winding_number]])

                                                self.p_conductor[winding_number].append([
                                                    x - windings[col_cond].conductor_radius,
                                                    y,
                                                    0,
                                                    self.mesh_data.c_conductor[winding_number]])

                                                self.p_conductor[winding_number].append([
                                                    x,
                                                    y + windings[col_cond].conductor_radius,
                                                    0,
                                                    self.mesh_data.c_conductor[winding_number]])

                                                self.p_conductor[winding_number].append([
                                                    x + windings[col_cond].conductor_radius,
                                                    y,
                                                    0,
                                                    self.mesh_data.c_conductor[winding_number]])

                                                self.p_conductor[winding_number].append([
                                                    x,
                                                    y - windings[col_cond].conductor_radius,
                                                    0,
                                                    self.mesh_data.c_conductor[winding_number]])

                                                N_completed[col_cond] += 1

                                                # one from bot to top
                                                y += windings[col_cond].conductor_radius * 2 + self.insulation.cond_cond[col_cond][col_cond]

                                            x += windings[col_cond].conductor_radius + windings[(col_cond + 1) % 2].conductor_radius + \
                                                self.insulation.cond_cond[col_cond][(col_cond + 1) % 2]

                                            # Reset y
                                            col_cond = (col_cond + 1) % 2
                                            y = bot_bound + windings[col_cond].conductor_radius

                                        else:
                                            break

                                    else:
                                        # is this winding already finished? - continue with the other one
                                        col_cond = (col_cond + 1) % 2
                                        winding_number = winding_numbers[col_cond]

                                        # Correct the reset of y and correct x displacement
                                        x += windings[col_cond].conductor_radius - windings[(col_cond + 1) % 2].conductor_radius - \
                                            self.insulation.cond_cond[col_cond][(col_cond + 1) % 2] + self.insulation.cond_cond[col_cond][col_cond]

                                        y = bot_bound + windings[col_cond].conductor_radius

                        if virtual_winding_window.winding_scheme == InterleavedWindingScheme.VerticalStacked:
                            winding_number0, winding_number1 = winding_numbers
                            y = bot_bound + winding0.conductor_radius

                            # Initialization
                            x = left_bound + winding0.conductor_radius
                            i = 0

                            # First winding from bottom to top
                            if winding0.conductor_arrangement == ConductorArrangement.Square:

                                while y < top_bound - winding0.conductor_radius and \
                                        i < turns0:
                                    while x < right_bound - winding0.conductor_radius and \
                                            i < turns0:
                                        self.p_conductor[winding_number0].append([
                                            x,
                                            y,
                                            0,
                                            self.mesh_data.c_center_conductor[winding_number0]])
                                        self.p_conductor[winding_number0].append([
                                            x - winding0.conductor_radius,
                                            y,
                                            0,
                                            self.mesh_data.c_conductor[winding_number0]])
                                        self.p_conductor[winding_number0].append([
                                            x,
                                            y + winding0.conductor_radius,
                                            0,
                                            self.mesh_data.c_conductor[winding_number0]])
                                        self.p_conductor[winding_number0].append([
                                            x + winding0.conductor_radius,
                                            y,
                                            0,
                                            self.mesh_data.c_conductor[winding_number0]])
                                        self.p_conductor[winding_number0].append([
                                            x,
                                            y - winding0.conductor_radius,
                                            0,
                                            self.mesh_data.c_conductor[winding_number0]])
                                        i += 1
                                        x += winding0.conductor_radius * 2 + self.insulation.cond_cond[winding_number0][winding_number0]  # from left to right
                                    y += winding0.conductor_radius * 2 + self.insulation.cond_cond[winding_number0][winding_number0]  # one step from bot to top
                                    x = left_bound + winding0.conductor_radius  # always the same
                            elif winding0.conductor_arrangement == ConductorArrangement.Hexagonal:
                                base_line = True
                                while y < top_bound - winding0.conductor_radius and \
                                        i < turns0:
                                    while x < right_bound - winding0.conductor_radius and \
                                            i < turns0:
                                        self.p_conductor[winding_number0].append([
                                            x,
                                            y,
                                            0,
                                            self.mesh_data.c_center_conductor[winding_number0]])
                                        self.p_conductor[winding_number0].append([
                                            x - winding0.conductor_radius,
                                            y,
                                            0,
                                            self.mesh_data.c_conductor[winding_number0]])
                                        self.p_conductor[winding_number0].append([
                                            x,
                                            y + winding0.conductor_radius,
                                            0,
                                            self.mesh_data.c_conductor[winding_number0]])
                                        self.p_conductor[winding_number0].append([
                                            x + winding0.conductor_radius,
                                            y,
                                            0,
                                            self.mesh_data.c_conductor[winding_number0]])
                                        self.p_conductor[winding_number0].append([
                                            x,
                                            y - winding0.conductor_radius,
                                            0,
                                            self.mesh_data.c_conductor[winding_number0]])
                                        i += 1

                                        x += 2 * np.cos(np.pi / 6) * (winding0.conductor_radius + \
                                                                      self.insulation.cond_cond[winding_number0][winding_number0] / 2)

                                        # depending on what line, hexa scheme starts shifted
                                        # reset y to "new" bottom
                                        base_line = (not base_line)
                                        if base_line:
                                            y -= (winding0.conductor_radius + self.insulation.cond_cond[winding_number0][winding_number0] / 2)
                                        else:
                                            y += (winding0.conductor_radius + self.insulation.cond_cond[winding_number0][winding_number0] / 2)

                                    # Undo last base_line reset
                                    if base_line:
                                        y += (winding0.conductor_radius + self.insulation.cond_cond[winding_number0][winding_number0] / 2)
                                    else:
                                        y -= (winding0.conductor_radius + self.insulation.cond_cond[winding_number0][winding_number0] / 2)

                                    base_line = True
                                    x = left_bound + winding0.conductor_radius
                                    y += winding0.conductor_radius * 2 + self.insulation.cond_cond[winding_number0][winding_number0]
                            elif winding0.conductor_arrangement == ConductorArrangement.SquareFullWidth:
                                raise Exception("ConductorArrangement SquareFullWidth is not implemented for interleaved and vertical stacked")
                            else:
                                raise Exception(f"Unknown conductor_arrangement {winding0.conductor_arrangement}")

                            # Second winding from top to bottom

                            y = top_bound - winding1.conductor_radius
                            i = 0

                            if winding1.conductor_arrangement == ConductorArrangement.Square:
                                while y > bot_bound + winding1.conductor_radius and i < \
                                        turns1:
                                    while x < right_bound - winding1.conductor_radius and i < \
                                            turns1:
                                        self.p_conductor[winding_number1].append([
                                            x,
                                            y,
                                            0,
                                            self.mesh_data.c_center_conductor[winding_number1]])
                                        self.p_conductor[winding_number1].append([
                                            x - winding1.conductor_radius,
                                            y,
                                            0,
                                            self.mesh_data.c_conductor[winding_number1]])
                                        self.p_conductor[winding_number1].append([
                                            x,
                                            y + winding1.conductor_radius,
                                            0,
                                            self.mesh_data.c_conductor[winding_number1]])
                                        self.p_conductor[winding_number1].append([
                                            x + winding1.conductor_radius,
                                            y,
                                            0,
                                            self.mesh_data.c_conductor[winding_number1]])
                                        self.p_conductor[winding_number1].append([
                                            x,
                                            y - winding1.conductor_radius,
                                            0,
                                            self.mesh_data.c_conductor[winding_number1]])
                                        i += 1

                                        x += winding1.conductor_radius * 2 + self.insulation.cond_cond[winding_number1][winding_number1]  # from left to right
                                    # one step from bot to top
                                    y += -(winding1.conductor_radius * 2) - self.insulation.cond_cond[winding_number1][winding_number1]
                                    x = left_bound + winding1.conductor_radius  # always the same
                            elif winding1.conductor_arrangement == ConductorArrangement.Hexagonal:
                                base_line = True

                                while y > bot_bound + winding1.conductor_radius and \
                                        i < turns1:
                                    while x < right_bound - winding1.conductor_radius and \
                                            i < turns1:

                                        self.p_conductor[winding_number1].append([
                                            x,
                                            y,
                                            0,
                                            self.mesh_data.c_center_conductor[winding_number1]])
                                        self.p_conductor[winding_number1].append([
                                            x - winding1.conductor_radius,
                                            y,
                                            0,
                                            self.mesh_data.c_conductor[winding_number1]])
                                        self.p_conductor[winding_number1].append([
                                            x,
                                            y + winding1.conductor_radius,
                                            0,
                                            self.mesh_data.c_conductor[winding_number1]])
                                        self.p_conductor[winding_number1].append([
                                            x + winding1.conductor_radius,
                                            y,
                                            0,
                                            self.mesh_data.c_conductor[winding_number1]])
                                        self.p_conductor[winding_number1].append([
                                            x,
                                            y - winding1.conductor_radius,
                                            0,
                                            self.mesh_data.c_conductor[winding_number1]])

                                        i += 1
                                        x += 2 * np.cos(np.pi / 6) * \
                                            (winding1.conductor_radius + self.insulation.cond_cond[winding_number1][winding_number1] / 2)

                                        # depending on what line, hexa scheme starts shifted
                                        # reset y to "new" bottom
                                        base_line = (not base_line)
                                        if base_line:
                                            y += (winding1.conductor_radius + self.insulation.cond_cond[winding_number1][winding_number1])
                                        else:
                                            y -= (winding1.conductor_radius + self.insulation.cond_cond[winding_number1][winding_number1])

                                    # Undo last base_line reset
                                    if base_line:
                                        y -= (winding1.conductor_radius + self.insulation.cond_cond[winding_number1][winding_number1])
                                    else:
                                        y += (winding1.conductor_radius + self.insulation.cond_cond[winding_number1][winding_number1])

                                    base_line = True
                                    x = left_bound + winding1.conductor_radius
                                    # from top to bottom
                                    y += -(winding1.conductor_radius * 2) - self.insulation.cond_cond[winding_number1][winding_number1]
                            else:
                                raise Exception(f"Unknown conductor_arrangement {winding1.conductor_arrangement.name}")

                    elif virtual_winding_window.winding_type == WindingType.Single:
                        # One winding in the virtual winding window
                        winding = virtual_winding_window.windings[0]
                        turns = sum(virtual_winding_window.turns)
                        # TODO:  find another solution for this (turns = ...) (is needed in mesh.py for air_stacked) see set_winding in model
                        conductor_type = winding.conductor_type
                        winding_scheme = virtual_winding_window.winding_scheme
                        alignment = virtual_winding_window.alignment
                        placing_strategy = virtual_winding_window.placing_strategy
                        foil_vertical_placing_strategy = virtual_winding_window.foil_vertical_placing_strategy
                        foil_horizontal_placing_strategy = virtual_winding_window.foil_horizontal_placing_strategy

                        zigzag = virtual_winding_window.zigzag
                        num = winding.winding_number

                        # Check if the coil is round or rectangular
                        if conductor_type == ConductorType.RectangularSolid:
                            # Now check for each possible winding scheme
                            if winding_scheme == WindingScheme.Full:
                                # Full window conductor
                                self.p_conductor[num].append([
                                    left_bound,
                                    bot_bound,
                                    0,
                                    self.mesh_data.c_conductor[num]])
                                self.p_conductor[num].append([
                                    right_bound,
                                    bot_bound,
                                    0,
                                    self.mesh_data.c_conductor[num]])
                                self.p_conductor[num].append([
                                    left_bound,
                                    top_bound,
                                    0,
                                    self.mesh_data.c_conductor[num]])
                                self.p_conductor[num].append([
                                    right_bound,
                                    top_bound,
                                    0,
                                    self.mesh_data.c_conductor[num]])
                                center_point = self.get_center_of_rect([left_bound, bot_bound], [right_bound, bot_bound], [left_bound, top_bound],
                                                                       [right_bound, top_bound])
                                self.p_conductor[num].append([center_point[0], center_point[1], 0, self.mesh_data.c_center_conductor[num]])
                            elif winding_scheme == WindingScheme.FoilVertical:
                                # TODO Add check if turns do not fit in winding window
                                # Foil conductors where each conductor is very high and the conductors are expanding in the x-direction
                                if virtual_winding_window.wrap_para == WrapParaType.FixedThickness:
                                    # Wrap defined number of turns and chosen thickness
                                    winding.a_cell = winding.thickness * (top_bound - bot_bound)
                                    for i in range(turns):
                                        # Starting point of x depending on the distribution way if it is from left to right or vice versa.
                                        if foil_vertical_placing_strategy == FoilVerticalDistribution.HorizontalRightward:
                                            x_start = left_bound + i * winding.thickness + i * self.insulation.cond_cond[num][num]
                                            x_move = left_bound + (i + 1) * winding.thickness + i * self.insulation.cond_cond[num][num]
                                            if x_move > right_bound:
                                                break
                                        elif foil_vertical_placing_strategy == FoilVerticalDistribution.HorizontalLeftward:
                                            x_start = right_bound - i * winding.thickness - i * self.insulation.cond_cond[num][num]
                                            x_move = right_bound - (i + 1) * winding.thickness - i * self.insulation.cond_cond[num][num]
                                            if x_move < left_bound:
                                                break
                                        # Foil
                                        self.p_conductor[num].extend([
                                            [x_start, bot_bound, 0, self.mesh_data.c_conductor[num]],
                                            [x_move, bot_bound, 0, self.mesh_data.c_conductor[num]],
                                            [x_start, top_bound, 0, self.mesh_data.c_conductor[num]],
                                            [x_move, top_bound, 0, self.mesh_data.c_conductor[num]]
                                        ])
                                        # Find the center point of each turn
                                        center_point = self.get_center_of_rect(self.p_conductor[num][-4], self.p_conductor[num][-3],
                                                                               self.p_conductor[num][-2], self.p_conductor[num][-1])
                                        self.p_conductor[num].append([center_point[0], center_point[1], 0, self.mesh_data.c_center_conductor[num]])
                                # Interpolate type is where the foils will have a dynamic thickness
                                elif virtual_winding_window.wrap_para == WrapParaType.Interpolate:
                                    # Fill the allowed space in the Winding Window with a chosen number of turns
                                    # we need first to calculate the area of every turn
                                    # Find the wrap turn space
                                    winding.thickness = (right_bound - left_bound - (turns - 1) * self.insulation.cond_cond[num][num]) / turns
                                    window_height = top_bound - bot_bound
                                    winding.a_cell = winding.thickness * window_height
                                    # Update MeshData with the new thickness
                                    self.mesh_data.update_data(frequency=self.mesh_data.frequency, skin_mesh_factor=self.mesh_data.skin_mesh_factor)
                                    for i in range(turns):
                                        if foil_vertical_placing_strategy == FoilVerticalDistribution.HorizontalRightward:
                                            # Generate interpolated positions for each turn, starting from the left and moving right
                                            x_interpol = np.linspace(left_bound, right_bound + self.insulation.cond_cond[num][num], turns + 1)
                                            x_start = x_interpol[i]
                                            x_move = x_interpol[i + 1] - self.insulation.cond_cond[num][num]
                                        elif foil_vertical_placing_strategy == FoilVerticalDistribution.HorizontalLeftward:
                                            # Generate interpolated positions for each turn, starting from the right and moving left
                                            x_interpol = np.linspace(right_bound, left_bound - self.insulation.cond_cond[num][num], turns + 1)
                                            x_start = x_interpol[i]
                                            x_move = x_interpol[i + 1] + self.insulation.cond_cond[num][num]
                                        # Foil
                                        self.p_conductor[num].extend([
                                            [x_start, bot_bound, 0, self.mesh_data.c_conductor[num]],
                                            [x_move, bot_bound, 0, self.mesh_data.c_conductor[num]],
                                            [x_start, top_bound, 0, self.mesh_data.c_conductor[num]],
                                            [x_move, top_bound, 0, self.mesh_data.c_conductor[num]]
                                        ])
                                        # Find the center point of each turn
                                        center_point = self.get_center_of_rect(self.p_conductor[num][-4], self.p_conductor[num][-3],
                                                                               self.p_conductor[num][-2], self.p_conductor[num][-1])
                                        self.p_conductor[num].append([center_point[0], center_point[1], 0, self.mesh_data.c_center_conductor[num]])

                                else:
                                    raise Exception(f"Unknown wrap para type {virtual_winding_window.wrap_para}")
                                # Apply alignment
                                if alignment == Align.ToEdges:
                                    pass
                                if alignment == Align.CenterOnVerticalAxis:
                                    raise ValueError("FoilVertical Conductors can not be centered on vertical axis as they are very high")
                                if alignment == Align.CenterOnHorizontalAxis:
                                    min_x = min(point[0] for point in self.p_conductor[num])
                                    max_x = max(point[0] for point in self.p_conductor[num])
                                    occupied_width = max_x - min_x
                                    occupied_midpoint_x = min_x + (occupied_width / 2)
                                    window_midpoint_x = (left_bound + right_bound) / 2
                                    adjustment_x = window_midpoint_x - occupied_midpoint_x
                                    for i, _ in enumerate(self.p_conductor[num]):
                                        self.p_conductor[num][i][0] += adjustment_x
                            # Foil conductors where each conductor is very long and the conductors are expanding the y-direction
                            elif winding_scheme == WindingScheme.FoilHorizontal:
                                # the user can choose the thickness
                                if virtual_winding_window.wrap_para == WrapParaType.FixedThickness:
                                    # Find the turn space
                                    winding.a_cell = winding.thickness * (right_bound - left_bound)
                                    for i in range(turns):
                                        # Starting point of y depending on the distribution way if it is from left to right or vice versa.
                                        if foil_horizontal_placing_strategy == FoilHorizontalDistribution.VerticalUpward:
                                            y_start = bot_bound + i * winding.thickness + i * self.insulation.cond_cond[num][num]
                                            y_move = bot_bound + (i + 1) * winding.thickness + i * self.insulation.cond_cond[num][num]
                                            if round(y_move, 6) > round(top_bound, 6):
                                                break
                                        elif foil_horizontal_placing_strategy == FoilHorizontalDistribution.VerticalDownward:
                                            y_start = top_bound - i * winding.thickness - i * self.insulation.cond_cond[num][num]
                                            y_move = top_bound - (i + 1) * winding.thickness - i * self.insulation.cond_cond[num][num]
                                            if round(y_move) < round(bot_bound):
                                                break
                                        # Foil
                                        self.p_conductor[num].extend([
                                            [left_bound, y_start, 0, self.mesh_data.c_conductor[num]],
                                            [right_bound, y_start, 0, self.mesh_data.c_conductor[num]],
                                            [left_bound, y_move, 0, self.mesh_data.c_conductor[num]],
                                            [right_bound, y_move, 0, self.mesh_data.c_conductor[num]]
                                        ])
                                        # Find the center point of each turn
                                        center_point = self.get_center_of_rect(self.p_conductor[num][-4], self.p_conductor[num][-3],
                                                                               self.p_conductor[num][-2], self.p_conductor[num][-1])
                                        self.p_conductor[num].append([center_point[0], center_point[1], 0, self.mesh_data.c_center_conductor[num]])
                                # Interpolate type is where the foils will have a dynamic thickness
                                elif virtual_winding_window.wrap_para == WrapParaType.Interpolate:
                                    # Turn space
                                    winding.thickness = (top_bound - bot_bound - (turns - 1) * self.insulation.cond_cond[num][num]) / turns
                                    window_width = right_bound - left_bound
                                    winding.a_cell = winding.thickness * window_width
                                    # Update MeshData with the new thickness
                                    self.mesh_data.update_data(frequency=self.mesh_data.frequency, skin_mesh_factor=self.mesh_data.skin_mesh_factor)
                                    for i in range(turns):
                                        # Placing Foil horizontal rectangular conductors from bot to top
                                        if foil_horizontal_placing_strategy == FoilHorizontalDistribution.VerticalUpward:
                                            # Generate interpolated positions for each turn, starting from the bottom and moving top
                                            y_interpol = np.linspace(bot_bound, top_bound + self.insulation.cond_cond[num][num], turns + 1)
                                            y_start = y_interpol[i]
                                            y_move = y_interpol[i + 1] - self.insulation.cond_cond[num][num]
                                        elif foil_horizontal_placing_strategy == FoilHorizontalDistribution.VerticalDownward:
                                            y_interpol = np.linspace(top_bound, bot_bound - self.insulation.cond_cond[num][num], turns + 1)
                                            y_start = y_interpol[i]
                                            y_move = y_interpol[i + 1] + self.insulation.cond_cond[num][num]
                                        # Foil
                                        self.p_conductor[num].extend([
                                            [left_bound, y_start, 0, self.mesh_data.c_conductor[num]],
                                            [right_bound, y_start, 0, self.mesh_data.c_conductor[num]],
                                            [left_bound, y_move, 0, self.mesh_data.c_conductor[num]],
                                            [right_bound, y_move, 0, self.mesh_data.c_conductor[num]]
                                        ])
                                        # Find the center point of each turn
                                        center_point = self.get_center_of_rect(self.p_conductor[num][-4], self.p_conductor[num][-3],
                                                                               self.p_conductor[num][-2], self.p_conductor[num][-1])
                                        self.p_conductor[num].append([center_point[0], center_point[1], 0, self.mesh_data.c_center_conductor[num]])

                                # Apply alignment
                                if alignment == Align.ToEdges:
                                    pass
                                if alignment == Align.CenterOnVerticalAxis:
                                    min_y = min(point[1] for point in self.p_conductor[num])
                                    max_y = max(point[1] for point in self.p_conductor[num])
                                    occupied_height = max_y - min_y
                                    occupied_midpoint_y = min_y + occupied_height / 2
                                    window_midpoint_y = (bot_bound + top_bound) / 2
                                    adjustment_y = window_midpoint_y - occupied_midpoint_y
                                    for i, _ in enumerate(self.p_conductor[num]):
                                        self.p_conductor[num][i][1] += adjustment_y
                                if alignment == Align.CenterOnHorizontalAxis:
                                    raise ValueError("FoilHorizontal Conductors can not be centered on horizontal axis as they are long")

                            else:
                                raise Exception(f"Winding scheme {winding_scheme.name} is not implemented.")

                        elif conductor_type == ConductorType.RoundSolid or conductor_type == ConductorType.RoundLitz:
                            # Since round conductors have no winding scheme check for each conductor_arrangement.
                            conductor_arrangement = winding.conductor_arrangement
                            if conductor_arrangement == ConductorArrangement.Square:
                                # Define initial conditions based on the placement strategy.
                                # 16 cases will be handled here, 8 cases with consistent direction, and 8 cases with Zigzag movement.
                                vertical_first = placing_strategy in [
                                    ConductorDistribution.VerticalUpward_HorizontalRightward,
                                    ConductorDistribution.VerticalUpward_HorizontalLeftward,
                                    ConductorDistribution.VerticalDownward_HorizontalRightward,
                                    ConductorDistribution.VerticalDownward_HorizontalLeftward]

                                upward_movement = placing_strategy in [
                                    ConductorDistribution.VerticalUpward_HorizontalRightward,
                                    ConductorDistribution.VerticalUpward_HorizontalLeftward,
                                    ConductorDistribution.HorizontalRightward_VerticalUpward,
                                    ConductorDistribution.HorizontalLeftward_VerticalUpward]

                                rightward_movement = placing_strategy in [
                                    ConductorDistribution.VerticalUpward_HorizontalRightward,
                                    ConductorDistribution.VerticalDownward_HorizontalRightward,
                                    ConductorDistribution.HorizontalRightward_VerticalUpward,
                                    ConductorDistribution.HorizontalRightward_VerticalDownward]
                                # define a delta insulation
                                insulation_delta = self.mesh_data.c_window / self.insulation.max_aspect_ratio
                                # thickness_of_the_insulation_layer = self.insulation.thickness_of_layer_insulation
                                thickness_of_the_insulation_layer = (
                                    self.insulation.thickness_of_layer_insulation
                                    if self.insulation.thickness_of_layer_insulation
                                    else self.insulation.cond_cond[num][num]
                                )
                                thickness_of_turn_insulation = (self.insulation.turn_ins[num] if num < len(self.insulation.turn_ins) else 0.0)
                                # Set the starting position and step size based on initial conditions
                                if vertical_first:
                                    if upward_movement:
                                        start_y = bot_bound + winding.conductor_radius + thickness_of_turn_insulation  # Start from the bottom
                                        step_y = winding.conductor_radius * 2 + 2 * thickness_of_turn_insulation
                                    else:
                                        start_y = top_bound - winding.conductor_radius - thickness_of_turn_insulation  # Start from the top
                                        step_y = -(winding.conductor_radius * 2 + 2 * thickness_of_turn_insulation)

                                    if rightward_movement:
                                        # Moving right after completing a column
                                        start_x = left_bound + winding.conductor_radius + thickness_of_turn_insulation
                                        step_x = winding.conductor_radius * 2 + 2 * thickness_of_turn_insulation + thickness_of_the_insulation_layer
                                        # For insulation between layer
                                        start_x_layer = left_bound + 2 * winding.conductor_radius + 2 * thickness_of_turn_insulation
                                        step_x_layer = winding.conductor_radius * 2 + 2 * thickness_of_turn_insulation + thickness_of_the_insulation_layer
                                    else:
                                        # Moving left after completing a column
                                        start_x = right_bound - winding.conductor_radius - thickness_of_turn_insulation
                                        step_x = -(winding.conductor_radius * 2 + 2 * thickness_of_turn_insulation + thickness_of_the_insulation_layer)
                                        # For insulation between layer
                                        start_x_layer = right_bound - 2 * winding.conductor_radius - 2 * thickness_of_turn_insulation
                                        step_x_layer = -(winding.conductor_radius * 2 + 2 * thickness_of_turn_insulation + thickness_of_the_insulation_layer)
                                        # Determine if the first movement is horizontally (rightward or leftward)
                                else:
                                    if rightward_movement:
                                        start_x = left_bound + winding.conductor_radius + thickness_of_turn_insulation  # start from the left
                                        step_x = winding.conductor_radius * 2 + 2 * thickness_of_turn_insulation
                                    else:
                                        start_x = right_bound - winding.conductor_radius - thickness_of_turn_insulation  # Start from the right
                                        step_x = -(winding.conductor_radius * 2 + 2 * thickness_of_turn_insulation)

                                    if upward_movement:
                                        start_y = bot_bound + winding.conductor_radius + thickness_of_turn_insulation   # Moving top after completing a raw
                                        step_y = winding.conductor_radius * 2 + 2 * thickness_of_turn_insulation + thickness_of_the_insulation_layer
                                        # For insulation between layer
                                        start_y_layer = bot_bound + 2 * winding.conductor_radius + 2 * thickness_of_turn_insulation
                                        step_y_layer = winding.conductor_radius * 2 + 2 * thickness_of_turn_insulation + thickness_of_the_insulation_layer
                                    else:
                                        start_y = top_bound - winding.conductor_radius - thickness_of_turn_insulation  # Moving bottom after completing a raw
                                        step_y = -(winding.conductor_radius * 2 + 2 * thickness_of_turn_insulation + thickness_of_the_insulation_layer)
                                        # For insulation between layer
                                        start_y_layer = top_bound - 2 * winding.conductor_radius - 2 * thickness_of_turn_insulation
                                        step_y_layer = -(winding.conductor_radius * 2 + 2 * thickness_of_turn_insulation + thickness_of_the_insulation_layer)

                                # Loop and place conductors accordingly
                                x = start_x
                                y = start_y
                                x_l = start_x_layer if vertical_first else None
                                y_l = start_y_layer if not vertical_first else None
                                i = 0
                                counter_layer = 0
                                # Vertically movement
                                if vertical_first:
                                    while i < turns and left_bound + winding.conductor_radius <= x <= right_bound - winding.conductor_radius:
                                        while i < turns and bot_bound + winding.conductor_radius <= y <= top_bound - winding.conductor_radius:
                                            y_last = y
                                            # drawing conductor
                                            self.p_conductor[num].append(
                                                [x, y, 0, self.mesh_data.c_center_conductor[num]])
                                            self.p_conductor[num].append(
                                                [x - winding.conductor_radius, y, 0, self.mesh_data.c_conductor[num]])
                                            self.p_conductor[num].append(
                                                [x, y + winding.conductor_radius, 0, self.mesh_data.c_conductor[num]])
                                            self.p_conductor[num].append(
                                                [x + winding.conductor_radius, y, 0, self.mesh_data.c_conductor[num]])
                                            self.p_conductor[num].append(
                                                [x, y - winding.conductor_radius, 0, self.mesh_data.c_conductor[num]])

                                            # if the number of layer is less than len(insulation.cond_air_cond), then count it as zero
                                            if counter_layer > len(self.insulation.cond_cond[num]) - 1:
                                                self.insulation.cond_cond[num].append(insulation_delta)

                                            if self.insulation.consistent_ins is True:
                                                winding_insulation = self.insulation.cond_cond[num][num]
                                            else:
                                                winding_insulation = self.insulation.cond_cond[num][counter_layer]
                                            # Increment y based on the cond-air-cond insulation and the movement type
                                            if upward_movement:
                                                if zigzag:
                                                    if counter_layer % 2 == 0:  # even.. first layer(0)
                                                        y += step_y + winding_insulation
                                                    elif counter_layer % 2 == 1:  # odd.. sec layer(1)
                                                        y += step_y - winding_insulation
                                                else:
                                                    y += step_y + winding_insulation
                                            else:  # Downward movement
                                                if zigzag:
                                                    if counter_layer % 2 == 0:  # even.. first layer(0)
                                                        y += step_y - winding_insulation
                                                    elif counter_layer % 2 == 1:  # odd.. sec layer(1)
                                                        y += step_y + winding_insulation
                                                else:
                                                    y += step_y - winding_insulation

                                            i += 1

                                        # Insert insulation after each layer
                                        mesh_to_conductor = min(self.mesh_data.c_conductor)
                                        if rightward_movement:
                                            layer_insulation_points = [
                                                [x_l + insulation_delta, top_bound, 0, mesh_to_conductor],
                                                [x_l + thickness_of_the_insulation_layer - insulation_delta, top_bound, 0, mesh_to_conductor],
                                                [x_l + thickness_of_the_insulation_layer - insulation_delta, bot_bound, 0, mesh_to_conductor],
                                                [x_l + insulation_delta, bot_bound, 0, mesh_to_conductor]
                                            ]
                                        else:
                                            layer_insulation_points = [
                                                [x_l - insulation_delta, top_bound, 0, mesh_to_conductor],
                                                [x_l - thickness_of_the_insulation_layer + insulation_delta, top_bound, 0, mesh_to_conductor],
                                                [x_l - thickness_of_the_insulation_layer + insulation_delta, bot_bound, 0, mesh_to_conductor],
                                                [x_l - insulation_delta, bot_bound, 0, mesh_to_conductor]
                                            ]
                                        # Add the points to the layer insulation data structure
                                        # if self.insulation.draw_insulation_between_layers:
                                        if self.insulation.thickness_of_layer_insulation:
                                            self.p_iso_layer.append(layer_insulation_points)
                                        if not zigzag:
                                            # Start the next column with the same starting point (consistent direction)
                                            y = start_y
                                        else:
                                            # Alternating between top and bottom for the Zigzag movement
                                            # step_y *= -1
                                            # y += step_y
                                            y = y_last  # **no extra step**
                                            step_y *= -1
                                        # increment x
                                        x += step_x
                                        x_l += step_x_layer
                                        counter_layer += 1
                                # Horizontally movement
                                else:
                                    while i < turns and bot_bound + winding.conductor_radius <= y <= top_bound - winding.conductor_radius:
                                        while i < turns and left_bound + winding.conductor_radius <= x <= right_bound - winding.conductor_radius:
                                            x_last = x
                                            self.p_conductor[num].append(
                                                [x, y, 0, self.mesh_data.c_center_conductor[num]])
                                            self.p_conductor[num].append(
                                                [x - winding.conductor_radius, y, 0, self.mesh_data.c_conductor[num]])
                                            self.p_conductor[num].append(
                                                [x, y + winding.conductor_radius, 0, self.mesh_data.c_conductor[num]])
                                            self.p_conductor[num].append(
                                                [x + winding.conductor_radius, y, 0, self.mesh_data.c_conductor[num]])
                                            self.p_conductor[num].append(
                                                [x, y - winding.conductor_radius, 0, self.mesh_data.c_conductor[num]])

                                            # if the number of layer is less than len(insulation.cond_air_cond), then the air insulation as zero
                                            if counter_layer > len(self.insulation.cond_cond[num]) - 1:
                                                self.insulation.cond_cond[num].append(insulation_delta)

                                            if self.insulation.consistent_ins is True:
                                                winding_insulation = self.insulation.cond_cond[num][num]
                                            else:
                                                winding_insulation = self.insulation.cond_cond[num][counter_layer]
                                            # Increment x based on the cond-air-cond insulation and the movement type
                                            if rightward_movement:
                                                if zigzag:
                                                    if counter_layer % 2 == 0:
                                                        x += step_x + winding_insulation
                                                    elif counter_layer % 2 == 1:
                                                        x += step_x - winding_insulation
                                                else:
                                                    x += step_x + winding_insulation
                                            else:
                                                if zigzag:
                                                    if counter_layer % 2 == 0:
                                                        x += step_x - winding_insulation
                                                    elif counter_layer % 2 == 1:
                                                        x += step_x + winding_insulation
                                                else:
                                                    x += step_x - winding_insulation
                                            i += 1
                                        # Insert layer insulation after each layer
                                        if upward_movement:
                                            layer_insulation_points = [
                                                [left_bound, y_l + insulation_delta, 0, self.mesh_data.c_window],
                                                [left_bound, y_l + thickness_of_the_insulation_layer - insulation_delta, 0, self.mesh_data.c_window],
                                                [right_bound, y_l + thickness_of_the_insulation_layer - insulation_delta, 0, self.mesh_data.c_window],
                                                [right_bound, y_l + insulation_delta, 0, self.mesh_data.c_window]
                                            ]
                                        else:
                                            layer_insulation_points = [
                                                [left_bound, y_l - insulation_delta, 0, self.mesh_data.c_window],
                                                [left_bound, y_l - thickness_of_the_insulation_layer + insulation_delta, 0, self.mesh_data.c_window],
                                                [right_bound, y_l - thickness_of_the_insulation_layer + insulation_delta, 0, self.mesh_data.c_window],
                                                [right_bound, y_l - insulation_delta, 0, self.mesh_data.c_window]
                                            ]
                                        # Add the points to the layer insulation data structure
                                        # if self.insulation.draw_insulation_between_layers:
                                        if self.insulation.thickness_of_layer_insulation:
                                            self.p_iso_layer.append(layer_insulation_points)
                                        if not zigzag:
                                            # Start the next raw with the same starting point (consistent direction)
                                            x = start_x
                                        else:
                                            # Alternating between right and left for the Zigzag movement
                                            # step_x *= -1
                                            # x += step_x
                                            x = x_last  # **no extra step**
                                            step_x *= -1
                                        # Moving one step vertically (top or bottom)
                                        y += step_y
                                        y_l += step_y_layer
                                        counter_layer += 1

                                # Align to edges
                                if alignment == Align.ToEdges:
                                    # No adjustment of x or y
                                    pass

                                # Center the turns on horizontal axis
                                elif alignment == Align.CenterOnVerticalAxis:
                                    # Calculate vertical bounds of the occupied space by turns to adjust y
                                    min_y = min(point[1] for point in self.p_conductor[num])  # Find the lowest y position among all turns
                                    max_y = max(point[1] for point in self.p_conductor[num])  # Find the highest y position among all turns
                                    # The height of the space occupied by the turns is the difference between the highest and lowest y positions
                                    occupied_height = max_y - min_y
                                    # Calculate the vertical midpoint of the occupied space
                                    occupied_midpoint_y = min_y + occupied_height / 2
                                    # Calculate the midpoint of the winding window's vertical bounds as it is rectangle
                                    window_midpoint_y = (bot_bound + top_bound) / 2
                                    # Determine the adjustment needed for vertical centering
                                    adjustment_y = window_midpoint_y - occupied_midpoint_y
                                    # Apply the adjustment of y position to all points
                                    for i, _ in enumerate(self.p_conductor[num]):
                                        self.p_conductor[num][i][1] += adjustment_y

                                # Center the turns on vertical axis
                                elif alignment == Align.CenterOnHorizontalAxis:
                                    # Calculate horizontal bounds of the occupied space by turns to adjust x
                                    min_x = min(point[0] for point in self.p_conductor[num])  # Find the leftmost x position among all turns
                                    max_x = max(point[0] for point in self.p_conductor[num])  # Find the rightmost x position among all turns
                                    # The width of the space occupied by the turns is the difference between the rightmost and leftmost x positions
                                    occupied_width = max_x - min_x
                                    # Calculate the horizontal midpoint of the occupied space
                                    occupied_midpoint_x = min_x + (occupied_width / 2)
                                    # Calculate the midpoint of the winding window's horizontal bounds
                                    window_midpoint_x = (left_bound + right_bound) / 2
                                    # Determine the adjustment needed for horizontal centering
                                    adjustment_x = window_midpoint_x - occupied_midpoint_x
                                    # Apply the adjustment of x positions to all points
                                    for i, _ in enumerate(self.p_conductor[num]):
                                        self.p_conductor[num][i][0] += adjustment_x

                            elif conductor_arrangement == ConductorArrangement.Hexagonal:
                                # thickness_of_the_insulation_layer = self.insulation.thickness_of_layer_insulation
                                thickness_of_the_insulation_layer = (
                                    self.insulation.thickness_of_layer_insulation
                                    if self.insulation.thickness_of_layer_insulation
                                    else self.insulation.cond_cond[num][num]
                                )
                                if placing_strategy == ConductorDistribution.VerticalUpward_HorizontalRightward:
                                    thickness_of_turn_insulation = (self.insulation.turn_ins[num]
                                                                    if num < len(self.insulation.turn_ins)
                                                                    else 0.0)
                                    y = bot_bound + winding.conductor_radius + thickness_of_turn_insulation
                                    x = left_bound + winding.conductor_radius + thickness_of_turn_insulation

                                    start_x_layer = left_bound + 2 * winding.conductor_radius + 2 * thickness_of_turn_insulation
                                    step_x_layer = 2 * np.cos(np.pi / 6) * (winding.conductor_radius + thickness_of_turn_insulation / 2 + \
                                                                            thickness_of_the_insulation_layer)
                                    mesh_to_conductor = min(self.mesh_data.c_conductor)
                                    insulation_delta = self.mesh_data.c_window / self.insulation.max_aspect_ratio
                                    i = 0
                                    counter_layer = 0
                                    base_line = True
                                    # Case n_conductors higher that "allowed" is missing
                                    while x < right_bound - winding.conductor_radius \
                                            and i < turns:
                                        while i < turns and bot_bound + winding.conductor_radius <= y <= top_bound - winding.conductor_radius:
                                            self.p_conductor[num].append([
                                                x,
                                                y,
                                                0,
                                                self.mesh_data.c_center_conductor[num]])
                                            self.p_conductor[num].append([
                                                x - winding.conductor_radius,
                                                y,
                                                0,
                                                self.mesh_data.c_conductor[num]])
                                            self.p_conductor[num].append([
                                                x,
                                                y + winding.conductor_radius,
                                                0,
                                                self.mesh_data.c_conductor[num]])
                                            self.p_conductor[num].append([
                                                x + winding.conductor_radius,
                                                y,
                                                0,
                                                self.mesh_data.c_conductor[num]])
                                            self.p_conductor[num].append([
                                                x,
                                                y - winding.conductor_radius,
                                                0,
                                                self.mesh_data.c_conductor[num]])
                                            if counter_layer > len(self.insulation.cond_cond[num]) - 1:
                                                self.insulation.cond_cond[num].append(insulation_delta)
                                            i += 1

                                            if self.insulation.consistent_ins is True:
                                                winding_insulation = self.insulation.cond_cond[num][num]
                                            else:
                                                winding_insulation = self.insulation.cond_cond[num][counter_layer]

                                            if zigzag:
                                                if counter_layer % 2 == 0:
                                                    y += winding.conductor_radius * 2 + 2 * thickness_of_turn_insulation + winding_insulation
                                                elif counter_layer % 2 == 1:
                                                    y += -(winding.conductor_radius * 2 + 2 * thickness_of_turn_insulation + winding_insulation)
                                            else:
                                                y += winding.conductor_radius * 2 + 2 * self.insulation.cond_cond[num][num] + winding_insulation
                                            # from bottom to top
                                        layer_insulation_points = [
                                            [start_x_layer + insulation_delta, top_bound, 0, mesh_to_conductor],
                                            [start_x_layer + thickness_of_the_insulation_layer - insulation_delta, top_bound, 0, mesh_to_conductor],
                                            [start_x_layer + thickness_of_the_insulation_layer - insulation_delta, bot_bound, 0, mesh_to_conductor],
                                            [start_x_layer + insulation_delta, bot_bound, 0, mesh_to_conductor]
                                        ]
                                        # if self.insulation.draw_insulation_between_layers:
                                        if self.insulation.thickness_of_layer_insulation:
                                            self.p_iso_layer.append(layer_insulation_points)
                                        x += 2 * np.cos(np.pi / 6) * (winding.conductor_radius + thickness_of_turn_insulation / 2 + \
                                                                      thickness_of_the_insulation_layer)
                                        start_x_layer += step_x_layer
                                        counter_layer += 1
                                        # * np.sqrt(2 / 3 * np.pi / np.sqrt(3))  # one step from left to right
                                        # depending on what line, hexa scheme starts shifted
                                        # reset y to "new" bottom
                                        base_line = not base_line

                                        if not zigzag:
                                            if base_line:
                                                y = bot_bound + winding.conductor_radius + thickness_of_turn_insulation
                                            else:
                                                y = bot_bound + 2 * winding.conductor_radius + thickness_of_turn_insulation / 2
                                        elif zigzag:
                                            if base_line:
                                                y = bot_bound + 4 * winding.conductor_radius + thickness_of_turn_insulation
                                            else:
                                                y = top_bound - 3 * winding.conductor_radius - thickness_of_turn_insulation / 2

                                elif placing_strategy == ConductorDistribution.HorizontalRightward_VerticalUpward:
                                    thickness_of_turn_insulation = (self.insulation.turn_ins[num]
                                                                    if num < len(self.insulation.turn_ins)
                                                                    else 0.0)
                                    y = bot_bound + winding.conductor_radius + thickness_of_turn_insulation
                                    x = left_bound + winding.conductor_radius + thickness_of_turn_insulation
                                    start_y_layer = bot_bound + 2 * winding.conductor_radius + 2 * thickness_of_turn_insulation
                                    step_y_layer = 2 * np.cos(np.pi / 6) * (winding.conductor_radius + thickness_of_turn_insulation / 2 + \
                                                                            thickness_of_the_insulation_layer)
                                    mesh_to_conductor = min(self.mesh_data.c_conductor)
                                    insulation_delta = self.mesh_data.c_window / self.insulation.max_aspect_ratio
                                    i = 0
                                    counter_layer = 0
                                    base_line = True

                                    while y < top_bound - winding.conductor_radius and i < turns:

                                        while i < turns and left_bound + winding.conductor_radius <= x <= right_bound - winding.conductor_radius:
                                            self.p_conductor[num].append([
                                                x,
                                                y,
                                                0,
                                                self.mesh_data.c_center_conductor[num]])
                                            self.p_conductor[num].append([
                                                x - winding.conductor_radius,
                                                y,
                                                0,
                                                self.mesh_data.c_conductor[num]])
                                            self.p_conductor[num].append([
                                                x,
                                                y + winding.conductor_radius,
                                                0,
                                                self.mesh_data.c_conductor[num]])
                                            self.p_conductor[num].append([
                                                x + winding.conductor_radius,
                                                y,
                                                0,
                                                self.mesh_data.c_conductor[num]])
                                            self.p_conductor[num].append([
                                                x,
                                                y - winding.conductor_radius,
                                                0,
                                                self.mesh_data.c_conductor[num]])
                                            if counter_layer > len(self.insulation.cond_cond[num]) - 1:
                                                self.insulation.cond_cond[num].append(insulation_delta)

                                            i += 1

                                            if self.insulation.consistent_ins is True:
                                                winding_insulation = self.insulation.cond_cond[num][num]
                                            else:
                                                winding_insulation = self.insulation.cond_cond[num][counter_layer]
                                            if zigzag:
                                                if counter_layer % 2 == 0:
                                                    x += winding.conductor_radius * 2 + 2 * thickness_of_turn_insulation + winding_insulation
                                                elif counter_layer % 2 == 1:
                                                    x += -(winding.conductor_radius * 2 + 2 * thickness_of_turn_insulation + winding_insulation)
                                            else:
                                                x += winding.conductor_radius * 2 + 2 * thickness_of_turn_insulation + winding_insulation

                                        # Insert layer insulation after each layer
                                        layer_insulation_points = [
                                            [left_bound, start_y_layer + insulation_delta, 0, mesh_to_conductor],
                                            [left_bound, start_y_layer + thickness_of_the_insulation_layer - insulation_delta, 0, mesh_to_conductor],
                                            [right_bound, start_y_layer + thickness_of_the_insulation_layer - insulation_delta, 0, mesh_to_conductor],
                                            [right_bound, start_y_layer + insulation_delta, 0, mesh_to_conductor]
                                        ]
                                        # if self.insulation.draw_insulation_between_layers:
                                        if self.insulation.thickness_of_layer_insulation:
                                            self.p_iso_layer.append(layer_insulation_points)

                                        y += 2 * np.cos(np.pi / 6) * (winding.conductor_radius + thickness_of_turn_insulation / 2 + \
                                                                      thickness_of_the_insulation_layer)
                                        start_y_layer += step_y_layer
                                        counter_layer += 1
                                        # Determine x starting point: shifted or not
                                        base_line = not base_line
                                        if not zigzag:
                                            if base_line:
                                                x = left_bound + winding.conductor_radius + thickness_of_turn_insulation
                                            else:
                                                x = left_bound + 2 * winding.conductor_radius + thickness_of_turn_insulation / 2
                                        elif zigzag:
                                            if base_line:
                                                x = left_bound + winding.conductor_radius + thickness_of_turn_insulation
                                            else:
                                                x = right_bound - 3 * winding.conductor_radius - thickness_of_turn_insulation / 2
                            elif conductor_arrangement == ConductorArrangement.SquareFullWidth:
                                y = bot_bound + winding.conductor_radius
                                x = left_bound + winding.conductor_radius
                                i = 0
                                # Case n_conductors higher that "allowed" is missing
                                while round(y, 6) <= round(top_bound - winding.conductor_radius, 6) and i < turns:
                                    while x <= right_bound - winding.conductor_radius and i < turns:
                                        self.p_conductor[num].append([
                                            x,
                                            y,
                                            0,
                                            self.mesh_data.c_center_conductor[num]])
                                        self.p_conductor[num].append([
                                            x - winding.conductor_radius,
                                            y,
                                            0,
                                            self.mesh_data.c_conductor[num]])
                                        self.p_conductor[num].append([
                                            x,
                                            y + winding.conductor_radius,
                                            0,
                                            self.mesh_data.c_conductor[num]])
                                        self.p_conductor[num].append([
                                            x + winding.conductor_radius,
                                            y,
                                            0,
                                            self.mesh_data.c_conductor[num]])
                                        self.p_conductor[num].append([
                                            x,
                                            y - winding.conductor_radius,
                                            0,
                                            self.mesh_data.c_conductor[num]])
                                        i += 1
                                        # TODO: anisotrop insulation  # one step from left to right
                                        x += winding.conductor_radius * 2 + self.insulation.cond_cond[num][num]
                                    y += winding.conductor_radius * 2 + self.insulation.cond_cond[num][num]  # bot to top
                                    x = left_bound + winding.conductor_radius  # always the same

                            else:
                                raise Exception(f"Conductor arrangement {conductor_arrangement} is not implemented.")

                        else:
                            raise Exception(f"Conductor type {winding.conductor_type.name} is not implemented.")

                    elif virtual_winding_window.winding_type == WindingType.CenterTappedGroup:
                        # Primary Winding
                        winding = virtual_winding_window.windings[0]
                        turns = virtual_winding_window.turns[0]
                        num = 0

                        y = bot_bound + winding.conductor_radius
                        x = left_bound + winding.conductor_radius
                        i = 0
                        # Case n_conductors higher that "allowed" is missing
                        while y < top_bound - winding.conductor_radius and i < turns:
                            while x < right_bound - winding.conductor_radius and i < turns:
                                self.p_conductor[num].append([
                                    x,
                                    y,
                                    0,
                                    self.mesh_data.c_center_conductor[num]])
                                self.p_conductor[num].append([
                                    x - winding.conductor_radius,
                                    y,
                                    0,
                                    self.mesh_data.c_conductor[num]])
                                self.p_conductor[num].append([
                                    x,
                                    y + winding.conductor_radius,
                                    0,
                                    self.mesh_data.c_conductor[num]])
                                self.p_conductor[num].append([
                                    x + winding.conductor_radius,
                                    y,
                                    0,
                                    self.mesh_data.c_conductor[num]])
                                self.p_conductor[num].append([
                                    x,
                                    y - winding.conductor_radius,
                                    0,
                                    self.mesh_data.c_conductor[num]])
                                i += 1
                                x += winding.conductor_radius * 2 + self.insulation.cond_cond[num][num]  # from left to top
                            y += winding.conductor_radius * 2 + self.insulation.cond_cond[num][num]  # one step from left to right
                            x = left_bound + winding.conductor_radius  # always the same

                        # use y for next winding in stack
                        bot_bound = y - winding.conductor_radius - self.insulation.cond_cond[0][0] + self.insulation.cond_cond[0][1]

                        # Secondary Winding
                        winding = virtual_winding_window.windings[1]
                        turns = virtual_winding_window.turns[1]
                        num = 1
                        winding.a_cell = winding.thickness * (right_bound - left_bound)

                        for i in range(turns):
                            # CHECK if top bound is reached
                            # statement = (bot_bound + (i + 1) * winding.thickness + i * self.insulation.inner_winding_insulations[num]) <= top_bound
                            # print(statement)
                            if True:
                                low = bot_bound + i * winding.thickness + i * self.insulation.cond_cond[num][num]
                                high = bot_bound + (i + 1) * winding.thickness + i * self.insulation.cond_cond[num][num]
                                # stacking from the ground
                                self.p_conductor[num].append([
                                    left_bound,
                                    low,
                                    0,
                                    self.mesh_data.c_conductor[num]])
                                self.p_conductor[num].append([
                                    right_bound,
                                    low,
                                    0,
                                    self.mesh_data.c_conductor[num]])
                                self.p_conductor[num].append([
                                    left_bound,
                                    high,
                                    0,
                                    self.mesh_data.c_conductor[num]])
                                self.p_conductor[num].append([
                                    right_bound,
                                    high,
                                    0,
                                    self.mesh_data.c_conductor[num]])
                                center_point = self.get_center_of_rect(self.p_conductor[num][-4], self.p_conductor[num][-3],
                                                                       self.p_conductor[num][-2], self.p_conductor[num][-1])
                                self.p_conductor[num].append([center_point[0], center_point[1], 0, self.mesh_data.c_center_conductor[num]])

                        # use y for next winding in stack
                        bot_bound = high + self.insulation.cond_cond[1][1]

                        # Secondary Winding
                        winding = virtual_winding_window.windings[2]
                        turns = virtual_winding_window.turns[2]
                        num = 2
                        winding.a_cell = winding.thickness * (right_bound - left_bound)

                        for i in range(turns):
                            # CHECK if top bound is reached
                            # statement = (bot_bound + (i + 1) * winding.thickness + i * self.insulation.inner_winding_insulations[num]) <= top_bound
                            # print(statement)
                            if True:
                                low = bot_bound + i * winding.thickness + i * self.insulation.cond_cond[num][num]
                                high = bot_bound + (i + 1) * winding.thickness + i * self.insulation.cond_cond[num][num]
                                # stacking from the ground
                                self.p_conductor[num].append([
                                    left_bound,
                                    low,
                                    0,
                                    self.mesh_data.c_conductor[num]])
                                self.p_conductor[num].append([
                                    right_bound,
                                    low,
                                    0,
                                    self.mesh_data.c_conductor[num]])
                                self.p_conductor[num].append([
                                    left_bound,
                                    high,
                                    0,
                                    self.mesh_data.c_conductor[num]])
                                self.p_conductor[num].append([
                                    right_bound,
                                    high,
                                    0,
                                    self.mesh_data.c_conductor[num]])
                                center_point = self.get_center_of_rect(self.p_conductor[num][-4], self.p_conductor[num][-3],
                                                                       self.p_conductor[num][-2], self.p_conductor[num][-1])
                                self.p_conductor[num].append([center_point[0], center_point[1], 0, self.mesh_data.c_center_conductor[num]])

                    else:
                        raise Exception(f"Unknown winding type {virtual_winding_window.winding_type}")

    def check_number_of_drawn_conductors(self):
        """Check if number of conductors fits into the given winding window size."""
        needed_number_of_turns = 0
        all_windings = []

        for winding_window in self.winding_windows:
            for vww in winding_window.virtual_winding_windows:
                for _, winding in enumerate(vww.windings):
                    if winding not in all_windings:
                        all_windings.append(winding)

                needed_number_of_turns += sum(vww.turns)

        drawn_number_of_turns = 0

        for winding in all_windings:
            # Convert to numpy
            self.p_conductor[winding.winding_number] = np.asarray(self.p_conductor[winding.winding_number])

            if winding.conductor_type in [ConductorType.RoundSolid, ConductorType.RoundLitz]:
                drawn_number_of_turns += int(self.p_conductor[winding.winding_number].shape[0] / 5)  # round conductors
            else:
                drawn_number_of_turns += int(self.p_conductor[winding.winding_number].shape[0] / 5)  # rectangular conductors

        if drawn_number_of_turns != needed_number_of_turns:
            logger.info(f"{drawn_number_of_turns=}")
            logger.info(f"{needed_number_of_turns=}")
            raise Exception("Winding mismatch. Probably too many turns that do not fit in the winding window")

    def draw_region_single(self):
        """
        Region for Boundary Condition: Draws a rectangular outer region. Needed for air gaps in the outer flux path.

        Currently not used. Code kept for future implementations
        """
        self.p_region_bound[0][:] = [-self.r_outer * self.mesh_data.padding,
                                     -(self.core.geometry.window_h / 2 + self.core.geometry.core_thickness) * self.mesh_data.padding,
                                     0,
                                     self.mesh_data.c_core * self.mesh_data.padding]
        self.p_region_bound[1][:] = [self.r_outer * self.mesh_data.padding,
                                     -(self.core.geometry.window_h / 2 + self.core.geometry.core_thickness) * self.mesh_data.padding,
                                     0,
                                     self.mesh_data.c_core * self.mesh_data.padding]
        self.p_region_bound[2][:] = [-self.r_outer * self.mesh_data.padding,
                                     (self.core.geometry.window_h / 2 + self.core.geometry.core_thickness) * self.mesh_data.padding,
                                     0,
                                     self.mesh_data.c_core * self.mesh_data.padding]
        self.p_region_bound[3][:] = [self.r_outer * self.mesh_data.padding,
                                     (self.core.geometry.window_h / 2 + self.core.geometry.core_thickness) * self.mesh_data.padding,
                                     0,
                                     self.mesh_data.c_core * self.mesh_data.padding]

    def draw_insulations(self):
        """
        Draw insulations.

        Important:
        ---------
        Because the distance from the core to the winding is set by
        iso.core_cond, a delta, which is used in order for no overlapping lines will cause
        the "real" insulation to be slightly smaller than set by the user.
        """
        if not self.insulation.flag_insulation:
            return  # if flag_insulation is False, just return without drawing insulations

        if self.component_type == ComponentType.IntegratedTransformer:
<<<<<<< HEAD
            # TODO: insulations implement for integrated_transformers
            # TODO Change back to warnings?
            logger.info("Insulations are not set because they are not implemented for integrated transformers.")
        else:
            window_h = self.core.geometry.window_h
=======
>>>>>>> 31dca8e4
            iso = self.insulation
            mesh_data = self.mesh_data
            # Since there are many cases in which alternating conductors would lead to slightly different
            # mesh densities a simplification is made: Just use the lowest mesh density to be safe all the time.
            mesh_density_to_winding = min(mesh_data.c_conductor)

            mesh_density_to_core = mesh_data.c_window
            if self.insulation.max_aspect_ratio == 0:
                # If no aspect ratio is set insulations will not be drawn
                return
            else:
                insulation_delta = self.mesh_data.c_window / self.insulation.max_aspect_ratio

            # self.p_iso_core = []  # Order: Left, Top, Right, Bot
            self.p_iso_top_core = []
            self.p_iso_bot_core = []
            self.p_iso_pri_sec = []
            # Useful points for insulation creation
<<<<<<< HEAD
            left_x = self.core.geometry.core_inner_diameter / 2 + insulation_delta
            top_y = window_h / 2 - insulation_delta
=======
            left_x = self.core.core_inner_diameter / 2 + insulation_delta
>>>>>>> 31dca8e4
            right_x = self.r_inner - insulation_delta
            if self.stray_path:
                # Useful dimensions needed for calculating some points
                window_h = self.core.window_h
                start_index = self.stray_path.start_index
                air_gap_1_position = self.air_gaps.midpoints[start_index][1]
                air_gap_1_height = self.air_gaps.midpoints[start_index][2]
                air_gap_2_position = self.air_gaps.midpoints[start_index + 1][1]
                air_gap_2_height = self.air_gaps.midpoints[start_index + 1][2]
                y_top_stray_path = air_gap_2_position - (air_gap_2_height / 2)
                y_bot_stray_path = air_gap_1_position + (air_gap_1_height / 2)
                top_section_top_y = window_h / 2 - insulation_delta
                top_section_bot_y = y_top_stray_path + insulation_delta
                bot_section_top_y = y_bot_stray_path - insulation_delta
                bot_section_bot_y = -window_h / 2 + insulation_delta
            else:
                window_h_top = self.core.window_h_top
                window_h_bot = self.core.window_h_bot
                top_section_top_y = window_h_bot / 2 + self.core.core_thickness + window_h_top - insulation_delta
                top_section_bot_y = window_h_bot / 2 + self.core.core_thickness + insulation_delta
                bot_section_top_y = window_h_bot / 2 - insulation_delta
                bot_section_bot_y = -window_h_bot / 2 + insulation_delta

            # Useful lengths
            # top core
            top_section_left_iso_width = iso.top_section_core_cond[2] - insulation_delta - insulation_delta
            top_section_top_iso_height = iso.top_section_core_cond[0] - insulation_delta - insulation_delta
            top_section_right_iso_width = iso.top_section_core_cond[3] - insulation_delta - insulation_delta
            top_section_bot_iso_height = iso.top_section_core_cond[1] - insulation_delta - insulation_delta
            # bot core
            bot_section_left_iso_width = iso.bot_section_core_cond[2] - insulation_delta - insulation_delta
            bot_section_top_iso_height = iso.bot_section_core_cond[0] - insulation_delta - insulation_delta
            bot_section_right_iso_width = iso.bot_section_core_cond[3] - insulation_delta - insulation_delta
            bot_section_bot_iso_height = iso.bot_section_core_cond[1] - insulation_delta - insulation_delta

            # Core to Pri insulation
            # top core points
            iso_top_core_left = [
                [
                    left_x,
                    top_section_top_y - top_section_top_iso_height - insulation_delta,
                    0,
                    mesh_density_to_core
                ],
                [
                    left_x + top_section_left_iso_width,
                    top_section_top_y - top_section_top_iso_height - insulation_delta,
                    0,
                    mesh_density_to_winding
                ],
                [
                    left_x + top_section_left_iso_width,
                    top_section_bot_y + top_section_bot_iso_height + insulation_delta,
                    0,
                    mesh_density_to_winding
                ],
                [
                    left_x,
                    top_section_bot_y + top_section_bot_iso_height + insulation_delta,
                    0,
                    mesh_density_to_core
                ]
            ]
            iso_top_core_top = [
                [
                    left_x,
                    top_section_top_y,
                    0,
                    mesh_density_to_core
                ],
                [
                    right_x,
                    top_section_top_y,
                    0,
                    mesh_density_to_core
                ],
                [
                    right_x,
                    top_section_top_y - top_section_top_iso_height,
                    0,
                    mesh_density_to_winding
                ],
                [
                    left_x,
                    top_section_top_y - top_section_top_iso_height,
                    0,
                    mesh_density_to_winding
                ]
            ]
            iso_top_core_right = [
                [
                    right_x - top_section_right_iso_width,
                    top_section_top_y - top_section_top_iso_height - insulation_delta,
                    0,
                    mesh_density_to_winding
                ],
                [
                    right_x,
                    top_section_top_y - top_section_top_iso_height - insulation_delta,
                    0,
                    mesh_density_to_core
                ],
                [
                    right_x,
                    top_section_bot_y + top_section_bot_iso_height + insulation_delta,
                    0,
                    mesh_density_to_core
                ],
                [
                    right_x - top_section_right_iso_width,
                    top_section_bot_y + top_section_bot_iso_height + insulation_delta,
                    0,
                    mesh_density_to_winding
                ]
            ]
            iso_top_core_bot = [
                [
                    left_x,
                    top_section_bot_y + top_section_bot_iso_height,
                    0,
                    mesh_density_to_winding
                ],
                [
                    right_x,
                    top_section_bot_y + top_section_bot_iso_height,
                    0,
                    mesh_density_to_winding
                ],
                [
                    right_x,
                    top_section_bot_y,
                    0,
                    mesh_density_to_core
                ],
                [
                    left_x,
                    top_section_bot_y,
                    0,
                    mesh_density_to_core
                ]
            ]
            # bot core points
            iso_bot_core_left = [
                [
                    left_x,
                    bot_section_top_y - bot_section_top_iso_height - insulation_delta,
                    0,
                    mesh_density_to_core
                ],
                [
                    left_x + bot_section_left_iso_width,
                    bot_section_top_y - bot_section_top_iso_height - insulation_delta,
                    0,
                    mesh_density_to_winding
                ],
                [
                    left_x + bot_section_left_iso_width,
                    bot_section_bot_y + bot_section_bot_iso_height + insulation_delta,
                    0,
                    mesh_density_to_winding
                ],
                [
                    left_x,
                    bot_section_bot_y + bot_section_bot_iso_height + insulation_delta,
                    0,
                    mesh_density_to_core
                ]
            ]
            iso_bot_core_top = [
                [
                    left_x,
                    bot_section_top_y,
                    0,
                    mesh_density_to_core
                ],
                [
                    right_x,
                    bot_section_top_y,
                    0,
                    mesh_density_to_core
                ],
                [
                    right_x,
                    bot_section_top_y - bot_section_top_iso_height,
                    0,
                    mesh_density_to_winding
                ],
                [
                    left_x,
                    bot_section_top_y - bot_section_top_iso_height,
                    0,
                    mesh_density_to_winding
                ]
            ]
            iso_bot_core_right = [
                [
                    right_x - bot_section_right_iso_width,
                    bot_section_top_y - bot_section_top_iso_height - insulation_delta,
                    0,
                    mesh_density_to_winding
                ],
                [
                    right_x,
                    bot_section_top_y - bot_section_top_iso_height - insulation_delta,
                    0,
                    mesh_density_to_core
                ],
                [
                    right_x,
                    bot_section_bot_y + bot_section_bot_iso_height + insulation_delta,
                    0,
                    mesh_density_to_core
                ],
                [
                    right_x - bot_section_right_iso_width,
                    bot_section_bot_y + bot_section_bot_iso_height + insulation_delta,
                    0,
                    mesh_density_to_winding
                ]
            ]
            iso_bot_core_bot = [
                [
                    left_x,
                    bot_section_bot_y + bot_section_bot_iso_height,
                    0,
                    mesh_density_to_winding
                ],
                [
                    right_x,
                    bot_section_bot_y + bot_section_bot_iso_height,
                    0,
                    mesh_density_to_winding
                ],
                [
                    right_x,
                    bot_section_bot_y,
                    0,
                    mesh_density_to_core
                ],
                [
                    left_x,
                    bot_section_bot_y,
                    0,
                    mesh_density_to_core
                ]
            ]
            self.p_iso_top_core = [iso_top_core_left, iso_top_core_top, iso_top_core_right, iso_top_core_bot]
            self.p_iso_bot_core = [iso_bot_core_left, iso_bot_core_top, iso_bot_core_right, iso_bot_core_bot]

        else:
            window_h = self.core.window_h
            iso = self.insulation
            mesh_data = self.mesh_data

            # Since there are many cases in which alternating conductors would lead to slightly different
            # mesh densities a simplification is made: Just use the lowest mesh density to be safe all the time.
            mesh_density_to_winding = min(mesh_data.c_conductor)

            mesh_density_to_core = mesh_data.c_window

            # Using the delta the lines and points from the insulation and the core/windings are not overlapping
            # which makes creating the mesh simpler
            # Insulation between winding and core
            # Since an aspect ratio is given the insulation delta is calculated using the length of the longest side of the triangle,
            # which is always smaller than c_window.
            if not self.insulation.bobbin_dimensions:

                if self.insulation.max_aspect_ratio == 0:
                    # If no aspect ratio is set insulations will not be drawn
                    return
                else:
                    insulation_delta = self.mesh_data.c_window / self.insulation.max_aspect_ratio

                self.p_iso_core = []  # Order: Left, Top, Right, Bot
                self.p_iso_pri_sec = []

                # Useful points for insulation creation
                left_x = self.core.core_inner_diameter / 2 + insulation_delta
                top_y = window_h / 2 - insulation_delta
                right_x = self.r_inner - insulation_delta
                bot_y = -window_h / 2 + insulation_delta
                # # Useful lengths
                # left_iso_width = iso.core_cond[2] - insulation_delta- insulation_delta
                # top_iso_height = iso.core_cond[0] - insulation_delta - insulation_delta
                # right_iso_width = iso.core_cond[3] - insulation_delta - insulation_delta
                # bot_iso_height = iso.core_cond[1] - insulation_delta - insulation_delta

                # Useful lengths
                left_iso_width = iso.core_cond[2] - insulation_delta - insulation_delta
                top_iso_height = iso.core_cond[0] - insulation_delta - insulation_delta
                right_iso_width = iso.core_cond[3] - insulation_delta - insulation_delta
                bot_iso_height = iso.core_cond[1] - insulation_delta - insulation_delta

                # Core to Pri insulation
                iso_core_left = [
                    [
                        left_x,
                        top_y - top_iso_height - insulation_delta,
                        0,
                        mesh_density_to_core
                    ],
                    [
                        left_x + left_iso_width,
                        top_y - top_iso_height - insulation_delta,
                        0,
                        mesh_density_to_winding
                    ],
                    [
                        left_x + left_iso_width,
                        bot_y + bot_iso_height + insulation_delta,
                        0,
                        mesh_density_to_winding
                    ],
                    [
                        left_x,
                        bot_y + bot_iso_height + insulation_delta,
                        0,
                        mesh_density_to_core
                    ]
                ]
                iso_core_top = [
                    [
                        left_x,
                        top_y,
                        0,
                        mesh_density_to_core
                    ],
                    [
                        right_x,
                        top_y,
                        0,
                        mesh_density_to_core
                    ],
                    [
                        right_x,
                        top_y - top_iso_height,
                        0,
                        mesh_density_to_winding
                    ],
                    [
                        left_x,
                        top_y - top_iso_height,
                        0,
                        mesh_density_to_winding
                    ]
                ]
                iso_core_right = [
                    [
                        right_x - right_iso_width,
                        top_y - top_iso_height - insulation_delta,
                        0,
                        mesh_density_to_winding
                    ],
                    [
                        right_x,
                        top_y - top_iso_height - insulation_delta,
                        0,
                        mesh_density_to_core
                    ],
                    [
                        right_x,
                        bot_y + bot_iso_height + insulation_delta,
                        0,
                        mesh_density_to_core
                    ],
                    [
                        right_x - right_iso_width,
                        bot_y + bot_iso_height + insulation_delta,
                        0,
                        mesh_density_to_winding
                    ]
                ]
                iso_core_bot = [
                    [
                        left_x,
                        bot_y + bot_iso_height,
                        0,
                        mesh_density_to_winding
                    ],
                    [
                        right_x,
                        bot_y + bot_iso_height,
                        0,
                        mesh_density_to_winding
                    ],
                    [
                        right_x,
                        bot_y,
                        0,
                        mesh_density_to_core
                    ],
                    [
                        left_x,
                        bot_y,
                        0,
                        mesh_density_to_core
                    ]
                ]

                self.p_iso_core = [iso_core_left, iso_core_top, iso_core_right, iso_core_bot]

            else:

                if self.insulation.max_aspect_ratio == 0:
                    # If no aspect ratio is set insulations will not be drawn
                    return
                else:
                    insulation_delta = self.mesh_data.c_window / self.insulation.max_aspect_ratio

                    # Handle the insulation delta for electrostatic transformer
                    # top - bot
                    bobbin_h = self.insulation.bobbin_window_h
                    insulation_delta_top_bot = (window_h - bobbin_h) / 2
                    # left
                    bobbin_inner_radius = self.insulation.bobbin_inner_diameter / 2
                    core_inner_radius = self.core.core_inner_diameter / 2
                    insulation_delta_left = bobbin_inner_radius - core_inner_radius
                    # insulation_delta_left = 3e-4

                self.p_iso_core = []  # Order: Left, Top, Right, Bot
                self.p_iso_pri_sec = []

                # Useful points for insulation creation
                left_x = self.core.core_inner_diameter / 2 + insulation_delta_left
                top_y = window_h / 2 - insulation_delta_top_bot
                right_x = self.r_inner - insulation_delta
                bot_y = -window_h / 2 + insulation_delta_top_bot
                # # Useful lengths
                # left_iso_width = iso.core_cond[2] - insulation_delta- insulation_delta
                # top_iso_height = iso.core_cond[0] - insulation_delta - insulation_delta
                # right_iso_width = iso.core_cond[3] - insulation_delta - insulation_delta
                # bot_iso_height = iso.core_cond[1] - insulation_delta - insulation_delta

                # Useful lengths
                left_iso_width = iso.core_cond[2]
                top_iso_height = iso.core_cond[0] - insulation_delta - insulation_delta
                right_iso_width = iso.core_cond[3] - insulation_delta - insulation_delta
                bot_iso_height = iso.core_cond[1] - insulation_delta - insulation_delta

                # Core to Pri insulation
                iso_core_left = [
                    [
                        left_x,
                        top_y - top_iso_height - insulation_delta,
                        0,
                        mesh_density_to_core
                    ],
                    [
                        left_x + left_iso_width,
                        top_y - top_iso_height - insulation_delta,
                        0,
                        mesh_density_to_winding
                    ],
                    [
                        left_x + left_iso_width,
                        bot_y + bot_iso_height + insulation_delta,
                        0,
                        mesh_density_to_winding
                    ],
                    [
                        left_x,
                        bot_y + bot_iso_height + insulation_delta,
                        0,
                        mesh_density_to_core
                    ]
                ]
                iso_core_top = [
                    [
                        left_x,
                        top_y,
                        0,
                        mesh_density_to_core
                    ],
                    [
                        right_x,
                        top_y,
                        0,
                        mesh_density_to_core
                    ],
                    [
                        right_x,
                        top_y - top_iso_height,
                        0,
                        mesh_density_to_winding
                    ],
                    [
                        left_x,
                        top_y - top_iso_height,
                        0,
                        mesh_density_to_winding
                    ]
                ]
                iso_core_right = [
                    [
                        right_x - right_iso_width,
                        top_y - top_iso_height - insulation_delta,
                        0,
                        mesh_density_to_winding
                    ],
                    [
                        right_x,
                        top_y - top_iso_height - insulation_delta,
                        0,
                        mesh_density_to_core
                    ],
                    [
                        right_x,
                        bot_y + bot_iso_height + insulation_delta,
                        0,
                        mesh_density_to_core
                    ],
                    [
                        right_x - right_iso_width,
                        bot_y + bot_iso_height + insulation_delta,
                        0,
                        mesh_density_to_winding
                    ]
                ]
                iso_core_bot = [
                    [
                        left_x,
                        bot_y + bot_iso_height,
                        0,
                        mesh_density_to_winding
                    ],
                    [
                        right_x,
                        bot_y + bot_iso_height,
                        0,
                        mesh_density_to_winding
                    ],
                    [
                        right_x,
                        bot_y,
                        0,
                        mesh_density_to_core
                    ],
                    [
                        left_x,
                        bot_y,
                        0,
                        mesh_density_to_core
                    ]
                ]

                self.p_iso_core = [iso_core_left, iso_core_top, iso_core_right, iso_core_bot]

            """
            Currently there are only core to vww insulations
            # Now create insulations for interleaved windings
            self.p_iso_interleaved = []
            for vww in self.virtual_winding_windows:
                if vww.winding_type == WindingType.Interleaved:
                    if vww.winding_scheme == InterleavedWindingScheme.Bifilar:
                        print("No insulations for bifilar winding scheme")
                    elif vww.winding_scheme == InterleavedWindingScheme.HorizontalAlternating:
                        winding_0 = vww.windings[0]
                        winding_1 = vww.windings[1]
                        turns0 = vww.turns[0]
                        turns1 = vww.turns[1]
                        current_x = vww.left_bound + 2 * winding_0.conductor_radius

                        mesh_density_left_side = 0
                        mesh_density_right_side = 0
                        if turns0 > turns1:
                            mesh_density_left_side = self.mesh_data.c_conductor[0]
                            mesh_density_right_side = self.mesh_data.c_conductor[1]
                        else:
                            mesh_density_left_side = self.mesh_data.c_conductor[1]
                            mesh_density_right_side = self.mesh_data.c_conductor[0]

                        current_iso = []
                        for index in range(self.top_window_iso_counter-1):
                            current_iso.append([
                                [
                                    current_x + insulation_delta,
                                    top_y - top_iso_height - insulation_delta,
                                    0,
                                    mesh_density_left_side
                                ],
                                [
                                    current_x + iso.vww_insulation - insulation_delta,
                                    top_y - top_iso_height - insulation_delta,
                                    0,
                                    mesh_density_right_side
                                ],
                                [
                                    current_x + iso.vww_insulation - insulation_delta,
                                    bot_y + bot_iso_height + insulation_delta,
                                    0,
                                    mesh_density_right_side
                                ],
                                [
                                    current_x + insulation_delta,
                                    bot_y + bot_iso_height + insulation_delta,
                                    0,
                                    mesh_density_left_side
                                ]
                            ])
                            # The sec winding can start first when it has a higher number of turns
                            # col_cond
                            if index % 2 == self.col_cond_start:
                                current_x += iso.vww_insulation + 2 * winding_1.conductor_radius
                            else:
                                current_x += iso.vww_insulation + 2 * winding_0.conductor_radius
                    elif vww.winding_scheme == InterleavedWindingScheme.VerticalAlternating:
                        print("No insulations for vertical alternating winding scheme")
                    elif vww.winding_scheme == InterleavedWindingScheme.VerticalStacked:
                        print("No insulations for vertical stacked winding scheme")
                    else:
                        raise Exception(f"Unknown interleaved winding scheme {vww.winding_scheme.name}")
                else:
                    # TODO Own handler for warnings?
                    print("No insulations for winding type {vww.winding_type.name}")
            """

    def draw_insulation_conductor(self):
        """Draw insulation around each conductor turn."""
        if not self.insulation.turn_ins:
            return

        for winding_window in self.winding_windows:
            for virtual_winding_window in winding_window.virtual_winding_windows:
                winding = virtual_winding_window.windings[0]
                conductor_type = winding.conductor_type
                if conductor_type == ConductorType.RoundSolid or conductor_type == ConductorType.RoundLitz:
                    for winding_number, conductors in enumerate(self.p_conductor):
                        # Ensure conductors are treated as a numpy array
                        if not isinstance(conductors, np.ndarray):
                            conductors = np.asarray(conductors)

                        insulation_thickness = self.insulation.turn_ins[winding_number]  # Get insulation thickness

                        # Prepare an empty array for storing insulation points
                        insulation_points = []

                        # Iterate through conductor turns, each defined by 5 points
                        for i in range(0, conductors.shape[0], 5):
                            center_x, center_y = conductors[i, :2]  # Get conductor center point
                            conductor_radius = conductors[i + 3, 0] - center_x  # Calculate current conductor radius
                            insulation_radius = conductor_radius + insulation_thickness  # Add insulation thickness

                            # Define 5 points for the insulation and add them to the list
                            insulation_points.extend([
                                [center_x, center_y, 0, self.mesh_data.c_conductor[winding_number]],  # Center
                                [center_x - insulation_radius, center_y, 0, self.mesh_data.c_conductor[winding_number]],  # Left
                                [center_x, center_y + insulation_radius, 0, self.mesh_data.c_conductor[winding_number]],  # Top
                                [center_x + insulation_radius, center_y, 0, self.mesh_data.c_conductor[winding_number]],  # Right
                                [center_x, center_y - insulation_radius, 0, self.mesh_data.c_conductor[winding_number]]  # Bottom
                            ])

                            # Convert collected points to a NumPy array and store it
                            self.p_iso_conductor[winding_number] = np.array(insulation_points)
                # TODO Add logic for rectangularsolid.

        logger.info("Insulation around conductors drawn successfully.")

    def draw_model(self):
        """Draw the full component.

        The full component consists of core, air gaps, insulation and the conductors.
        The insulation is only drawn if self.insulation.flag_insulation was set.
        """
        self.draw_outer()
        if self.core.geometry.core_type == CoreType.Single:
            self.draw_single_window()
            self.draw_air_gaps()
        if self.core.geometry.core_type == CoreType.Stacked:
            self.draw_stacked_windows()
        self.draw_conductors()
        self.check_number_of_drawn_conductors()

        if self.insulation.flag_insulation:  # check flag before drawing insulations
            self.draw_insulations()
        self.draw_insulation_conductor()
        # TODO: Region
        # if self.core.geometry.core_type == CoreType.Single:
        #     self.draw_region_single()
        # if self.core.geometry.core_type == CoreType.Stacked:
        #     self.draw_region_stacked()

    @staticmethod
    def get_center_of_rect(p1: list[float], p2: list[float], p3: list[float], p4: list[float]):
        """
        Get center point of a rectangular conductor.

        :param p1: Point 1 as a x,y-List
        :type p1: list[float]
        :param p2: Point 1 as a x,y-List
        :type p2: list[float]
        :param p3: Point 1 as a x,y-List
        :type p3: list[float]
        :param p4: Point 1 as a x,y-List
        :type p4: list[float]
        """
        x_list = [p1[0], p2[0], p3[0], p4[0]]
        y_list = [p1[1], p2[1], p3[1], p4[1]]

        return np.mean(x_list), np.mean(y_list)<|MERGE_RESOLUTION|>--- conflicted
+++ resolved
@@ -1603,14 +1603,6 @@
             return  # if flag_insulation is False, just return without drawing insulations
 
         if self.component_type == ComponentType.IntegratedTransformer:
-<<<<<<< HEAD
-            # TODO: insulations implement for integrated_transformers
-            # TODO Change back to warnings?
-            logger.info("Insulations are not set because they are not implemented for integrated transformers.")
-        else:
-            window_h = self.core.geometry.window_h
-=======
->>>>>>> 31dca8e4
             iso = self.insulation
             mesh_data = self.mesh_data
             # Since there are many cases in which alternating conductors would lead to slightly different
@@ -1629,16 +1621,11 @@
             self.p_iso_bot_core = []
             self.p_iso_pri_sec = []
             # Useful points for insulation creation
-<<<<<<< HEAD
             left_x = self.core.geometry.core_inner_diameter / 2 + insulation_delta
-            top_y = window_h / 2 - insulation_delta
-=======
-            left_x = self.core.core_inner_diameter / 2 + insulation_delta
->>>>>>> 31dca8e4
             right_x = self.r_inner - insulation_delta
             if self.stray_path:
                 # Useful dimensions needed for calculating some points
-                window_h = self.core.window_h
+                window_h = self.core.geometry.window_h
                 start_index = self.stray_path.start_index
                 air_gap_1_position = self.air_gaps.midpoints[start_index][1]
                 air_gap_1_height = self.air_gaps.midpoints[start_index][2]
@@ -1651,10 +1638,10 @@
                 bot_section_top_y = y_bot_stray_path - insulation_delta
                 bot_section_bot_y = -window_h / 2 + insulation_delta
             else:
-                window_h_top = self.core.window_h_top
-                window_h_bot = self.core.window_h_bot
-                top_section_top_y = window_h_bot / 2 + self.core.core_thickness + window_h_top - insulation_delta
-                top_section_bot_y = window_h_bot / 2 + self.core.core_thickness + insulation_delta
+                window_h_top = self.core.geometry.window_h_top
+                window_h_bot = self.core.geometry.window_h_bot
+                top_section_top_y = window_h_bot / 2 + self.core.geometry.core_thickness + window_h_top - insulation_delta
+                top_section_bot_y = window_h_bot / 2 + self.core.geometry.core_thickness + insulation_delta
                 bot_section_top_y = window_h_bot / 2 - insulation_delta
                 bot_section_bot_y = -window_h_bot / 2 + insulation_delta
 
@@ -1885,7 +1872,7 @@
             self.p_iso_bot_core = [iso_bot_core_left, iso_bot_core_top, iso_bot_core_right, iso_bot_core_bot]
 
         else:
-            window_h = self.core.window_h
+            window_h = self.core.geometry.window_h
             iso = self.insulation
             mesh_data = self.mesh_data
 
@@ -1912,15 +1899,10 @@
                 self.p_iso_pri_sec = []
 
                 # Useful points for insulation creation
-                left_x = self.core.core_inner_diameter / 2 + insulation_delta
+                left_x = self.core.geometry.core_inner_diameter / 2 + insulation_delta
                 top_y = window_h / 2 - insulation_delta
                 right_x = self.r_inner - insulation_delta
                 bot_y = -window_h / 2 + insulation_delta
-                # # Useful lengths
-                # left_iso_width = iso.core_cond[2] - insulation_delta- insulation_delta
-                # top_iso_height = iso.core_cond[0] - insulation_delta - insulation_delta
-                # right_iso_width = iso.core_cond[3] - insulation_delta - insulation_delta
-                # bot_iso_height = iso.core_cond[1] - insulation_delta - insulation_delta
 
                 # Useful lengths
                 left_iso_width = iso.core_cond[2] - insulation_delta - insulation_delta
@@ -2050,7 +2032,7 @@
                     insulation_delta_top_bot = (window_h - bobbin_h) / 2
                     # left
                     bobbin_inner_radius = self.insulation.bobbin_inner_diameter / 2
-                    core_inner_radius = self.core.core_inner_diameter / 2
+                    core_inner_radius = self.core.geometry.core_inner_diameter / 2
                     insulation_delta_left = bobbin_inner_radius - core_inner_radius
                     # insulation_delta_left = 3e-4
 
@@ -2058,7 +2040,7 @@
                 self.p_iso_pri_sec = []
 
                 # Useful points for insulation creation
-                left_x = self.core.core_inner_diameter / 2 + insulation_delta_left
+                left_x = self.core.geometry.core_inner_diameter / 2 + insulation_delta_left
                 top_y = window_h / 2 - insulation_delta_top_bot
                 right_x = self.r_inner - insulation_delta
                 bot_y = -window_h / 2 + insulation_delta_top_bot
