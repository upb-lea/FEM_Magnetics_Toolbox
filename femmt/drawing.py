"""Draw structures inside Onelab."""
# Python standard libraries
import numpy as np
import logging

# Local libraries
from femmt.enumerations import *
from femmt.data import MeshData
from femmt.model import Core, WindingWindow, AirGaps, StrayPath, Insulation

logger = logging.getLogger(__name__)

class TwoDaxiSymmetric:
    """
    Create the model of the magnetic component.

    This is done by creating lists of points which will be later added to the gmsh file.
    """

    core: Core
    winding_windows: list[WindingWindow]
    air_gaps: AirGaps
    stray_path: StrayPath
    insulation: Insulation
    component_type: ComponentType
    simulation_type: SimulationType
    mesh_data: MeshData
    number_of_windings: int
    verbosity: Verbosity

    # List of points which represent the model
    # Every List is a List of 4 Points: x, y, z, mesh_factor
    p_outer: np.ndarray
    p_region_bound: np.ndarray
    p_window: np.ndarray
    p_air_gaps: np.ndarray
<<<<<<< HEAD
    # p_conductor: List[List[float]]
    p_iso_core: List[List[float]]
    p_iso_top_core: List[List[float]]
    p_iso_bot_core: List[List[float]]
    p_iso_pri_sec: List[List[float]]
=======
    # p_conductor: list[list[float]]
    p_iso_core: list[list[float]]
    p_iso_pri_sec: list[list[float]]

    def __init__(self, core: Core, mesh_data: MeshData, air_gaps: AirGaps, winding_windows: list[WindingWindow],
                 stray_path: StrayPath, insulation: Insulation, component_type: ComponentType, number_of_windings: int, verbosity: Verbosity):
>>>>>>> 7d5eea1f

        self.core = core
        self.mesh_data = mesh_data
        self.winding_windows = winding_windows
        self.air_gaps = air_gaps
        self.simulation_type = SimulationType
        self.component_type = component_type
        self.stray_path = stray_path
        self.insulation = insulation
        self.number_of_windings = number_of_windings
        self.verbosity = verbosity

        # -- Arrays for geometry data -- 
        # TODO Is the zero initialization necessary?
        self.p_outer = np.zeros((4, 4))
        self.p_region_bound = np.zeros((4, 4))
        if self.core.core_type == CoreType.Single:
            self.p_window = np.zeros((4 * core.number_core_windows, 4))  # TODO: why is this done for both sides?
        if self.core.core_type == CoreType.Stacked:
            self.p_window_top = np.zeros((4, 4))  # TODO: just for right side? make it the same as for single core geometry
            self.p_window_bot = np.zeros((4, 4))  # TODO: just for right side? make it the same as for single core geometry
        self.p_air_gaps = np.zeros((4 * air_gaps.number, 4))
        self.p_conductor = []
        self.p_iso_conductor = []
        self.p_iso_core = []
        self.p_iso_top_core = []
        self.p_iso_bot_core = []
        self.p_iso_pri_sec = []
        self.p_iso_layer = []

        for i in range(number_of_windings):
            self.p_conductor.insert(i, [])
            self.p_iso_conductor.insert(i, [])

        self.r_inner = core.r_inner
        self.r_outer = core.r_outer

    def draw_outer(self):
        """Draws the outer points of the main core (single core)."""
        # Outer Core
        # (A_zyl=2pi*r*h => h=0.5r=0.25core_w <=> ensure A_zyl=A_core on the tiniest point)
        self.p_outer[0][:] = [-self.r_outer, -self.core.core_h / 2, 0, self.mesh_data.c_core]

        self.p_outer[1][:] = [self.r_outer, -self.core.core_h / 2, 0, self.mesh_data.c_core]

        self.p_outer[2][:] = [-self.r_outer, self.core.core_h / 2, 0, self.mesh_data.c_core]

        self.p_outer[3][:] = [self.r_outer, self.core.core_h / 2, 0, self.mesh_data.c_core]

    def draw_single_window(self):
        """Draw a single window."""
        # At this point both windows (in a cut) are modeled
        self.p_window[0] = [-self.r_inner,
                            -self.core.window_h / 2,
                            0,
                            self.mesh_data.c_window]

        self.p_window[1] = [-self.core.core_inner_diameter / 2,
                            -self.core.window_h / 2,
                            0,
                            self.mesh_data.c_window]

        self.p_window[2] = [-self.r_inner,
                            self.core.window_h / 2,
                            0,
                            self.mesh_data.c_window]

        self.p_window[3] = [-self.core.core_inner_diameter / 2,
                            self.core.window_h / 2,
                            0,
                            self.mesh_data.c_window]

        self.p_window[4] = [self.core.core_inner_diameter / 2,
                            -self.core.window_h / 2,
                            0,
                            self.mesh_data.c_window]

        self.p_window[5] = [self.r_inner,
                            -self.core.window_h / 2,
                            0,
                            self.mesh_data.c_window]

        self.p_window[6] = [self.core.core_inner_diameter / 2,
                            self.core.window_h / 2,
                            0,
                            self.mesh_data.c_window]

        self.p_window[7] = [self.r_inner,
                            self.core.window_h / 2,
                            0,
                            self.mesh_data.c_window]

    def draw_stacked_windows(self):
        """Draw stacked windows."""
        self.p_window_bot[0] = [self.core.core_inner_diameter / 2,
                                -self.core.window_h_bot / 2,
                                0,
                                self.mesh_data.c_window]

        self.p_window_bot[1] = [self.r_inner,
                                -self.core.window_h_bot / 2,
                                0,
                                self.mesh_data.c_window]

        self.p_window_bot[2] = [self.core.core_inner_diameter / 2,
                                self.core.window_h_bot / 2,
                                0,
                                self.mesh_data.c_window]

        self.p_window_bot[3] = [self.r_inner,
                                self.core.window_h_bot / 2,
                                0,
                                self.mesh_data.c_window]

        self.p_window_top[0] = [self.core.core_inner_diameter / 2,
                                self.core.window_h_bot / 2 + self.core.core_thickness,
                                0,
                                self.mesh_data.c_window]

        self.p_window_top[1] = [self.r_inner,
                                self.core.window_h_bot / 2 + self.core.core_thickness,
                                0,
                                self.mesh_data.c_window]

        self.p_window_top[2] = [self.core.core_inner_diameter / 2,
                                self.core.window_h_bot / 2 + self.core.core_thickness + self.core.window_h_top,
                                0,
                                self.mesh_data.c_window]

        self.p_window_top[3] = [self.r_inner,
                                self.core.window_h_bot / 2 + self.core.core_thickness + self.core.window_h_top,
                                0,
                                self.mesh_data.c_window]

    def draw_air_gaps(self):
        """Draw air gaps."""
        # Air gaps
        # "air_gaps" is a list with [position_tag, air_gap_position, air_gap_h, c_air_gap]
        #   - position_tag: specifies the "leg" with air gaps
        #   - air_gap_position: specifies the coordinate of the air gap's center point along the specified leg
        #   - air_gap_h: height/length of the air gap
        #   - c_air_gap: mesh accuracy factor
        # at this point the 4 corner points of each air gap are generated out of "air_gaps"

        for i in range(0, self.air_gaps.number):

            # # Left leg (-1)
            # if self.component.air_gaps.midpoints[i][0] == -1:
            #     self.p_air_gaps[i * 4] = [-(self.component.core.core_w + self.component.core.window_w),
            #                               self.component.air_gaps.midpoints[i][1] -
            #     self.component.air_gaps.midpoints[i][2] / 2, 0, self.component.air_gaps.midpoints[i][3]]
            #     self.p_air_gaps[i * 4 + 1] = [-(self.component.core.core_w / 2 + self.component.core.window_w),
            #                                   self.component.air_gaps.midpoints[i][1] -
            #     self.component.air_gaps.midpoints[i][2] / 2, 0, self.component.air_gaps.midpoints[i][3]]
            #     self.p_air_gaps[i * 4 + 2] = [-(self.component.core.core_w + self.component.core.window_w),
            #                                   self.component.air_gaps.midpoints[i][1] +
            #     self.component.air_gaps.midpoints[i][2] / 2, 0, self.component.air_gaps.midpoints[i][3]]
            #     self.p_air_gaps[i * 4 + 3] = [-(self.component.core.core_w / 2 + self.component.core.window_w),
            #                                   self.component.air_gaps.midpoints[i][1] +
            #     self.component.air_gaps.midpoints[i][2] / 2, 0, self.component.air_gaps.midpoints[i][3]]
            #
            # # Right leg (+1)
            # if self.component.air_gaps.midpoints[i][0] == 1:
            #     self.p_air_gaps[i * 4] = [self.component.core.core_w / 2 + self.component.core.window_w,
            #                               self.component.air_gaps.midpoints[i][1] -
            #     self.component.air_gaps.midpoints[i][2] / 2, 0, self.component.air_gaps.midpoints[i][3]]
            #     self.p_air_gaps[i * 4 + 1] = [self.component.core.core_w + self.component.core.window_w,
            #                                   self.component.air_gaps.midpoints[i][1] -
            #     self.component.air_gaps.midpoints[i][2] / 2, 0, self.component.air_gaps.midpoints[i][3]]
            #     self.p_air_gaps[i * 4 + 2] = [self.component.core.core_w / 2 + self.component.core.window_w,
            #                                   self.component.air_gaps.midpoints[i][1] +
            #     self.component.air_gaps.midpoints[i][2] / 2, 0, self.component.air_gaps.midpoints[i][3]]
            #     self.p_air_gaps[i * 4 + 3] = [self.component.core.core_w + self.component.core.window_w,
            #                                   self.component.air_gaps.midpoints[i][1] +
            #     self.component.air_gaps.midpoints[i][2] / 2, 0, self.component.air_gaps.midpoints[i][3]]

            # Center leg (0)
            if self.air_gaps.midpoints[i][0] == 0:
                # The center points are transformed each into 4 corner points

                air_gap_y_position = self.air_gaps.midpoints[i][1]
                air_gap_height = self.air_gaps.midpoints[i][2]
                air_gap_length_top = self.core.core_inner_diameter / 2
                air_gap_length_bot = self.core.core_inner_diameter / 2

                # Check for stray_paths in integrated transformers
                if self.component_type == ComponentType.IntegratedTransformer:
                    if self.stray_path.start_index == i:
                        # Stray path is above current air_gap
                        air_gap_length_top = self.stray_path.length
                    elif self.stray_path.start_index + 1 == i:
                        # Stray path is below current air_gap
                        air_gap_length_bot = self.stray_path.length

                # Bottom left
                self.p_air_gaps[i * 4 + 0] = [0, air_gap_y_position - air_gap_height / 2, 0, self.mesh_data.c_air_gaps]

                # Bottom right
                self.p_air_gaps[i * 4 + 1] = [air_gap_length_bot, air_gap_y_position - air_gap_height / 2, 0, self.mesh_data.c_air_gaps]

                # Top left
                self.p_air_gaps[i * 4 + 2] = [0, air_gap_y_position + air_gap_height / 2, 0, self.mesh_data.c_air_gaps]

                # Top right
                self.p_air_gaps[i * 4 + 3] = [air_gap_length_top, air_gap_y_position + air_gap_height / 2, 0, self.mesh_data.c_air_gaps]

        # In order to close the air gap when a stray_path is added, additional points need to be added
        if self.component_type == ComponentType.IntegratedTransformer:
            top_point = [self.core.core_inner_diameter / 2,
                         self.air_gaps.midpoints[self.stray_path.start_index + 1][1] - self.air_gaps.midpoints[self.stray_path.start_index + 1][2] / 2,
                         0, self.mesh_data.c_air_gaps]
            bot_point = [self.core.core_inner_diameter / 2,
                         self.air_gaps.midpoints[self.stray_path.start_index][1] + self.air_gaps.midpoints[self.stray_path.start_index][2] / 2,
                         0, self.mesh_data.c_air_gaps]
            self.p_close_air_gaps = [top_point, bot_point]

    def draw_conductors(self, draw_top_down: bool = True):
        """
        Draw every conductor type based on the virtual_winding_window bounds.

        :param draw_top_down: True to draw from top to bottom
        :type draw_top_down: bool
        """
        for winding_window in self.winding_windows:
            for virtual_winding_window in winding_window.virtual_winding_windows:
                # Get bounds from virtual winding window
                bot_bound = virtual_winding_window.bot_bound
                top_bound = virtual_winding_window.top_bound
                left_bound = virtual_winding_window.left_bound
                right_bound = virtual_winding_window.right_bound

                # Check, if virtual winding window fits in physical window
                if bot_bound < winding_window.max_bot_bound or top_bound > winding_window.max_top_bound or \
                        left_bound < winding_window.max_left_bound or right_bound > winding_window.max_right_bound:
                    # Set valid to False, so that geometry is to be neglected in geometry sweep
                    # self.valid = False
                    raise Exception("Winding does not fit into winding window!")
                else:
                    # Check the possible WindingTypes and draw accordingly
                    if virtual_winding_window.winding_type == WindingType.TwoInterleaved:
                        # Two windings in the virtual winding window
                        windings = virtual_winding_window.windings
                        winding0 = windings[0]
                        winding1 = windings[1]

                        turns = virtual_winding_window.turns
                        turns0 = turns[0]
                        turns1 = turns[1]

                        winding_numbers = [winding0.winding_number, winding1.winding_number]

                        # Now check for every winding scheme which is possible for interleaved winding type
                        if virtual_winding_window.winding_scheme == InterleavedWindingScheme.Bifilar:
                            """
                            - Bifilar interleaving means a uniform winding scheme of two conductors (prim. and sec.)
                            - Can only be used for conductors of identical radius (in terms of litz radius for 
                                stranded wires)
                            - Excess windings are placed below the bifilar ones
            
                            """
                            if winding0.conductor_radius != winding1.conductor_radius:
                                logger.warning("For bifilar winding scheme both conductors must be of the same radius!")
                            else:
                                logger.info("Bifilar winding scheme is applied")

                            raise Exception("Bifilar winding scheme is not implemented yet.")

                        if virtual_winding_window.winding_scheme == InterleavedWindingScheme.VerticalAlternating:
                            """
                            - Vertical interleaving means a winding scheme where the two conductors are alternating 
                                in vertical (y-)direction
                            - This is practically uncommon
                            - If the turns ratio is != 1, the scheme always begins with the "higher-turns-number's" 
                                conductor
                            """

                            raise Exception("Vertical winding scheme is not implemented yet.")

                        if virtual_winding_window.winding_scheme == InterleavedWindingScheme.HorizontalAlternating:
                            """
                            - Horizontal interleaving means a winding scheme where the two conductors are alternating in 
                            horizontal  (x-)direction (Tonnenwicklung)
                            - This is practically most common
                            - If the turns ratio is != 1, the scheme always begins with the "higher-turns-number's" 
                                conductor
                                
                            """

                            # assume 2 winding transformer and dedicated stray path:
                            if draw_top_down:
                                # This will draw from top bound down

                                # Initialize the list, that counts the already placed conductors
                                N_completed = [0, 0]

                                # Initialize the starting conductor
                                if turns0 >= turns1:
                                    # Primary starts first
                                    col_cond = 0
                                else:
                                    # Secondary starts fist
                                    col_cond = 1

                                # Get winding number of current winding
                                winding_number = winding_numbers[col_cond]

                                # Initialize the x and y coordinate
                                x = left_bound + windings[col_cond].conductor_radius
                                y = top_bound - windings[col_cond].conductor_radius
                                top_window_iso_counter = 0
                                # Continue placing as long as not all conductors have been placed
                                while (turns0 - N_completed[0] != 0) or (turns1 - N_completed[1] != 0):
                                    if turns[col_cond] - N_completed[col_cond] != 0:
                                        # is this winding not already finished?
                                        if x < right_bound - windings[col_cond].conductor_radius:
                                            while y > bot_bound + windings[col_cond].conductor_radius and \
                                                    N_completed[col_cond] < turns[col_cond]:
                                                self.p_conductor[winding_number].append([
                                                    x,
                                                    y,
                                                    0,
                                                    self.mesh_data.c_center_conductor[winding_number]])

                                                self.p_conductor[winding_number].append([
                                                    x - windings[col_cond].conductor_radius,
                                                    y,
                                                    0,
                                                    self.mesh_data.c_conductor[winding_number]])

                                                self.p_conductor[winding_number].append([
                                                    x,
                                                    y + windings[col_cond].conductor_radius,
                                                    0,
                                                    self.mesh_data.c_conductor[winding_number]])

                                                self.p_conductor[winding_number].append([
                                                    x + windings[col_cond].conductor_radius,
                                                    y,
                                                    0,
                                                    self.mesh_data.c_conductor[winding_number]])

                                                self.p_conductor[winding_number].append([
                                                    x,
                                                    y - windings[col_cond].conductor_radius,
                                                    0,
                                                    self.mesh_data.c_conductor[winding_number]])

                                                N_completed[col_cond] += 1

                                                # one from top to bot
                                                y -= windings[col_cond].conductor_radius * 2 + self.insulation.cond_cond[col_cond][col_cond]

                                            # Check whether one winding is "finished" and only the other winding must be placed...
                                            if N_completed[(col_cond + 1) % 2] == turns[(col_cond + 1) % 2]:
                                                x += windings[col_cond].conductor_radius + windings[col_cond].conductor_radius + \
                                                    self.insulation.cond_cond[col_cond][(col_cond + 1) % 2]
                                            else:
                                                x += windings[col_cond].conductor_radius + windings[(col_cond + 1) % 2].conductor_radius + \
                                                    self.insulation.cond_cond[col_cond][(col_cond + 1) % 2]
                                                # TODO: only works for two windings
                                                col_cond = (col_cond + 1) % 2

                                            # Reset y
                                            winding_number = winding_numbers[col_cond]
                                            y = top_bound - windings[col_cond].conductor_radius
                                            top_window_iso_counter += 1

                                        else:
                                            break

                                    else:
                                        # is this winding already finished? - continue with the other one
                                        col_cond = (col_cond + 1) % 2

                                        # Correct the reset of y and correct x displacement
                                        x += windings[col_cond].conductor_radius - windings[(col_cond + 1) % 2].conductor_radius - \
                                            self.insulation.cond_cond[col_cond][(col_cond + 1) % 2] + self.insulation.cond_cond[col_cond][col_cond]

                                        y = top_bound - windings[col_cond].conductor_radius
                                        top_window_iso_counter -= 1
                            else:
                                # This will draw from bottom bound up.

                                # Initialize the list, that counts the already placed conductors
                                N_completed = [0, 0]

                                # Initialize the starting conductor
                                if turns0 >= turns1:
                                    col_cond = 0
                                else:
                                    col_cond = 1

                                # Get winding number of current winding
                                winding_number = winding_numbers[col_cond]

                                # Initialize the x and y coordinate
                                x = left_bound + windings[col_cond].conductor_radius
                                y = bot_bound + windings[col_cond].conductor_radius

                                # Continue placing as long as not all conductors have been placed
                                while (turns0 - N_completed[0] != 0) or \
                                        (turns1 - N_completed[1] != 0):
                                    if turns[col_cond] - N_completed[col_cond] != 0:
                                        # is this winding not already finished?
                                        if x < right_bound - windings[col_cond].conductor_radius:
                                            while y < top_bound - windings[col_cond].conductor_radius and \
                                                    N_completed[col_cond] < turns[col_cond]:
                                                self.p_conductor[winding_number].append([
                                                    x,
                                                    y,
                                                    0,
                                                    self.mesh_data.c_center_conductor[winding_number]])

                                                self.p_conductor[winding_number].append([
                                                    x - windings[col_cond].conductor_radius,
                                                    y,
                                                    0,
                                                    self.mesh_data.c_conductor[winding_number]])

                                                self.p_conductor[winding_number].append([
                                                    x,
                                                    y + windings[col_cond].conductor_radius,
                                                    0,
                                                    self.mesh_data.c_conductor[winding_number]])

                                                self.p_conductor[winding_number].append([
                                                    x + windings[col_cond].conductor_radius,
                                                    y,
                                                    0,
                                                    self.mesh_data.c_conductor[winding_number]])

                                                self.p_conductor[winding_number].append([
                                                    x,
                                                    y - windings[col_cond].conductor_radius,
                                                    0,
                                                    self.mesh_data.c_conductor[winding_number]])

                                                N_completed[col_cond] += 1

                                                # one from bot to top
                                                y += windings[col_cond].conductor_radius * 2 + self.insulation.cond_cond[col_cond][col_cond]

                                            x += windings[col_cond].conductor_radius + windings[(col_cond + 1) % 2].conductor_radius + \
                                                self.insulation.cond_cond[col_cond][(col_cond + 1) % 2]

                                            # Reset y
                                            col_cond = (col_cond + 1) % 2
                                            y = bot_bound + windings[col_cond].conductor_radius

                                        else:
                                            break

                                    else:
                                        # is this winding already finished? - continue with the other one
                                        col_cond = (col_cond + 1) % 2
                                        winding_number = winding_numbers[col_cond]

                                        # Correct the reset of y and correct x displacement
                                        x += windings[col_cond].conductor_radius - windings[(col_cond + 1) % 2].conductor_radius - \
                                            self.insulation.cond_cond[col_cond][(col_cond + 1) % 2] + self.insulation.cond_cond[col_cond][col_cond]

                                        y = bot_bound + windings[col_cond].conductor_radius

                        if virtual_winding_window.winding_scheme == InterleavedWindingScheme.VerticalStacked:
                            winding_number0, winding_number1 = winding_numbers
                            y = bot_bound + winding0.conductor_radius

                            # Initialization
                            x = left_bound + winding0.conductor_radius
                            i = 0

                            # First winding from bottom to top
                            if winding0.conductor_arrangement == ConductorArrangement.Square:

                                while y < top_bound - winding0.conductor_radius and \
                                        i < turns0:
                                    while x < right_bound - winding0.conductor_radius and \
                                            i < turns0:
                                        self.p_conductor[winding_number0].append([
                                            x,
                                            y,
                                            0,
                                            self.mesh_data.c_center_conductor[winding_number0]])
                                        self.p_conductor[winding_number0].append([
                                            x - winding0.conductor_radius,
                                            y,
                                            0,
                                            self.mesh_data.c_conductor[winding_number0]])
                                        self.p_conductor[winding_number0].append([
                                            x,
                                            y + winding0.conductor_radius,
                                            0,
                                            self.mesh_data.c_conductor[winding_number0]])
                                        self.p_conductor[winding_number0].append([
                                            x + winding0.conductor_radius,
                                            y,
                                            0,
                                            self.mesh_data.c_conductor[winding_number0]])
                                        self.p_conductor[winding_number0].append([
                                            x,
                                            y - winding0.conductor_radius,
                                            0,
                                            self.mesh_data.c_conductor[winding_number0]])
                                        i += 1
                                        x += winding0.conductor_radius * 2 + self.insulation.cond_cond[winding_number0][winding_number0]  # from left to right
                                    y += winding0.conductor_radius * 2 + self.insulation.cond_cond[winding_number0][winding_number0]  # one step from bot to top
                                    x = left_bound + winding0.conductor_radius  # always the same
                            elif winding0.conductor_arrangement == ConductorArrangement.Hexagonal:
                                base_line = True
                                while y < top_bound - winding0.conductor_radius and \
                                        i < turns0:
                                    while x < right_bound - winding0.conductor_radius and \
                                            i < turns0:
                                        self.p_conductor[winding_number0].append([
                                            x,
                                            y,
                                            0,
                                            self.mesh_data.c_center_conductor[winding_number0]])
                                        self.p_conductor[winding_number0].append([
                                            x - winding0.conductor_radius,
                                            y,
                                            0,
                                            self.mesh_data.c_conductor[winding_number0]])
                                        self.p_conductor[winding_number0].append([
                                            x,
                                            y + winding0.conductor_radius,
                                            0,
                                            self.mesh_data.c_conductor[winding_number0]])
                                        self.p_conductor[winding_number0].append([
                                            x + winding0.conductor_radius,
                                            y,
                                            0,
                                            self.mesh_data.c_conductor[winding_number0]])
                                        self.p_conductor[winding_number0].append([
                                            x,
                                            y - winding0.conductor_radius,
                                            0,
                                            self.mesh_data.c_conductor[winding_number0]])
                                        i += 1

                                        x += 2 * np.cos(np.pi / 6) * (winding0.conductor_radius + \
                                                                      self.insulation.cond_cond[winding_number0][winding_number0] / 2)

                                        # depending on what line, hexa scheme starts shifted
                                        # reset y to "new" bottom
                                        base_line = (not base_line)
                                        if base_line:
                                            y -= (winding0.conductor_radius + self.insulation.cond_cond[winding_number0][winding_number0] / 2)
                                        else:
                                            y += (winding0.conductor_radius + self.insulation.cond_cond[winding_number0][winding_number0] / 2)

                                    # Undo last base_line reset
                                    if base_line:
                                        y += (winding0.conductor_radius + self.insulation.cond_cond[winding_number0][winding_number0] / 2)
                                    else:
                                        y -= (winding0.conductor_radius + self.insulation.cond_cond[winding_number0][winding_number0] / 2)

                                    base_line = True
                                    x = left_bound + winding0.conductor_radius
                                    y += winding0.conductor_radius * 2 + self.insulation.cond_cond[winding_number0][winding_number0]
                            elif winding0.conductor_arrangement == ConductorArrangement.SquareFullWidth:
                                raise Exception("ConductorArrangement SquareFullWidth is not implemented for interleaved and vertical stacked")
                            else:
                                raise Exception(f"Unknown conductor_arrangement {winding0.conductor_arrangement}")

                            # Second winding from top to bottom

                            y = top_bound - winding1.conductor_radius
                            i = 0

                            if winding1.conductor_arrangement == ConductorArrangement.Square:
                                while y > bot_bound + winding1.conductor_radius and i < \
                                        turns1:
                                    while x < right_bound - winding1.conductor_radius and i < \
                                            turns1:
                                        self.p_conductor[winding_number1].append([
                                            x,
                                            y,
                                            0,
                                            self.mesh_data.c_center_conductor[winding_number1]])
                                        self.p_conductor[winding_number1].append([
                                            x - winding1.conductor_radius,
                                            y,
                                            0,
                                            self.mesh_data.c_conductor[winding_number1]])
                                        self.p_conductor[winding_number1].append([
                                            x,
                                            y + winding1.conductor_radius,
                                            0,
                                            self.mesh_data.c_conductor[winding_number1]])
                                        self.p_conductor[winding_number1].append([
                                            x + winding1.conductor_radius,
                                            y,
                                            0,
                                            self.mesh_data.c_conductor[winding_number1]])
                                        self.p_conductor[winding_number1].append([
                                            x,
                                            y - winding1.conductor_radius,
                                            0,
                                            self.mesh_data.c_conductor[winding_number1]])
                                        i += 1

                                        x += winding1.conductor_radius * 2 + self.insulation.cond_cond[winding_number1][winding_number1]  # from left to right
                                    # one step from bot to top
                                    y += -(winding1.conductor_radius * 2) - self.insulation.cond_cond[winding_number1][winding_number1]
                                    x = left_bound + winding1.conductor_radius  # always the same
                            elif winding1.conductor_arrangement == ConductorArrangement.Hexagonal:
                                base_line = True

                                while y > bot_bound + winding1.conductor_radius and \
                                        i < turns1:
                                    while x < right_bound - winding1.conductor_radius and \
                                            i < turns1:

                                        self.p_conductor[winding_number1].append([
                                            x,
                                            y,
                                            0,
                                            self.mesh_data.c_center_conductor[winding_number1]])
                                        self.p_conductor[winding_number1].append([
                                            x - winding1.conductor_radius,
                                            y,
                                            0,
                                            self.mesh_data.c_conductor[winding_number1]])
                                        self.p_conductor[winding_number1].append([
                                            x,
                                            y + winding1.conductor_radius,
                                            0,
                                            self.mesh_data.c_conductor[winding_number1]])
                                        self.p_conductor[winding_number1].append([
                                            x + winding1.conductor_radius,
                                            y,
                                            0,
                                            self.mesh_data.c_conductor[winding_number1]])
                                        self.p_conductor[winding_number1].append([
                                            x,
                                            y - winding1.conductor_radius,
                                            0,
                                            self.mesh_data.c_conductor[winding_number1]])

                                        i += 1
                                        x += 2 * np.cos(np.pi / 6) * \
                                            (winding1.conductor_radius + self.insulation.cond_cond[winding_number1][winding_number1] / 2)

                                        # depending on what line, hexa scheme starts shifted
                                        # reset y to "new" bottom
                                        base_line = (not base_line)
                                        if base_line:
                                            y += (winding1.conductor_radius + self.insulation.cond_cond[winding_number1][winding_number1])
                                        else:
                                            y -= (winding1.conductor_radius + self.insulation.cond_cond[winding_number1][winding_number1])

                                    # Undo last base_line reset
                                    if base_line:
                                        y -= (winding1.conductor_radius + self.insulation.cond_cond[winding_number1][winding_number1])
                                    else:
                                        y += (winding1.conductor_radius + self.insulation.cond_cond[winding_number1][winding_number1])

                                    base_line = True
                                    x = left_bound + winding1.conductor_radius
                                    # from top to bottom
                                    y += -(winding1.conductor_radius * 2) - self.insulation.cond_cond[winding_number1][winding_number1]
                            else:
                                raise Exception(f"Unknown conductor_arrangement {winding1.conductor_arrangement.name}")

                    elif virtual_winding_window.winding_type == WindingType.Single:
                        # One winding in the virtual winding window
                        winding = virtual_winding_window.windings[0]
                        turns = sum(virtual_winding_window.turns)
                        # TODO:  find another solution for this (turns = ...) (is needed in mesh.py for air_stacked) see set_winding in model
                        conductor_type = winding.conductor_type
                        winding_scheme = virtual_winding_window.winding_scheme
                        alignment = virtual_winding_window.alignment
                        placing_strategy = virtual_winding_window.placing_strategy
                        foil_vertical_placing_strategy = virtual_winding_window.foil_vertical_placing_strategy
                        foil_horizontal_placing_strategy = virtual_winding_window.foil_horizontal_placing_strategy

                        zigzag = virtual_winding_window.zigzag
                        num = winding.winding_number

                        # Check if the coil is round or rectangular
                        if conductor_type == ConductorType.RectangularSolid:
                            # Now check for each possible winding scheme
                            if winding_scheme == WindingScheme.Full:
                                # Full window conductor
                                self.p_conductor[num].append([
                                    left_bound,
                                    bot_bound,
                                    0,
                                    self.mesh_data.c_conductor[num]])
                                self.p_conductor[num].append([
                                    right_bound,
                                    bot_bound,
                                    0,
                                    self.mesh_data.c_conductor[num]])
                                self.p_conductor[num].append([
                                    left_bound,
                                    top_bound,
                                    0,
                                    self.mesh_data.c_conductor[num]])
                                self.p_conductor[num].append([
                                    right_bound,
                                    top_bound,
                                    0,
                                    self.mesh_data.c_conductor[num]])
                                center_point = self.get_center_of_rect([left_bound, bot_bound], [right_bound, bot_bound], [left_bound, top_bound],
                                                                       [right_bound, top_bound])
                                self.p_conductor[num].append([center_point[0], center_point[1], 0, self.mesh_data.c_center_conductor[num]])
                            elif winding_scheme == WindingScheme.FoilVertical:
                                # TODO Add check if turns do not fit in winding window
                                # Foil conductors where each conductor is very high and the conductors are expanding in the x-direction
                                if virtual_winding_window.wrap_para == WrapParaType.FixedThickness:
                                    # Wrap defined number of turns and chosen thickness
                                    winding.a_cell = winding.thickness * (top_bound - bot_bound)
                                    for i in range(turns):
                                        # Starting point of x depending on the distribution way if it is from left to right or vice versa.
                                        if foil_vertical_placing_strategy == FoilVerticalDistribution.HorizontalRightward:
                                            x_start = left_bound + i * winding.thickness + i * self.insulation.cond_cond[num][num]
                                            x_move = left_bound + (i + 1) * winding.thickness + i * self.insulation.cond_cond[num][num]
                                            if x_move > right_bound:
                                                break
                                        elif foil_vertical_placing_strategy == FoilVerticalDistribution.HorizontalLeftward:
                                            x_start = right_bound - i * winding.thickness - i * self.insulation.cond_cond[num][num]
                                            x_move = right_bound - (i + 1) * winding.thickness - i * self.insulation.cond_cond[num][num]
                                            if x_move < left_bound:
                                                break
                                        # Foil
                                        self.p_conductor[num].extend([
                                            [x_start, bot_bound, 0, self.mesh_data.c_conductor[num]],
                                            [x_move, bot_bound, 0, self.mesh_data.c_conductor[num]],
                                            [x_start, top_bound, 0, self.mesh_data.c_conductor[num]],
                                            [x_move, top_bound, 0, self.mesh_data.c_conductor[num]]
                                        ])
                                        # Find the center point of each turn
                                        center_point = self.get_center_of_rect(self.p_conductor[num][-4], self.p_conductor[num][-3],
                                                                               self.p_conductor[num][-2], self.p_conductor[num][-1])
                                        self.p_conductor[num].append([center_point[0], center_point[1], 0, self.mesh_data.c_center_conductor[num]])
                                # Interpolate type is where the foils will have a dynamic thickness
                                elif virtual_winding_window.wrap_para == WrapParaType.Interpolate:
                                    # Fill the allowed space in the Winding Window with a chosen number of turns
                                    # we need first to calculate the area of every turn
                                    # Find the wrap turn space
                                    winding.thickness = (right_bound - left_bound - (turns - 1) * self.insulation.cond_cond[num][num]) / turns
                                    window_height = top_bound - bot_bound
                                    winding.a_cell = winding.thickness * window_height
                                    # Update MeshData with the new thickness
                                    self.mesh_data.update_data(frequency=self.mesh_data.frequency, skin_mesh_factor=self.mesh_data.skin_mesh_factor)
                                    for i in range(turns):
                                        if foil_vertical_placing_strategy == FoilVerticalDistribution.HorizontalRightward:
                                            # Generate interpolated positions for each turn, starting from the left and moving right
                                            x_interpol = np.linspace(left_bound, right_bound + self.insulation.cond_cond[num][num], turns + 1)
                                            x_start = x_interpol[i]
                                            x_move = x_interpol[i + 1] - self.insulation.cond_cond[num][num]
                                        elif foil_vertical_placing_strategy == FoilVerticalDistribution.HorizontalLeftward:
                                            # Generate interpolated positions for each turn, starting from the right and moving left
                                            x_interpol = np.linspace(right_bound, left_bound - self.insulation.cond_cond[num][num], turns + 1)
                                            x_start = x_interpol[i]
                                            x_move = x_interpol[i + 1] + self.insulation.cond_cond[num][num]
                                        # Foil
                                        self.p_conductor[num].extend([
                                            [x_start, bot_bound, 0, self.mesh_data.c_conductor[num]],
                                            [x_move, bot_bound, 0, self.mesh_data.c_conductor[num]],
                                            [x_start, top_bound, 0, self.mesh_data.c_conductor[num]],
                                            [x_move, top_bound, 0, self.mesh_data.c_conductor[num]]
                                        ])
                                        # Find the center point of each turn
                                        center_point = self.get_center_of_rect(self.p_conductor[num][-4], self.p_conductor[num][-3],
                                                                               self.p_conductor[num][-2], self.p_conductor[num][-1])
                                        self.p_conductor[num].append([center_point[0], center_point[1], 0, self.mesh_data.c_center_conductor[num]])

                                else:
                                    raise Exception(f"Unknown wrap para type {virtual_winding_window.wrap_para}")
                                # Apply alignment
                                if alignment == Align.ToEdges:
                                    pass
                                if alignment == Align.CenterOnVerticalAxis:
                                    raise ValueError("FoilVertical Conductors can not be centered on vertical axis as they are very high")
                                if alignment == Align.CenterOnHorizontalAxis:
                                    min_x = min(point[0] for point in self.p_conductor[num])
                                    max_x = max(point[0] for point in self.p_conductor[num])
                                    occupied_width = max_x - min_x
                                    occupied_midpoint_x = min_x + (occupied_width / 2)
                                    window_midpoint_x = (left_bound + right_bound) / 2
                                    adjustment_x = window_midpoint_x - occupied_midpoint_x
                                    for i, _ in enumerate(self.p_conductor[num]):
                                        self.p_conductor[num][i][0] += adjustment_x
                            # Foil conductors where each conductor is very long and the conductors are expanding the y-direction
                            elif winding_scheme == WindingScheme.FoilHorizontal:
                                # the user can choose the thickness
                                if virtual_winding_window.wrap_para == WrapParaType.FixedThickness:
                                    # Find the turn space
                                    winding.a_cell = winding.thickness * (right_bound - left_bound)
                                    for i in range(turns):
                                        # Starting point of y depending on the distribution way if it is from left to right or vice versa.
                                        if foil_horizontal_placing_strategy == FoilHorizontalDistribution.VerticalUpward:
                                            y_start = bot_bound + i * winding.thickness + i * self.insulation.cond_cond[num][num]
                                            y_move = bot_bound + (i + 1) * winding.thickness + i * self.insulation.cond_cond[num][num]
                                            if round(y_move, 6) > round(top_bound, 6):
                                                break
                                        elif foil_horizontal_placing_strategy == FoilHorizontalDistribution.VerticalDownward:
                                            y_start = top_bound - i * winding.thickness - i * self.insulation.cond_cond[num][num]
                                            y_move = top_bound - (i + 1) * winding.thickness - i * self.insulation.cond_cond[num][num]
                                            if round(y_move) < round(bot_bound):
                                                break
                                        # Foil
                                        self.p_conductor[num].extend([
                                            [left_bound, y_start, 0, self.mesh_data.c_conductor[num]],
                                            [right_bound, y_start, 0, self.mesh_data.c_conductor[num]],
                                            [left_bound, y_move, 0, self.mesh_data.c_conductor[num]],
                                            [right_bound, y_move, 0, self.mesh_data.c_conductor[num]]
                                        ])
                                        # Find the center point of each turn
                                        center_point = self.get_center_of_rect(self.p_conductor[num][-4], self.p_conductor[num][-3],
                                                                               self.p_conductor[num][-2], self.p_conductor[num][-1])
                                        self.p_conductor[num].append([center_point[0], center_point[1], 0, self.mesh_data.c_center_conductor[num]])
                                # Interpolate type is where the foils will have a dynamic thickness
                                elif virtual_winding_window.wrap_para == WrapParaType.Interpolate:
                                    # Turn space
                                    winding.thickness = (top_bound - bot_bound - (turns - 1) * self.insulation.cond_cond[num][num]) / turns
                                    window_width = right_bound - left_bound
                                    winding.a_cell = winding.thickness * window_width
                                    # Update MeshData with the new thickness
                                    self.mesh_data.update_data(frequency=self.mesh_data.frequency, skin_mesh_factor=self.mesh_data.skin_mesh_factor)
                                    for i in range(turns):
                                        # Placing Foil horizontal rectangular conductors from bot to top
                                        if foil_horizontal_placing_strategy == FoilHorizontalDistribution.VerticalUpward:
                                            # Generate interpolated positions for each turn, starting from the bottom and moving top
                                            y_interpol = np.linspace(bot_bound, top_bound + self.insulation.cond_cond[num][num], turns + 1)
                                            y_start = y_interpol[i]
                                            y_move = y_interpol[i + 1] - self.insulation.cond_cond[num][num]
                                        elif foil_horizontal_placing_strategy == FoilHorizontalDistribution.VerticalDownward:
                                            y_interpol = np.linspace(top_bound, bot_bound - self.insulation.cond_cond[num][num], turns + 1)
                                            y_start = y_interpol[i]
                                            y_move = y_interpol[i + 1] + self.insulation.cond_cond[num][num]
                                        # Foil
                                        self.p_conductor[num].extend([
                                            [left_bound, y_start, 0, self.mesh_data.c_conductor[num]],
                                            [right_bound, y_start, 0, self.mesh_data.c_conductor[num]],
                                            [left_bound, y_move, 0, self.mesh_data.c_conductor[num]],
                                            [right_bound, y_move, 0, self.mesh_data.c_conductor[num]]
                                        ])
                                        # Find the center point of each turn
                                        center_point = self.get_center_of_rect(self.p_conductor[num][-4], self.p_conductor[num][-3],
                                                                               self.p_conductor[num][-2], self.p_conductor[num][-1])
                                        self.p_conductor[num].append([center_point[0], center_point[1], 0, self.mesh_data.c_center_conductor[num]])

                                # Apply alignment
                                if alignment == Align.ToEdges:
                                    pass
                                if alignment == Align.CenterOnVerticalAxis:
                                    min_y = min(point[1] for point in self.p_conductor[num])
                                    max_y = max(point[1] for point in self.p_conductor[num])
                                    occupied_height = max_y - min_y
                                    occupied_midpoint_y = min_y + occupied_height / 2
                                    window_midpoint_y = (bot_bound + top_bound) / 2
                                    adjustment_y = window_midpoint_y - occupied_midpoint_y
                                    for i, _ in enumerate(self.p_conductor[num]):
                                        self.p_conductor[num][i][1] += adjustment_y
                                if alignment == Align.CenterOnHorizontalAxis:
                                    raise ValueError("FoilHorizontal Conductors can not be centered on horizontal axis as they are long")

                            else:
                                raise Exception(f"Winding scheme {winding_scheme.name} is not implemented.")

                        elif conductor_type == ConductorType.RoundSolid or conductor_type == ConductorType.RoundLitz:
                            # Since round conductors have no winding scheme check for each conductor_arrangement.
                            conductor_arrangement = winding.conductor_arrangement
                            if conductor_arrangement == ConductorArrangement.Square:
                                # Define initial conditions based on the placement strategy.
                                # 16 cases will be handled here, 8 cases with consistent direction, and 8 cases with Zigzag movement.
                                vertical_first = placing_strategy in [
                                    ConductorDistribution.VerticalUpward_HorizontalRightward,
                                    ConductorDistribution.VerticalUpward_HorizontalLeftward,
                                    ConductorDistribution.VerticalDownward_HorizontalRightward,
                                    ConductorDistribution.VerticalDownward_HorizontalLeftward]

                                upward_movement = placing_strategy in [
                                    ConductorDistribution.VerticalUpward_HorizontalRightward,
                                    ConductorDistribution.VerticalUpward_HorizontalLeftward,
                                    ConductorDistribution.HorizontalRightward_VerticalUpward,
                                    ConductorDistribution.HorizontalLeftward_VerticalUpward]

                                rightward_movement = placing_strategy in [
                                    ConductorDistribution.VerticalUpward_HorizontalRightward,
                                    ConductorDistribution.VerticalDownward_HorizontalRightward,
                                    ConductorDistribution.HorizontalRightward_VerticalUpward,
                                    ConductorDistribution.HorizontalRightward_VerticalDownward]
                                # define a delta insulation
                                insulation_delta = self.mesh_data.c_window / self.insulation.max_aspect_ratio
                                thickness_of_the_insulation_layer = self.insulation.thickness_of_insulation
                                # Set the starting position and step size based on initial conditions
                                if vertical_first:
                                    if upward_movement:
                                        start_y = bot_bound + winding.conductor_radius + self.insulation.turn_ins[num]  # Start from the bottom
                                        step_y = winding.conductor_radius * 2 + 2 * self.insulation.turn_ins[num]
                                    else:
                                        start_y = top_bound - winding.conductor_radius - self.insulation.turn_ins[num]  # Start from the top
                                        step_y = -(winding.conductor_radius * 2 + 2 * self.insulation.turn_ins[num])

                                    if rightward_movement:
                                        # Moving right after completing a column
                                        start_x = left_bound + winding.conductor_radius + self.insulation.turn_ins[num]
                                        step_x = winding.conductor_radius * 2 + 2 * self.insulation.turn_ins[num] + thickness_of_the_insulation_layer
                                        # For insulation between layer
                                        start_x_layer = left_bound + 2 * winding.conductor_radius + 2 * self.insulation.turn_ins[num]
                                        step_x_layer = winding.conductor_radius * 2 + 2 * self.insulation.turn_ins[num] + thickness_of_the_insulation_layer
                                    else:
                                        # Moving left after completing a column
                                        start_x = right_bound - winding.conductor_radius - self.insulation.turn_ins[num]
                                        step_x = -(winding.conductor_radius * 2 + 2 * self.insulation.turn_ins[num] + thickness_of_the_insulation_layer)
                                        # For insulation between layer
                                        start_x_layer = right_bound - 2 * winding.conductor_radius - 2 * self.insulation.turn_ins[num]
                                        step_x_layer = -(winding.conductor_radius * 2 + 2 * self.insulation.turn_ins[num] + thickness_of_the_insulation_layer)
                                        # Determine if the first movement is horizontally (rightward or leftward)
                                else:
                                    if rightward_movement:
                                        start_x = left_bound + winding.conductor_radius + self.insulation.turn_ins[num]  # start from the left
                                        step_x = winding.conductor_radius * 2 + 2 * self.insulation.turn_ins[num]
                                    else:
                                        start_x = right_bound - winding.conductor_radius - self.insulation.turn_ins[num]  # Start from the right
                                        step_x = -(winding.conductor_radius * 2 + 2 * self.insulation.turn_ins[num])

                                    if upward_movement:
                                        start_y = bot_bound + winding.conductor_radius + self.insulation.turn_ins[num]   # Moving top after completing a raw
                                        step_y = winding.conductor_radius * 2 + 2 * self.insulation.turn_ins[num] + thickness_of_the_insulation_layer
                                        # For insulation between layer
                                        start_y_layer = bot_bound + 2 * winding.conductor_radius + 2 * self.insulation.turn_ins[num]
                                        step_y_layer = winding.conductor_radius * 2 + 2 * self.insulation.turn_ins[num] + thickness_of_the_insulation_layer
                                    else:
                                        start_y = top_bound - winding.conductor_radius - self.insulation.turn_ins[num]  # Moving bottom after completing a raw
                                        step_y = -(winding.conductor_radius * 2 + 2 * self.insulation.turn_ins[num] + thickness_of_the_insulation_layer)
                                        # For insulation between layer
                                        start_y_layer = top_bound - 2 * winding.conductor_radius - 2 * self.insulation.turn_ins[num]
                                        step_y_layer = -(winding.conductor_radius * 2 + 2 * self.insulation.turn_ins[num] + thickness_of_the_insulation_layer)

                                # Loop and place conductors accordingly
                                x = start_x
                                y = start_y
                                x_l = start_x_layer if vertical_first else None
                                y_l = start_y_layer if not vertical_first else None
                                i = 0
                                counter_layer = 0
                                # Vertically movement
                                if vertical_first:
                                    while i < turns and left_bound + winding.conductor_radius <= x <= right_bound - winding.conductor_radius:
                                        while i < turns and bot_bound + winding.conductor_radius <= y <= top_bound - winding.conductor_radius:
                                            y_last = y
                                            # drawing conductor
                                            self.p_conductor[num].append(
                                                [x, y, 0, self.mesh_data.c_center_conductor[num]])
                                            self.p_conductor[num].append(
                                                [x - winding.conductor_radius, y, 0, self.mesh_data.c_conductor[num]])
                                            self.p_conductor[num].append(
                                                [x, y + winding.conductor_radius, 0, self.mesh_data.c_conductor[num]])
                                            self.p_conductor[num].append(
                                                [x + winding.conductor_radius, y, 0, self.mesh_data.c_conductor[num]])
                                            self.p_conductor[num].append(
                                                [x, y - winding.conductor_radius, 0, self.mesh_data.c_conductor[num]])

                                            # if the number of layer is less than len(insulation.cond_air_cond), then count it as zero
                                            if counter_layer > len(self.insulation.cond_cond[num]) - 1:
                                                self.insulation.cond_cond[num].append(insulation_delta)

                                            if self.insulation.consistent_ins is True:
                                                winding_insulation = self.insulation.cond_cond[num][num]
                                            else:
                                                winding_insulation = self.insulation.cond_cond[num][counter_layer]
                                            # Increment y based on the cond-air-cond insulation and the movement type
                                            if upward_movement:
                                                if zigzag:
                                                    if counter_layer % 2 == 0:  # even.. first layer(0)
                                                        y += step_y + winding_insulation
                                                    elif counter_layer % 2 == 1:  # odd.. sec layer(1)
                                                        y += step_y - winding_insulation
                                                else:
                                                    y += step_y + winding_insulation
                                            else:  # Downward movement
                                                if zigzag:
                                                    if counter_layer % 2 == 0:  # even.. first layer(0)
                                                        y += step_y - winding_insulation
                                                    elif counter_layer % 2 == 1:  # odd.. sec layer(1)
                                                        y += step_y + winding_insulation
                                                else:
                                                    y += step_y - winding_insulation

                                            i += 1

                                        # Insert insulation after each layer
                                        mesh_to_conductor = min(self.mesh_data.c_conductor)
                                        if rightward_movement:
                                            layer_insulation_points = [
                                                [x_l + insulation_delta, top_bound, 0, mesh_to_conductor],
                                                [x_l + thickness_of_the_insulation_layer - insulation_delta, top_bound, 0, mesh_to_conductor],
                                                [x_l + thickness_of_the_insulation_layer - insulation_delta, bot_bound, 0, mesh_to_conductor],
                                                [x_l + insulation_delta, bot_bound, 0, mesh_to_conductor]
                                            ]
                                        else:
                                            layer_insulation_points = [
                                                [x_l - insulation_delta, top_bound, 0, mesh_to_conductor],
                                                [x_l - thickness_of_the_insulation_layer + insulation_delta, top_bound, 0, mesh_to_conductor],
                                                [x_l - thickness_of_the_insulation_layer + insulation_delta, bot_bound, 0, mesh_to_conductor],
                                                [x_l - insulation_delta, bot_bound, 0, mesh_to_conductor]
                                            ]
                                        # Add the points to the layer insulation data structure
                                        if self.insulation.draw_insulation_between_layers:
                                            self.p_iso_layer.append(layer_insulation_points)
                                        if not zigzag:
                                            # Start the next column with the same starting point (consistent direction)
                                            y = start_y
                                        else:
                                            # Alternating between top and bottom for the Zigzag movement
                                            # step_y *= -1
                                            # y += step_y
                                            y = y_last  # **no extra step**
                                            step_y *= -1
                                        # increment x
                                        x += step_x
                                        x_l += step_x_layer
                                        counter_layer += 1
                                # Horizontally movement
                                else:
                                    while i < turns and bot_bound + winding.conductor_radius <= y <= top_bound - winding.conductor_radius:
                                        while i < turns and left_bound + winding.conductor_radius <= x <= right_bound - winding.conductor_radius:
                                            x_last = x
                                            self.p_conductor[num].append(
                                                [x, y, 0, self.mesh_data.c_center_conductor[num]])
                                            self.p_conductor[num].append(
                                                [x - winding.conductor_radius, y, 0, self.mesh_data.c_conductor[num]])
                                            self.p_conductor[num].append(
                                                [x, y + winding.conductor_radius, 0, self.mesh_data.c_conductor[num]])
                                            self.p_conductor[num].append(
                                                [x + winding.conductor_radius, y, 0, self.mesh_data.c_conductor[num]])
                                            self.p_conductor[num].append(
                                                [x, y - winding.conductor_radius, 0, self.mesh_data.c_conductor[num]])

                                            # if the number of layer is less than len(insulation.cond_air_cond), then the air insulation as zero
                                            if counter_layer > len(self.insulation.cond_cond[num]) - 1:
                                                self.insulation.cond_cond[num].append(insulation_delta)

                                            if self.insulation.consistent_ins is True:
                                                winding_insulation = self.insulation.cond_cond[num][num]
                                            else:
                                                winding_insulation = self.insulation.cond_cond[num][counter_layer]
                                            # Increment x based on the cond-air-cond insulation and the movement type
                                            if rightward_movement:
                                                if zigzag:
                                                    if counter_layer % 2 == 0:
                                                        x += step_x + winding_insulation
                                                    elif counter_layer % 2 == 1:
                                                        x += step_x - winding_insulation
                                                else:
                                                    x += step_x + winding_insulation
                                            else:
                                                if zigzag:
                                                    if counter_layer % 2 == 0:
                                                        x += step_x - winding_insulation
                                                    elif counter_layer % 2 == 1:
                                                        x += step_x + winding_insulation
                                                else:
                                                    x += step_x - winding_insulation
                                            i += 1
                                        # Insert layer insulation after each layer
                                        if upward_movement:
                                            layer_insulation_points = [
                                                [left_bound, y_l + insulation_delta, 0, self.mesh_data.c_window],
                                                [left_bound, y_l + thickness_of_the_insulation_layer - insulation_delta, 0, self.mesh_data.c_window],
                                                [right_bound, y_l + thickness_of_the_insulation_layer - insulation_delta, 0, self.mesh_data.c_window],
                                                [right_bound, y_l + insulation_delta, 0, self.mesh_data.c_window]
                                            ]
                                        else:
                                            layer_insulation_points = [
                                                [left_bound, y_l - insulation_delta, 0, self.mesh_data.c_window],
                                                [left_bound, y_l - thickness_of_the_insulation_layer + insulation_delta, 0, self.mesh_data.c_window],
                                                [right_bound, y_l - thickness_of_the_insulation_layer + insulation_delta, 0, self.mesh_data.c_window],
                                                [right_bound, y_l - insulation_delta, 0, self.mesh_data.c_window]
                                            ]
                                        # Add the points to the layer insulation data structure
                                        if self.insulation.draw_insulation_between_layers:
                                            self.p_iso_layer.append(layer_insulation_points)
                                        if not zigzag:
                                            # Start the next raw with the same starting point (consistent direction)
                                            x = start_x
                                        else:
                                            # Alternating between right and left for the Zigzag movement
                                            # step_x *= -1
                                            # x += step_x
                                            x = x_last  # **no extra step**
                                            step_x *= -1
                                        # Moving one step vertically (top or bottom)
                                        y += step_y
                                        y_l += step_y_layer
                                        counter_layer += 1

                                # Align to edges
                                if alignment == Align.ToEdges:
                                    # No adjustment of x or y
                                    pass

                                # Center the turns on horizontal axis
                                elif alignment == Align.CenterOnVerticalAxis:
                                    # Calculate vertical bounds of the occupied space by turns to adjust y
                                    min_y = min(point[1] for point in self.p_conductor[num])  # Find the lowest y position among all turns
                                    max_y = max(point[1] for point in self.p_conductor[num])  # Find the highest y position among all turns
                                    # The height of the space occupied by the turns is the difference between the highest and lowest y positions
                                    occupied_height = max_y - min_y
                                    # Calculate the vertical midpoint of the occupied space
                                    occupied_midpoint_y = min_y + occupied_height / 2
                                    # Calculate the midpoint of the winding window's vertical bounds as it is rectangle
                                    window_midpoint_y = (bot_bound + top_bound) / 2
                                    # Determine the adjustment needed for vertical centering
                                    adjustment_y = window_midpoint_y - occupied_midpoint_y
                                    # Apply the adjustment of y position to all points
                                    for i, _ in enumerate(self.p_conductor[num]):
                                        self.p_conductor[num][i][1] += adjustment_y

                                # Center the turns on vertical axis
                                elif alignment == Align.CenterOnHorizontalAxis:
                                    # Calculate horizontal bounds of the occupied space by turns to adjust x
                                    min_x = min(point[0] for point in self.p_conductor[num])  # Find the leftmost x position among all turns
                                    max_x = max(point[0] for point in self.p_conductor[num])  # Find the rightmost x position among all turns
                                    # The width of the space occupied by the turns is the difference between the rightmost and leftmost x positions
                                    occupied_width = max_x - min_x
                                    # Calculate the horizontal midpoint of the occupied space
                                    occupied_midpoint_x = min_x + (occupied_width / 2)
                                    # Calculate the midpoint of the winding window's horizontal bounds
                                    window_midpoint_x = (left_bound + right_bound) / 2
                                    # Determine the adjustment needed for horizontal centering
                                    adjustment_x = window_midpoint_x - occupied_midpoint_x
                                    # Apply the adjustment of x positions to all points
                                    for i, _ in enumerate(self.p_conductor[num]):
                                        self.p_conductor[num][i][0] += adjustment_x

                            elif conductor_arrangement == ConductorArrangement.Hexagonal:
                                thickness_of_the_insulation_layer = self.insulation.thickness_of_insulation
                                if placing_strategy == ConductorDistribution.VerticalUpward_HorizontalRightward:

                                    y = bot_bound + winding.conductor_radius + self.insulation.turn_ins[num]
                                    x = left_bound + winding.conductor_radius + self.insulation.turn_ins[num]
                                    start_x_layer = left_bound + 2 * winding.conductor_radius + 2 * self.insulation.turn_ins[num]
                                    step_x_layer = 2 * np.cos(np.pi / 6) * (winding.conductor_radius + self.insulation.turn_ins[num] / 2 + \
                                                                            thickness_of_the_insulation_layer)
                                    mesh_to_conductor = min(self.mesh_data.c_conductor)
                                    insulation_delta = self.mesh_data.c_window / self.insulation.max_aspect_ratio
                                    i = 0
                                    counter_layer = 0
                                    base_line = True
                                    # Case n_conductors higher that "allowed" is missing
                                    while x < right_bound - winding.conductor_radius \
                                            and i < turns:
                                        while i < turns and bot_bound + winding.conductor_radius <= y <= top_bound - winding.conductor_radius:
                                            self.p_conductor[num].append([
                                                x,
                                                y,
                                                0,
                                                self.mesh_data.c_center_conductor[num]])
                                            self.p_conductor[num].append([
                                                x - winding.conductor_radius,
                                                y,
                                                0,
                                                self.mesh_data.c_conductor[num]])
                                            self.p_conductor[num].append([
                                                x,
                                                y + winding.conductor_radius,
                                                0,
                                                self.mesh_data.c_conductor[num]])
                                            self.p_conductor[num].append([
                                                x + winding.conductor_radius,
                                                y,
                                                0,
                                                self.mesh_data.c_conductor[num]])
                                            self.p_conductor[num].append([
                                                x,
                                                y - winding.conductor_radius,
                                                0,
                                                self.mesh_data.c_conductor[num]])
                                            if counter_layer > len(self.insulation.cond_cond[num]) - 1:
                                                self.insulation.cond_cond[num].append(insulation_delta)
                                            i += 1

                                            if self.insulation.consistent_ins is True:
                                                winding_insulation = self.insulation.cond_cond[num][num]
                                            else:
                                                winding_insulation = self.insulation.cond_cond[num][counter_layer]

                                            if zigzag:
                                                if counter_layer % 2 == 0:
                                                    y += winding.conductor_radius * 2 + 2 * self.insulation.turn_ins[num] + winding_insulation
                                                elif counter_layer % 2 == 1:
                                                    y += -(winding.conductor_radius * 2 + 2 * self.insulation.turn_ins[num] + winding_insulation)
                                            else:
                                                y += winding.conductor_radius * 2 + 2 * self.insulation.cond_cond[num][num] + winding_insulation
                                            # from bottom to top
                                        layer_insulation_points = [
                                            [start_x_layer + insulation_delta, top_bound, 0, mesh_to_conductor],
                                            [start_x_layer + thickness_of_the_insulation_layer - insulation_delta, top_bound, 0, mesh_to_conductor],
                                            [start_x_layer + thickness_of_the_insulation_layer - insulation_delta, bot_bound, 0, mesh_to_conductor],
                                            [start_x_layer + insulation_delta, bot_bound, 0, mesh_to_conductor]
                                        ]
                                        if self.insulation.draw_insulation_between_layers:
                                            self.p_iso_layer.append(layer_insulation_points)
                                        x += 2 * np.cos(np.pi / 6) * (winding.conductor_radius + self.insulation.turn_ins[num] / 2 + \
                                                                      thickness_of_the_insulation_layer)
                                        start_x_layer += step_x_layer
                                        counter_layer += 1
                                        # * np.sqrt(2 / 3 * np.pi / np.sqrt(3))  # one step from left to right
                                        # depending on what line, hexa scheme starts shifted
                                        # reset y to "new" bottom
                                        base_line = not base_line

                                        if not zigzag:
                                            if base_line:
                                                y = bot_bound + winding.conductor_radius + self.insulation.turn_ins[num]
                                            else:
                                                y = bot_bound + 2 * winding.conductor_radius + self.insulation.turn_ins[num] / 2
                                        elif zigzag:
                                            if base_line:
                                                y = bot_bound + 4 * winding.conductor_radius + self.insulation.turn_ins[num]
                                            else:
                                                y = top_bound - 3 * winding.conductor_radius - self.insulation.turn_ins[num] / 2

                                elif placing_strategy == ConductorDistribution.HorizontalRightward_VerticalUpward:

                                    y = bot_bound + winding.conductor_radius + self.insulation.turn_ins[num][num]
                                    x = left_bound + winding.conductor_radius + self.insulation.turn_ins[num][num]
                                    start_y_layer = bot_bound + 2 * winding.conductor_radius + 2 * self.insulation.turn_ins[num]
                                    step_y_layer = 2 * np.cos(np.pi / 6) * (winding.conductor_radius + self.insulation.turn_ins[num] / 2 + \
                                                                            thickness_of_the_insulation_layer)
                                    mesh_to_conductor = min(self.mesh_data.c_conductor)
                                    insulation_delta = self.mesh_data.c_window / self.insulation.max_aspect_ratio
                                    i = 0
                                    counter_layer = 0
                                    base_line = True

                                    while y < top_bound - winding.conductor_radius and i < turns:

                                        while i < turns and left_bound + winding.conductor_radius <= x <= right_bound - winding.conductor_radius:
                                            self.p_conductor[num].append([
                                                x,
                                                y,
                                                0,
                                                self.mesh_data.c_center_conductor[num]])
                                            self.p_conductor[num].append([
                                                x - winding.conductor_radius,
                                                y,
                                                0,
                                                self.mesh_data.c_conductor[num]])
                                            self.p_conductor[num].append([
                                                x,
                                                y + winding.conductor_radius,
                                                0,
                                                self.mesh_data.c_conductor[num]])
                                            self.p_conductor[num].append([
                                                x + winding.conductor_radius,
                                                y,
                                                0,
                                                self.mesh_data.c_conductor[num]])
                                            self.p_conductor[num].append([
                                                x,
                                                y - winding.conductor_radius,
                                                0,
                                                self.mesh_data.c_conductor[num]])
                                            if counter_layer > len(self.insulation.cond_cond[num]) - 1:
                                                self.insulation.cond_cond[num].append(insulation_delta)

                                            i += 1

                                            if self.insulation.consistent_ins is True:
                                                winding_insulation = self.insulation.cond_cond[num][num]
                                            else:
                                                winding_insulation = self.insulation.cond_cond[num][counter_layer]
                                            if zigzag:
                                                if counter_layer % 2 == 0:
                                                    x += winding.conductor_radius * 2 + 2 * self.insulation.turn_ins[num] + winding_insulation
                                                elif counter_layer % 2 == 1:
                                                    x += -(winding.conductor_radius * 2 + 2 * self.insulation.turn_ins[num] + winding_insulation)
                                            else:
                                                x += winding.conductor_radius * 2 + 2 * self.insulation.turn_ins[num] + winding_insulation

                                        # Insert layer insulation after each layer
                                        layer_insulation_points = [
                                            [left_bound, start_y_layer + insulation_delta, 0, mesh_to_conductor],
                                            [left_bound, start_y_layer + thickness_of_the_insulation_layer - insulation_delta, 0, mesh_to_conductor],
                                            [right_bound, start_y_layer + thickness_of_the_insulation_layer - insulation_delta, 0, mesh_to_conductor],
                                            [right_bound, start_y_layer + insulation_delta, 0, mesh_to_conductor]
                                        ]
                                        if self.insulation.draw_insulation_between_layers:
                                            self.p_iso_layer.append(layer_insulation_points)

                                        y += 2 * np.cos(np.pi / 6) * (winding.conductor_radius + self.insulation.turn_ins[num] / 2 + \
                                                                      thickness_of_the_insulation_layer)
                                        start_y_layer += step_y_layer
                                        counter_layer += 1
                                        # Determine x starting point: shifted or not
                                        base_line = not base_line
                                        if not zigzag:
                                            if base_line:
                                                x = left_bound + winding.conductor_radius + self.insulation.turn_ins[num]
                                            else:
                                                x = left_bound + 2 * winding.conductor_radius + self.insulation.turn_ins[num] / 2
                                        elif zigzag:
                                            if base_line:
                                                x = left_bound + winding.conductor_radius + self.insulation.turn_ins[num]
                                            else:
                                                x = right_bound - 3 * winding.conductor_radius - self.insulation.turn_ins[num] / 2
                            elif conductor_arrangement == ConductorArrangement.SquareFullWidth:
                                y = bot_bound + winding.conductor_radius
                                x = left_bound + winding.conductor_radius
                                i = 0
                                # Case n_conductors higher that "allowed" is missing
                                while round(y, 6) <= round(top_bound - winding.conductor_radius, 6) and i < turns:
                                    while x <= right_bound - winding.conductor_radius and i < turns:
                                        self.p_conductor[num].append([
                                            x,
                                            y,
                                            0,
                                            self.mesh_data.c_center_conductor[num]])
                                        self.p_conductor[num].append([
                                            x - winding.conductor_radius,
                                            y,
                                            0,
                                            self.mesh_data.c_conductor[num]])
                                        self.p_conductor[num].append([
                                            x,
                                            y + winding.conductor_radius,
                                            0,
                                            self.mesh_data.c_conductor[num]])
                                        self.p_conductor[num].append([
                                            x + winding.conductor_radius,
                                            y,
                                            0,
                                            self.mesh_data.c_conductor[num]])
                                        self.p_conductor[num].append([
                                            x,
                                            y - winding.conductor_radius,
                                            0,
                                            self.mesh_data.c_conductor[num]])
                                        i += 1
                                        # TODO: anisotrop insulation  # one step from left to right
                                        x += winding.conductor_radius * 2 + self.insulation.cond_cond[num][num]
                                    y += winding.conductor_radius * 2 + self.insulation.cond_cond[num][num]  # bot to top
                                    x = left_bound + winding.conductor_radius  # always the same

                            else:
                                raise Exception(f"Conductor arrangement {conductor_arrangement} is not implemented.")

                        else:
                            raise Exception(f"Conductor type {winding.conductor_type.name} is not implemented.")

                    elif virtual_winding_window.winding_type == WindingType.CenterTappedGroup:
                        # Primary Winding
                        winding = virtual_winding_window.windings[0]
                        turns = virtual_winding_window.turns[0]
                        num = 0

                        y = bot_bound + winding.conductor_radius
                        x = left_bound + winding.conductor_radius
                        i = 0
                        # Case n_conductors higher that "allowed" is missing
                        while y < top_bound - winding.conductor_radius and i < turns:
                            while x < right_bound - winding.conductor_radius and i < turns:
                                self.p_conductor[num].append([
                                    x,
                                    y,
                                    0,
                                    self.mesh_data.c_center_conductor[num]])
                                self.p_conductor[num].append([
                                    x - winding.conductor_radius,
                                    y,
                                    0,
                                    self.mesh_data.c_conductor[num]])
                                self.p_conductor[num].append([
                                    x,
                                    y + winding.conductor_radius,
                                    0,
                                    self.mesh_data.c_conductor[num]])
                                self.p_conductor[num].append([
                                    x + winding.conductor_radius,
                                    y,
                                    0,
                                    self.mesh_data.c_conductor[num]])
                                self.p_conductor[num].append([
                                    x,
                                    y - winding.conductor_radius,
                                    0,
                                    self.mesh_data.c_conductor[num]])
                                i += 1
                                x += winding.conductor_radius * 2 + self.insulation.cond_cond[num][num]  # from left to top
                            y += winding.conductor_radius * 2 + self.insulation.cond_cond[num][num]  # one step from left to right
                            x = left_bound + winding.conductor_radius  # always the same

                        # use y for next winding in stack
                        bot_bound = y - winding.conductor_radius - self.insulation.cond_cond[0][0] + self.insulation.cond_cond[0][1]

                        # Secondary Winding
                        winding = virtual_winding_window.windings[1]
                        turns = virtual_winding_window.turns[1]
                        num = 1
                        winding.a_cell = winding.thickness * (right_bound - left_bound)

                        for i in range(turns):
                            # CHECK if top bound is reached
                            # statement = (bot_bound + (i + 1) * winding.thickness + i * self.insulation.inner_winding_insulations[num]) <= top_bound
                            # print(statement)
                            if True:
                                low = bot_bound + i * winding.thickness + i * self.insulation.cond_cond[num][num]
                                high = bot_bound + (i + 1) * winding.thickness + i * self.insulation.cond_cond[num][num]
                                # stacking from the ground
                                self.p_conductor[num].append([
                                    left_bound,
                                    low,
                                    0,
                                    self.mesh_data.c_conductor[num]])
                                self.p_conductor[num].append([
                                    right_bound,
                                    low,
                                    0,
                                    self.mesh_data.c_conductor[num]])
                                self.p_conductor[num].append([
                                    left_bound,
                                    high,
                                    0,
                                    self.mesh_data.c_conductor[num]])
                                self.p_conductor[num].append([
                                    right_bound,
                                    high,
                                    0,
                                    self.mesh_data.c_conductor[num]])
                                center_point = self.get_center_of_rect(self.p_conductor[num][-4], self.p_conductor[num][-3],
                                                                       self.p_conductor[num][-2], self.p_conductor[num][-1])
                                self.p_conductor[num].append([center_point[0], center_point[1], 0, self.mesh_data.c_center_conductor[num]])

                        # use y for next winding in stack
                        bot_bound = high + self.insulation.cond_cond[1][1]

                        # Secondary Winding
                        winding = virtual_winding_window.windings[2]
                        turns = virtual_winding_window.turns[2]
                        num = 2
                        winding.a_cell = winding.thickness * (right_bound - left_bound)

                        for i in range(turns):
                            # CHECK if top bound is reached
                            # statement = (bot_bound + (i + 1) * winding.thickness + i * self.insulation.inner_winding_insulations[num]) <= top_bound
                            # print(statement)
                            if True:
                                low = bot_bound + i * winding.thickness + i * self.insulation.cond_cond[num][num]
                                high = bot_bound + (i + 1) * winding.thickness + i * self.insulation.cond_cond[num][num]
                                # stacking from the ground
                                self.p_conductor[num].append([
                                    left_bound,
                                    low,
                                    0,
                                    self.mesh_data.c_conductor[num]])
                                self.p_conductor[num].append([
                                    right_bound,
                                    low,
                                    0,
                                    self.mesh_data.c_conductor[num]])
                                self.p_conductor[num].append([
                                    left_bound,
                                    high,
                                    0,
                                    self.mesh_data.c_conductor[num]])
                                self.p_conductor[num].append([
                                    right_bound,
                                    high,
                                    0,
                                    self.mesh_data.c_conductor[num]])
                                center_point = self.get_center_of_rect(self.p_conductor[num][-4], self.p_conductor[num][-3],
                                                                       self.p_conductor[num][-2], self.p_conductor[num][-1])
                                self.p_conductor[num].append([center_point[0], center_point[1], 0, self.mesh_data.c_center_conductor[num]])

                    else:
                        raise Exception(f"Unknown winding type {virtual_winding_window.winding_type}")

    def check_number_of_drawn_conductors(self):
        """Check if number of conductors fits into the given winding window size."""
        needed_number_of_turns = 0
        all_windings = []

        for winding_window in self.winding_windows:
            for vww in winding_window.virtual_winding_windows:
                for _, winding in enumerate(vww.windings):
                    if winding not in all_windings:
                        all_windings.append(winding)

                needed_number_of_turns += sum(vww.turns)

        drawn_number_of_turns = 0

        for winding in all_windings:
            # Convert to numpy
            self.p_conductor[winding.winding_number] = np.asarray(self.p_conductor[winding.winding_number])

            if winding.conductor_type in [ConductorType.RoundSolid, ConductorType.RoundLitz]:
                drawn_number_of_turns += int(self.p_conductor[winding.winding_number].shape[0] / 5)  # round conductors
            else:
                drawn_number_of_turns += int(self.p_conductor[winding.winding_number].shape[0] / 5)  # rectangular conductors

        if drawn_number_of_turns != needed_number_of_turns:
            logger.info(f"{drawn_number_of_turns=}")
            logger.info(f"{needed_number_of_turns=}")
            raise Exception("Winding mismatch. Probably too many turns that do not fit in the winding window")

    def draw_region_single(self):
        """
        Region for Boundary Condition: Draws a rectangular outer region. Needed for air gaps in the outer flux path.

        Currently not used. Code kept for future implementations
        """
        self.p_region_bound[0][:] = [-self.r_outer * self.mesh_data.padding,
                                     -(self.core.window_h / 2 + self.core.core_thickness) * self.mesh_data.padding,
                                     0,
                                     self.mesh_data.c_core * self.mesh_data.padding]
        self.p_region_bound[1][:] = [self.r_outer * self.mesh_data.padding,
                                     -(self.core.window_h / 2 + self.core.core_thickness) * self.mesh_data.padding,
                                     0,
                                     self.mesh_data.c_core * self.mesh_data.padding]
        self.p_region_bound[2][:] = [-self.r_outer * self.mesh_data.padding,
                                     (self.core.window_h / 2 + self.core.core_thickness) * self.mesh_data.padding,
                                     0,
                                     self.mesh_data.c_core * self.mesh_data.padding]
        self.p_region_bound[3][:] = [self.r_outer * self.mesh_data.padding,
                                     (self.core.window_h / 2 + self.core.core_thickness) * self.mesh_data.padding,
                                     0,
                                     self.mesh_data.c_core * self.mesh_data.padding]

    def draw_insulations(self):
        """
        Draw insulations.

        Important:
        ---------
        Because the distance from the core to the winding is set by
        iso.core_cond, a delta, which is used in order for no overlapping lines will cause
        the "real" insulation to be slightly smaller than set by the user.
        """
        if not self.insulation.flag_insulation:
            return  # if flag_insulation is False, just return without drawing insulations

        if self.component_type == ComponentType.IntegratedTransformer:
<<<<<<< HEAD
            # if not self.stray_path:
            #
            #     # TODO: insulations implement for integrated_transformers
            #     # TODO Change back to warnings?
            #     self.femmt_print("Insulations are not set because they are not implemented for integrated transformers.")
            # else:
            iso = self.insulation
            mesh_data = self.mesh_data
            # Since there are many cases in which alternating conductors would lead to slightly different
            # mesh densities a simplification is made: Just use the lowest mesh density to be safe all the time.
            mesh_density_to_winding = min(mesh_data.c_conductor)

            mesh_density_to_core = mesh_data.c_window
            if self.insulation.max_aspect_ratio == 0:
                # If no aspect ratio is set insulations will not be drawn
                return
            else:
                insulation_delta = self.mesh_data.c_window / self.insulation.max_aspect_ratio

            # self.p_iso_core = []  # Order: Left, Top, Right, Bot
            self.p_iso_top_core = []
            self.p_iso_bot_core = []
            self.p_iso_pri_sec = []
            # Useful points for insulation creation
            left_x = self.core.core_inner_diameter / 2 + insulation_delta
            right_x = self.r_inner - insulation_delta
            if self.stray_path:
                # Useful dimensions needed for calculating some points
                window_h = self.core.window_h
                start_index = self.stray_path.start_index
                air_gap_1_position = self.air_gaps.midpoints[start_index][1]
                air_gap_1_height = self.air_gaps.midpoints[start_index][2]
                air_gap_2_position = self.air_gaps.midpoints[start_index + 1][1]
                air_gap_2_height = self.air_gaps.midpoints[start_index + 1][2]
                y_top_stray_path = air_gap_2_position - (air_gap_2_height / 2)
                y_bot_stray_path = air_gap_1_position + (air_gap_1_height / 2)
                top_section_top_y = window_h / 2 - insulation_delta
                top_section_bot_y = y_top_stray_path + insulation_delta
                bot_section_top_y = y_bot_stray_path - insulation_delta
                bot_section_bot_y = -window_h / 2 + insulation_delta
            else:
                window_h_top = self.core.window_h_top
                window_h_bot = self.core.window_h_bot
                top_section_top_y = window_h_bot / 2 + self.core.core_thickness + window_h_top - insulation_delta
                top_section_bot_y = window_h_bot / 2 + self.core.core_thickness + insulation_delta
                bot_section_top_y = window_h_bot / 2 - insulation_delta
                bot_section_bot_y = -window_h_bot / 2 + insulation_delta

            # Useful lengths
            # top core
            top_section_left_iso_width = iso.top_section_core_cond[2] - insulation_delta - insulation_delta
            top_section_top_iso_height = iso.top_section_core_cond[0] - insulation_delta - insulation_delta
            top_section_right_iso_width = iso.top_section_core_cond[3] - insulation_delta - insulation_delta
            top_section_bot_iso_height = iso.top_section_core_cond[1] - insulation_delta - insulation_delta
            # bot core
            bot_section_left_iso_width = iso.bot_section_core_cond[2] - insulation_delta - insulation_delta
            bot_section_top_iso_height = iso.bot_section_core_cond[0] - insulation_delta - insulation_delta
            bot_section_right_iso_width = iso.bot_section_core_cond[3] - insulation_delta - insulation_delta
            bot_section_bot_iso_height = iso.bot_section_core_cond[1] - insulation_delta - insulation_delta

            # Core to Pri insulation
            # top core points
            iso_top_core_left = [
                [
                    left_x,
                    top_section_top_y - top_section_top_iso_height - insulation_delta,
                    0,
                    mesh_density_to_core
                ],
                [
                    left_x + top_section_left_iso_width,
                    top_section_top_y - top_section_top_iso_height - insulation_delta,
                    0,
                    mesh_density_to_winding
                ],
                [
                    left_x + top_section_left_iso_width,
                    top_section_bot_y + top_section_bot_iso_height + insulation_delta,
                    0,
                    mesh_density_to_winding
                ],
                [
                    left_x,
                    top_section_bot_y + top_section_bot_iso_height + insulation_delta,
                    0,
                    mesh_density_to_core
                ]
            ]
            iso_top_core_top = [
                [
                    left_x,
                    top_section_top_y,
                    0,
                    mesh_density_to_core
                ],
                [
                    right_x,
                    top_section_top_y,
                    0,
                    mesh_density_to_core
                ],
                [
                    right_x,
                    top_section_top_y - top_section_top_iso_height,
                    0,
                    mesh_density_to_winding
                ],
                [
                    left_x,
                    top_section_top_y - top_section_top_iso_height,
                    0,
                    mesh_density_to_winding
                ]
            ]
            iso_top_core_right = [
                [
                    right_x - top_section_right_iso_width,
                    top_section_top_y - top_section_top_iso_height - insulation_delta,
                    0,
                    mesh_density_to_winding
                ],
                [
                    right_x,
                    top_section_top_y - top_section_top_iso_height - insulation_delta,
                    0,
                    mesh_density_to_core
                ],
                [
                    right_x,
                    top_section_bot_y + top_section_bot_iso_height + insulation_delta,
                    0,
                    mesh_density_to_core
                ],
                [
                    right_x - top_section_right_iso_width,
                    top_section_bot_y + top_section_bot_iso_height + insulation_delta,
                    0,
                    mesh_density_to_winding
                ]
            ]
            iso_top_core_bot = [
                [
                    left_x,
                    top_section_bot_y + top_section_bot_iso_height,
                    0,
                    mesh_density_to_winding
                ],
                [
                    right_x,
                    top_section_bot_y + top_section_bot_iso_height,
                    0,
                    mesh_density_to_winding
                ],
                [
                    right_x,
                    top_section_bot_y,
                    0,
                    mesh_density_to_core
                ],
                [
                    left_x,
                    top_section_bot_y,
                    0,
                    mesh_density_to_core
                ]
            ]
            # bot core points
            iso_bot_core_left = [
                [
                    left_x,
                    bot_section_top_y - bot_section_top_iso_height - insulation_delta,
                    0,
                    mesh_density_to_core
                ],
                [
                    left_x + bot_section_left_iso_width,
                    bot_section_top_y - bot_section_top_iso_height - insulation_delta,
                    0,
                    mesh_density_to_winding
                ],
                [
                    left_x + bot_section_left_iso_width,
                    bot_section_bot_y + bot_section_bot_iso_height + insulation_delta,
                    0,
                    mesh_density_to_winding
                ],
                [
                    left_x,
                    bot_section_bot_y + bot_section_bot_iso_height + insulation_delta,
                    0,
                    mesh_density_to_core
                ]
            ]
            iso_bot_core_top = [
                [
                    left_x,
                    bot_section_top_y,
                    0,
                    mesh_density_to_core
                ],
                [
                    right_x,
                    bot_section_top_y,
                    0,
                    mesh_density_to_core
                ],
                [
                    right_x,
                    bot_section_top_y - bot_section_top_iso_height,
                    0,
                    mesh_density_to_winding
                ],
                [
                    left_x,
                    bot_section_top_y - bot_section_top_iso_height,
                    0,
                    mesh_density_to_winding
                ]
            ]
            iso_bot_core_right = [
                [
                    right_x - bot_section_right_iso_width,
                    bot_section_top_y - bot_section_top_iso_height - insulation_delta,
                    0,
                    mesh_density_to_winding
                ],
                [
                    right_x,
                    bot_section_top_y - bot_section_top_iso_height - insulation_delta,
                    0,
                    mesh_density_to_core
                ],
                [
                    right_x,
                    bot_section_bot_y + bot_section_bot_iso_height + insulation_delta,
                    0,
                    mesh_density_to_core
                ],
                [
                    right_x - bot_section_right_iso_width,
                    bot_section_bot_y + bot_section_bot_iso_height + insulation_delta,
                    0,
                    mesh_density_to_winding
                ]
            ]
            iso_bot_core_bot = [
                [
                    left_x,
                    bot_section_bot_y + bot_section_bot_iso_height,
                    0,
                    mesh_density_to_winding
                ],
                [
                    right_x,
                    bot_section_bot_y + bot_section_bot_iso_height,
                    0,
                    mesh_density_to_winding
                ],
                [
                    right_x,
                    bot_section_bot_y,
                    0,
                    mesh_density_to_core
                ],
                [
                    left_x,
                    bot_section_bot_y,
                    0,
                    mesh_density_to_core
                ]
            ]
            self.p_iso_top_core = [iso_top_core_left, iso_top_core_top, iso_top_core_right, iso_top_core_bot]
            self.p_iso_bot_core = [iso_bot_core_left, iso_bot_core_top, iso_bot_core_right, iso_bot_core_bot]

=======
            # TODO: insulations implement for integrated_transformers
            # TODO Change back to warnings?
            logger.info("Insulations are not set because they are not implemented for integrated transformers.")
>>>>>>> 7d5eea1f
        else:
            window_h = self.core.window_h
            iso = self.insulation
            mesh_data = self.mesh_data

            # Since there are many cases in which alternating conductors would lead to slightly different
            # mesh densities a simplification is made: Just use the lowest mesh density to be safe all the time.
            mesh_density_to_winding = min(mesh_data.c_conductor)

            mesh_density_to_core = mesh_data.c_window

            # Using the delta the lines and points from the insulation and the core/windings are not overlapping
            # which makes creating the mesh simpler
            # Insulation between winding and core
            # Since an aspect ratio is given the insulation delta is calculated using the length of the longest side of the triangle,
            # which is always smaller than c_window.
            if not self.insulation.bobbin_dimensions:

                if self.insulation.max_aspect_ratio == 0:
                    # If no aspect ratio is set insulations will not be drawn
                    return
                else:
                    insulation_delta = self.mesh_data.c_window / self.insulation.max_aspect_ratio

                self.p_iso_core = []  # Order: Left, Top, Right, Bot
                self.p_iso_pri_sec = []

                # Useful points for insulation creation
                left_x = self.core.core_inner_diameter / 2 + insulation_delta
                top_y = window_h / 2 - insulation_delta
                right_x = self.r_inner - insulation_delta
                bot_y = -window_h / 2 + insulation_delta
                # # Useful lengths
                # left_iso_width = iso.core_cond[2] - insulation_delta- insulation_delta
                # top_iso_height = iso.core_cond[0] - insulation_delta - insulation_delta
                # right_iso_width = iso.core_cond[3] - insulation_delta - insulation_delta
                # bot_iso_height = iso.core_cond[1] - insulation_delta - insulation_delta

                # Useful lengths
                left_iso_width = iso.core_cond[2] - insulation_delta - insulation_delta
                top_iso_height = iso.core_cond[0] - insulation_delta - insulation_delta
                right_iso_width = iso.core_cond[3] - insulation_delta - insulation_delta
                bot_iso_height = iso.core_cond[1] - insulation_delta - insulation_delta

                # Core to Pri insulation
                iso_core_left = [
                    [
                        left_x,
                        top_y - top_iso_height - insulation_delta,
                        0,
                        mesh_density_to_core
                    ],
                    [
                        left_x + left_iso_width,
                        top_y - top_iso_height - insulation_delta,
                        0,
                        mesh_density_to_winding
                    ],
                    [
                        left_x + left_iso_width,
                        bot_y + bot_iso_height + insulation_delta,
                        0,
                        mesh_density_to_winding
                    ],
                    [
                        left_x,
                        bot_y + bot_iso_height + insulation_delta,
                        0,
                        mesh_density_to_core
                    ]
                ]
                iso_core_top = [
                    [
                        left_x,
                        top_y,
                        0,
                        mesh_density_to_core
                    ],
                    [
                        right_x,
                        top_y,
                        0,
                        mesh_density_to_core
                    ],
                    [
                        right_x,
                        top_y - top_iso_height,
                        0,
                        mesh_density_to_winding
                    ],
                    [
                        left_x,
                        top_y - top_iso_height,
                        0,
                        mesh_density_to_winding
                    ]
                ]
                iso_core_right = [
                    [
                        right_x - right_iso_width,
                        top_y - top_iso_height - insulation_delta,
                        0,
                        mesh_density_to_winding
                    ],
                    [
                        right_x,
                        top_y - top_iso_height - insulation_delta,
                        0,
                        mesh_density_to_core
                    ],
                    [
                        right_x,
                        bot_y + bot_iso_height + insulation_delta,
                        0,
                        mesh_density_to_core
                    ],
                    [
                        right_x - right_iso_width,
                        bot_y + bot_iso_height + insulation_delta,
                        0,
                        mesh_density_to_winding
                    ]
                ]
                iso_core_bot = [
                    [
                        left_x,
                        bot_y + bot_iso_height,
                        0,
                        mesh_density_to_winding
                    ],
                    [
                        right_x,
                        bot_y + bot_iso_height,
                        0,
                        mesh_density_to_winding
                    ],
                    [
                        right_x,
                        bot_y,
                        0,
                        mesh_density_to_core
                    ],
                    [
                        left_x,
                        bot_y,
                        0,
                        mesh_density_to_core
                    ]
                ]

                self.p_iso_core = [iso_core_left, iso_core_top, iso_core_right, iso_core_bot]
            else:

                if self.insulation.max_aspect_ratio == 0:
                    # If no aspect ratio is set insulations will not be drawn
                    return
                else:
                    insulation_delta = self.mesh_data.c_window / self.insulation.max_aspect_ratio

                    # Handle the insulation delta for electrostatic transformer
                    # top - bot
                    bobbin_h = self.insulation.bobbin_window_h
                    insulation_delta_top_bot = (window_h - bobbin_h) / 2
                    # left
                    bobbin_inner_radius = self.insulation.bobbin_inner_diameter / 2
                    core_inner_radius = self.core.core_inner_diameter / 2
                    insulation_delta_left = bobbin_inner_radius - core_inner_radius
                    # insulation_delta_left = 3e-4

                self.p_iso_core = []  # Order: Left, Top, Right, Bot
                self.p_iso_pri_sec = []

                # Useful points for insulation creation
                left_x = self.core.core_inner_diameter / 2 + insulation_delta_left
                top_y = window_h / 2 - insulation_delta_top_bot
                right_x = self.r_inner - insulation_delta
                bot_y = -window_h / 2 + insulation_delta_top_bot
                # # Useful lengths
                # left_iso_width = iso.core_cond[2] - insulation_delta- insulation_delta
                # top_iso_height = iso.core_cond[0] - insulation_delta - insulation_delta
                # right_iso_width = iso.core_cond[3] - insulation_delta - insulation_delta
                # bot_iso_height = iso.core_cond[1] - insulation_delta - insulation_delta

                # Useful lengths
                left_iso_width = iso.core_cond[2]
                top_iso_height = iso.core_cond[0] - insulation_delta - insulation_delta
                right_iso_width = iso.core_cond[3] - insulation_delta - insulation_delta
                bot_iso_height = iso.core_cond[1] - insulation_delta - insulation_delta

                # Core to Pri insulation
                iso_core_left = [
                    [
                        left_x,
                        top_y - top_iso_height - insulation_delta,
                        0,
                        mesh_density_to_core
                    ],
                    [
                        left_x + left_iso_width,
                        top_y - top_iso_height - insulation_delta,
                        0,
                        mesh_density_to_winding
                    ],
                    [
                        left_x + left_iso_width,
                        bot_y + bot_iso_height + insulation_delta,
                        0,
                        mesh_density_to_winding
                    ],
                    [
                        left_x,
                        bot_y + bot_iso_height + insulation_delta,
                        0,
                        mesh_density_to_core
                    ]
                ]
                iso_core_top = [
                    [
                        left_x,
                        top_y,
                        0,
                        mesh_density_to_core
                    ],
                    [
                        right_x,
                        top_y,
                        0,
                        mesh_density_to_core
                    ],
                    [
                        right_x,
                        top_y - top_iso_height,
                        0,
                        mesh_density_to_winding
                    ],
                    [
                        left_x,
                        top_y - top_iso_height,
                        0,
                        mesh_density_to_winding
                    ]
                ]
                iso_core_right = [
                    [
                        right_x - right_iso_width,
                        top_y - top_iso_height - insulation_delta,
                        0,
                        mesh_density_to_winding
                    ],
                    [
                        right_x,
                        top_y - top_iso_height - insulation_delta,
                        0,
                        mesh_density_to_core
                    ],
                    [
                        right_x,
                        bot_y + bot_iso_height + insulation_delta,
                        0,
                        mesh_density_to_core
                    ],
                    [
                        right_x - right_iso_width,
                        bot_y + bot_iso_height + insulation_delta,
                        0,
                        mesh_density_to_winding
                    ]
                ]
                iso_core_bot = [
                    [
                        left_x,
                        bot_y + bot_iso_height,
                        0,
                        mesh_density_to_winding
                    ],
                    [
                        right_x,
                        bot_y + bot_iso_height,
                        0,
                        mesh_density_to_winding
                    ],
                    [
                        right_x,
                        bot_y,
                        0,
                        mesh_density_to_core
                    ],
                    [
                        left_x,
                        bot_y,
                        0,
                        mesh_density_to_core
                    ]
                ]

                self.p_iso_core = [iso_core_left, iso_core_top, iso_core_right, iso_core_bot]

            """
            Currently there are only core to vww insulations
            # Now create insulations for interleaved windings
            self.p_iso_interleaved = []
            for vww in self.virtual_winding_windows:
                if vww.winding_type == WindingType.Interleaved:
                    if vww.winding_scheme == InterleavedWindingScheme.Bifilar:
                        print("No insulations for bifilar winding scheme")
                    elif vww.winding_scheme == InterleavedWindingScheme.HorizontalAlternating:
                        winding_0 = vww.windings[0]
                        winding_1 = vww.windings[1]
                        turns0 = vww.turns[0]
                        turns1 = vww.turns[1]
                        current_x = vww.left_bound + 2 * winding_0.conductor_radius

                        mesh_density_left_side = 0
                        mesh_density_right_side = 0
                        if turns0 > turns1:
                            mesh_density_left_side = self.mesh_data.c_conductor[0]
                            mesh_density_right_side = self.mesh_data.c_conductor[1]
                        else:
                            mesh_density_left_side = self.mesh_data.c_conductor[1]
                            mesh_density_right_side = self.mesh_data.c_conductor[0]

                        current_iso = []
                        for index in range(self.top_window_iso_counter-1):
                            current_iso.append([
                                [
                                    current_x + insulation_delta,
                                    top_y - top_iso_height - insulation_delta,
                                    0,
                                    mesh_density_left_side
                                ],
                                [
                                    current_x + iso.vww_insulation - insulation_delta,
                                    top_y - top_iso_height - insulation_delta,
                                    0,
                                    mesh_density_right_side
                                ],
                                [
                                    current_x + iso.vww_insulation - insulation_delta,
                                    bot_y + bot_iso_height + insulation_delta,
                                    0,
                                    mesh_density_right_side
                                ],
                                [
                                    current_x + insulation_delta,
                                    bot_y + bot_iso_height + insulation_delta,
                                    0,
                                    mesh_density_left_side
                                ]
                            ])
                            # The sec winding can start first when it has a higher number of turns
                            # col_cond
                            if index % 2 == self.col_cond_start:
                                current_x += iso.vww_insulation + 2 * winding_1.conductor_radius
                            else:
                                current_x += iso.vww_insulation + 2 * winding_0.conductor_radius
                    elif vww.winding_scheme == InterleavedWindingScheme.VerticalAlternating:
                        print("No insulations for vertical alternating winding scheme")
                    elif vww.winding_scheme == InterleavedWindingScheme.VerticalStacked:
                        print("No insulations for vertical stacked winding scheme")
                    else:
                        raise Exception(f"Unknown interleaved winding scheme {vww.winding_scheme.name}")
                else:
                    # TODO Own handler for warnings?
                    print("No insulations for winding type {vww.winding_type.name}")
            """

    def draw_insulation_conductor(self):
        """Draw insulation around each conductor turn."""
        if not self.insulation.add_turn_insulations:
            return

        for winding_window in self.winding_windows:
            for virtual_winding_window in winding_window.virtual_winding_windows:
                winding = virtual_winding_window.windings[0]
                conductor_type = winding.conductor_type
                if conductor_type == ConductorType.RoundSolid or conductor_type == ConductorType.RoundLitz:
                    for winding_number, conductors in enumerate(self.p_conductor):
                        # Ensure conductors are treated as a numpy array
                        if not isinstance(conductors, np.ndarray):
                            conductors = np.asarray(conductors)

                        insulation_thickness = self.insulation.turn_ins[winding_number]  # Get insulation thickness

                        # Prepare an empty array for storing insulation points
                        insulation_points = []

                        # Iterate through conductor turns, each defined by 5 points
                        for i in range(0, conductors.shape[0], 5):
                            center_x, center_y = conductors[i, :2]  # Get conductor center point
                            conductor_radius = conductors[i + 3, 0] - center_x  # Calculate current conductor radius
                            insulation_radius = conductor_radius + insulation_thickness  # Add insulation thickness

                            # Define 5 points for the insulation and add them to the list
                            insulation_points.extend([
                                [center_x, center_y, 0, self.mesh_data.c_conductor[winding_number]],  # Center
                                [center_x - insulation_radius, center_y, 0, self.mesh_data.c_conductor[winding_number]],  # Left
                                [center_x, center_y + insulation_radius, 0, self.mesh_data.c_conductor[winding_number]],  # Top
                                [center_x + insulation_radius, center_y, 0, self.mesh_data.c_conductor[winding_number]],  # Right
                                [center_x, center_y - insulation_radius, 0, self.mesh_data.c_conductor[winding_number]]  # Bottom
                            ])

                    # Convert collected points to a NumPy array and store it
                    self.p_iso_conductor[winding_number] = np.array(insulation_points)
                # TODO Add logic for rectangularsolid.

        logger.info("Insulation around conductors drawn successfully.")

    def draw_model(self):
        """Draw the full component.

        The full component consists of core, air gaps, insulation and the conductors.
        The insulation is only drawn if self.insulation.flag_insulation was set.
        """
        self.draw_outer()
        if self.core.core_type == CoreType.Single:
            self.draw_single_window()
            self.draw_air_gaps()
        if self.core.core_type == CoreType.Stacked:
            self.draw_stacked_windows()
        self.draw_conductors()
        self.check_number_of_drawn_conductors()

        if self.insulation.flag_insulation:  # check flag before drawing insulations
            self.draw_insulations()
        if self.insulation.add_turn_insulations is True:
            self.draw_insulation_conductor()
        # TODO: Region
        # if self.core.core_type == CoreType.Single:
        #     self.draw_region_single()
        # if self.core.core_type == CoreType.Stacked:
        #     self.draw_region_stacked()

    @staticmethod
    def get_center_of_rect(p1: list[float], p2: list[float], p3: list[float], p4: list[float]):
        """
        Get center point of a rectangular conductor.

        :param p1: Point 1 as a x,y-List
        :type p1: list[float]
        :param p2: Point 1 as a x,y-List
        :type p2: list[float]
        :param p3: Point 1 as a x,y-List
        :type p3: list[float]
        :param p4: Point 1 as a x,y-List
        :type p4: list[float]
        """
        x_list = [p1[0], p2[0], p3[0], p4[0]]
        y_list = [p1[1], p2[1], p3[1], p4[1]]

        return np.mean(x_list), np.mean(y_list)<|MERGE_RESOLUTION|>--- conflicted
+++ resolved
@@ -34,20 +34,14 @@
     p_region_bound: np.ndarray
     p_window: np.ndarray
     p_air_gaps: np.ndarray
-<<<<<<< HEAD
-    # p_conductor: List[List[float]]
-    p_iso_core: List[List[float]]
-    p_iso_top_core: List[List[float]]
-    p_iso_bot_core: List[List[float]]
-    p_iso_pri_sec: List[List[float]]
-=======
     # p_conductor: list[list[float]]
+    p_iso_top_core: list[list[float]]
+    p_iso_bot_core: list[list[float]]
     p_iso_core: list[list[float]]
     p_iso_pri_sec: list[list[float]]
 
     def __init__(self, core: Core, mesh_data: MeshData, air_gaps: AirGaps, winding_windows: list[WindingWindow],
                  stray_path: StrayPath, insulation: Insulation, component_type: ComponentType, number_of_windings: int, verbosity: Verbosity):
->>>>>>> 7d5eea1f
 
         self.core = core
         self.mesh_data = mesh_data
@@ -1589,13 +1583,6 @@
             return  # if flag_insulation is False, just return without drawing insulations
 
         if self.component_type == ComponentType.IntegratedTransformer:
-<<<<<<< HEAD
-            # if not self.stray_path:
-            #
-            #     # TODO: insulations implement for integrated_transformers
-            #     # TODO Change back to warnings?
-            #     self.femmt_print("Insulations are not set because they are not implemented for integrated transformers.")
-            # else:
             iso = self.insulation
             mesh_data = self.mesh_data
             # Since there are many cases in which alternating conductors would lead to slightly different
@@ -1864,11 +1851,6 @@
             self.p_iso_top_core = [iso_top_core_left, iso_top_core_top, iso_top_core_right, iso_top_core_bot]
             self.p_iso_bot_core = [iso_bot_core_left, iso_bot_core_top, iso_bot_core_right, iso_bot_core_bot]
 
-=======
-            # TODO: insulations implement for integrated_transformers
-            # TODO Change back to warnings?
-            logger.info("Insulations are not set because they are not implemented for integrated transformers.")
->>>>>>> 7d5eea1f
         else:
             window_h = self.core.window_h
             iso = self.insulation
@@ -2020,6 +2002,7 @@
                 ]
 
                 self.p_iso_core = [iso_core_left, iso_core_top, iso_core_right, iso_core_bot]
+
             else:
 
                 if self.insulation.max_aspect_ratio == 0:
