"""Draw structures inside Onelab."""
# Python standard libraries
import numpy as np
import logging

# Local libraries
from femmt.enumerations import *
from femmt.data import MeshData
from femmt.model import Core, WindingWindow, AirGaps, StrayPath, Insulation

logger = logging.getLogger(__name__)

class TwoDaxiSymmetric:
    """
    Create the model of the magnetic component.

    This is done by creating lists of points which will be later added to the gmsh file.
    """

    core: Core
    winding_windows: list[WindingWindow]
    air_gaps: AirGaps
    stray_path: StrayPath
    insulation: Insulation
    component_type: ComponentType
    simulation_type: SimulationType
    mesh_data: MeshData
    number_of_windings: int
    verbosity: Verbosity

    # List of points which represent the model
    # Every List is a List of 4 Points: x, y, z, mesh_factor
    p_outer: np.ndarray
    p_region_bound: np.ndarray
    p_window: np.ndarray
    p_air_gaps: np.ndarray
    # p_conductor: list[list[float]]
    p_iso_core: list[list[float]]
    p_iso_pri_sec: list[list[float]]

<<<<<<< HEAD
    def __init__(self, core: Core, mesh_data: MeshData, air_gaps: AirGaps, winding_windows: List[WindingWindow],
                 stray_path: StrayPath, insulation: Insulation, simulation_type: SimulationType, component_type: ComponentType, number_of_windings: int,
                 verbosity: Verbosity, logger: Logger):
=======
    def __init__(self, core: Core, mesh_data: MeshData, air_gaps: AirGaps, winding_windows: list[WindingWindow],
                 stray_path: StrayPath, insulation: Insulation, component_type: ComponentType, number_of_windings: int, verbosity: Verbosity):
>>>>>>> fccfa564
        self.core = core
        self.mesh_data = mesh_data
        self.winding_windows = winding_windows
        self.air_gaps = air_gaps
        self.simulation_type = simulation_type
        self.component_type = component_type
        self.stray_path = stray_path
        self.insulation = insulation
        self.number_of_windings = number_of_windings
        self.verbosity = verbosity

        # -- Arrays for geometry data -- 
        # TODO Is the zero initialization necessary?
        self.p_outer = np.zeros((4, 4))
        self.p_region_bound = np.zeros((4, 4))
        if self.core.core_type == CoreType.Single:
            self.p_window = np.zeros((4 * core.number_core_windows, 4))  # TODO: why is this done for both sides?
        if self.core.core_type == CoreType.Stacked:
            self.p_window_top = np.zeros((4, 4))  # TODO: just for right side? make it the same as for single core geometry
            self.p_window_bot = np.zeros((4, 4))  # TODO: just for right side? make it the same as for single core geometry
        self.p_air_gaps = np.zeros((4 * air_gaps.number, 4))
        self.p_conductor = []
        self.p_iso_conductor = []
        self.p_iso_core = []
        self.p_iso_pri_sec = []
        self.p_iso_layer = []

        for i in range(number_of_windings):
            self.p_conductor.insert(i, [])
            self.p_iso_conductor.insert(i, [])

        self.r_inner = core.r_inner
        self.r_outer = core.r_outer

    def draw_outer(self):
        """Draws the outer points of the main core (single core)."""
        # Outer Core
        # (A_zyl=2pi*r*h => h=0.5r=0.25core_w <=> ensure A_zyl=A_core on the tiniest point)
        self.p_outer[0][:] = [-self.r_outer, -self.core.core_h / 2, 0, self.mesh_data.c_core]

        self.p_outer[1][:] = [self.r_outer, -self.core.core_h / 2, 0, self.mesh_data.c_core]

        self.p_outer[2][:] = [-self.r_outer, self.core.core_h / 2, 0, self.mesh_data.c_core]

        self.p_outer[3][:] = [self.r_outer, self.core.core_h / 2, 0, self.mesh_data.c_core]

    def draw_single_window(self):
        """Draw a single window."""
        # At this point both windows (in a cut) are modeled
        self.p_window[0] = [-self.r_inner,
                            -self.core.window_h / 2,
                            0,
                            self.mesh_data.c_window]

        self.p_window[1] = [-self.core.core_inner_diameter / 2,
                            -self.core.window_h / 2,
                            0,
                            self.mesh_data.c_window]

        self.p_window[2] = [-self.r_inner,
                            self.core.window_h / 2,
                            0,
                            self.mesh_data.c_window]

        self.p_window[3] = [-self.core.core_inner_diameter / 2,
                            self.core.window_h / 2,
                            0,
                            self.mesh_data.c_window]

        self.p_window[4] = [self.core.core_inner_diameter / 2,
                            -self.core.window_h / 2,
                            0,
                            self.mesh_data.c_window]

        self.p_window[5] = [self.r_inner,
                            -self.core.window_h / 2,
                            0,
                            self.mesh_data.c_window]

        self.p_window[6] = [self.core.core_inner_diameter / 2,
                            self.core.window_h / 2,
                            0,
                            self.mesh_data.c_window]

        self.p_window[7] = [self.r_inner,
                            self.core.window_h / 2,
                            0,
                            self.mesh_data.c_window]

    def draw_stacked_windows(self):
        """Draw stacked windows."""
        self.p_window_bot[0] = [self.core.core_inner_diameter / 2,
                                -self.core.window_h_bot / 2,
                                0,
                                self.mesh_data.c_window]

        self.p_window_bot[1] = [self.r_inner,
                                -self.core.window_h_bot / 2,
                                0,
                                self.mesh_data.c_window]

        self.p_window_bot[2] = [self.core.core_inner_diameter / 2,
                                self.core.window_h_bot / 2,
                                0,
                                self.mesh_data.c_window]

        self.p_window_bot[3] = [self.r_inner,
                                self.core.window_h_bot / 2,
                                0,
                                self.mesh_data.c_window]

        self.p_window_top[0] = [self.core.core_inner_diameter / 2,
                                self.core.window_h_bot / 2 + self.core.core_thickness,
                                0,
                                self.mesh_data.c_window]

        self.p_window_top[1] = [self.r_inner,
                                self.core.window_h_bot / 2 + self.core.core_thickness,
                                0,
                                self.mesh_data.c_window]

        self.p_window_top[2] = [self.core.core_inner_diameter / 2,
                                self.core.window_h_bot / 2 + self.core.core_thickness + self.core.window_h_top,
                                0,
                                self.mesh_data.c_window]

        self.p_window_top[3] = [self.r_inner,
                                self.core.window_h_bot / 2 + self.core.core_thickness + self.core.window_h_top,
                                0,
                                self.mesh_data.c_window]

    def draw_air_gaps(self):
        """Draw air gaps."""
        # Air gaps
        # "air_gaps" is a list with [position_tag, air_gap_position, air_gap_h, c_air_gap]
        #   - position_tag: specifies the "leg" with air gaps
        #   - air_gap_position: specifies the coordinate of the air gap's center point along the specified leg
        #   - air_gap_h: height/length of the air gap
        #   - c_air_gap: mesh accuracy factor
        # at this point the 4 corner points of each air gap are generated out of "air_gaps"

        for i in range(0, self.air_gaps.number):

            # # Left leg (-1)
            # if self.component.air_gaps.midpoints[i][0] == -1:
            #     self.p_air_gaps[i * 4] = [-(self.component.core.core_w + self.component.core.window_w),
            #                               self.component.air_gaps.midpoints[i][1] -
            #     self.component.air_gaps.midpoints[i][2] / 2, 0, self.component.air_gaps.midpoints[i][3]]
            #     self.p_air_gaps[i * 4 + 1] = [-(self.component.core.core_w / 2 + self.component.core.window_w),
            #                                   self.component.air_gaps.midpoints[i][1] -
            #     self.component.air_gaps.midpoints[i][2] / 2, 0, self.component.air_gaps.midpoints[i][3]]
            #     self.p_air_gaps[i * 4 + 2] = [-(self.component.core.core_w + self.component.core.window_w),
            #                                   self.component.air_gaps.midpoints[i][1] +
            #     self.component.air_gaps.midpoints[i][2] / 2, 0, self.component.air_gaps.midpoints[i][3]]
            #     self.p_air_gaps[i * 4 + 3] = [-(self.component.core.core_w / 2 + self.component.core.window_w),
            #                                   self.component.air_gaps.midpoints[i][1] +
            #     self.component.air_gaps.midpoints[i][2] / 2, 0, self.component.air_gaps.midpoints[i][3]]
            #
            # # Right leg (+1)
            # if self.component.air_gaps.midpoints[i][0] == 1:
            #     self.p_air_gaps[i * 4] = [self.component.core.core_w / 2 + self.component.core.window_w,
            #                               self.component.air_gaps.midpoints[i][1] -
            #     self.component.air_gaps.midpoints[i][2] / 2, 0, self.component.air_gaps.midpoints[i][3]]
            #     self.p_air_gaps[i * 4 + 1] = [self.component.core.core_w + self.component.core.window_w,
            #                                   self.component.air_gaps.midpoints[i][1] -
            #     self.component.air_gaps.midpoints[i][2] / 2, 0, self.component.air_gaps.midpoints[i][3]]
            #     self.p_air_gaps[i * 4 + 2] = [self.component.core.core_w / 2 + self.component.core.window_w,
            #                                   self.component.air_gaps.midpoints[i][1] +
            #     self.component.air_gaps.midpoints[i][2] / 2, 0, self.component.air_gaps.midpoints[i][3]]
            #     self.p_air_gaps[i * 4 + 3] = [self.component.core.core_w + self.component.core.window_w,
            #                                   self.component.air_gaps.midpoints[i][1] +
            #     self.component.air_gaps.midpoints[i][2] / 2, 0, self.component.air_gaps.midpoints[i][3]]

            # Center leg (0)
            if self.air_gaps.midpoints[i][0] == 0:
                # The center points are transformed each into 4 corner points

                air_gap_y_position = self.air_gaps.midpoints[i][1]
                air_gap_height = self.air_gaps.midpoints[i][2]
                air_gap_length_top = self.core.core_inner_diameter / 2
                air_gap_length_bot = self.core.core_inner_diameter / 2

                # Check for stray_paths in integrated transformers
                if self.component_type == ComponentType.IntegratedTransformer:
                    if self.stray_path.start_index == i:
                        # Stray path is above current air_gap
                        air_gap_length_top = self.stray_path.length
                    elif self.stray_path.start_index + 1 == i:
                        # Stray path is below current air_gap
                        air_gap_length_bot = self.stray_path.length

                # Bottom left
                self.p_air_gaps[i * 4 + 0] = [0, air_gap_y_position - air_gap_height / 2, 0, self.mesh_data.c_air_gaps]

                # Bottom right
                self.p_air_gaps[i * 4 + 1] = [air_gap_length_bot, air_gap_y_position - air_gap_height / 2, 0, self.mesh_data.c_air_gaps]

                # Top left
                self.p_air_gaps[i * 4 + 2] = [0, air_gap_y_position + air_gap_height / 2, 0, self.mesh_data.c_air_gaps]

                # Top right
                self.p_air_gaps[i * 4 + 3] = [air_gap_length_top, air_gap_y_position + air_gap_height / 2, 0, self.mesh_data.c_air_gaps]

        # In order to close the air gap when a stray_path is added, additional points need to be added
        if self.component_type == ComponentType.IntegratedTransformer:
            top_point = [self.core.core_inner_diameter / 2,
                         self.air_gaps.midpoints[self.stray_path.start_index + 1][1] - self.air_gaps.midpoints[self.stray_path.start_index + 1][2] / 2,
                         0, self.mesh_data.c_air_gaps]
            bot_point = [self.core.core_inner_diameter / 2,
                         self.air_gaps.midpoints[self.stray_path.start_index][1] + self.air_gaps.midpoints[self.stray_path.start_index][2] / 2,
                         0, self.mesh_data.c_air_gaps]
            self.p_close_air_gaps = [top_point, bot_point]

    def draw_conductors(self, draw_top_down: bool = True):
        """
        Draw every conductor type based on the virtual_winding_window bounds.

        :param draw_top_down: True to draw from top to bottom
        :type draw_top_down: bool
        """
        for winding_window in self.winding_windows:
            for virtual_winding_window in winding_window.virtual_winding_windows:
                # Get bounds from virtual winding window
                bot_bound = virtual_winding_window.bot_bound
                top_bound = virtual_winding_window.top_bound
                left_bound = virtual_winding_window.left_bound
                right_bound = virtual_winding_window.right_bound

                # Check, if virtual winding window fits in physical window
                if bot_bound < winding_window.max_bot_bound or top_bound > winding_window.max_top_bound or \
                        left_bound < winding_window.max_left_bound or right_bound > winding_window.max_right_bound:
                    # Set valid to False, so that geometry is to be neglected in geometry sweep
                    # self.valid = False
                    raise Exception("Winding does not fit into winding window!")
                else:
                    # Check the possible WindingTypes and draw accordingly
                    if virtual_winding_window.winding_type == WindingType.TwoInterleaved:
                        # Two windings in the virtual winding window
                        windings = virtual_winding_window.windings
                        winding0 = windings[0]
                        winding1 = windings[1]

                        turns = virtual_winding_window.turns
                        turns0 = turns[0]
                        turns1 = turns[1]

                        winding_numbers = [winding0.winding_number, winding1.winding_number]

                        # Now check for every winding scheme which is possible for interleaved winding type
                        if virtual_winding_window.winding_scheme == InterleavedWindingScheme.Bifilar:
                            """
                            - Bifilar interleaving means a uniform winding scheme of two conductors (prim. and sec.)
                            - Can only be used for conductors of identical radius (in terms of litz radius for 
                                stranded wires)
                            - Excess windings are placed below the bifilar ones
            
                            """
                            if winding0.conductor_radius != winding1.conductor_radius:
                                logger.warning("For bifilar winding scheme both conductors must be of the same radius!")
                            else:
                                logger.info("Bifilar winding scheme is applied")

                            raise Exception("Bifilar winding scheme is not implemented yet.")

                        if virtual_winding_window.winding_scheme == InterleavedWindingScheme.VerticalAlternating:
                            """
                            - Vertical interleaving means a winding scheme where the two conductors are alternating 
                                in vertical (y-)direction
                            - This is practically uncommon
                            - If the turns ratio is != 1, the scheme always begins with the "higher-turns-number's" 
                                conductor
                            """

                            raise Exception("Vertical winding scheme is not implemented yet.")

                        if virtual_winding_window.winding_scheme == InterleavedWindingScheme.HorizontalAlternating:
                            """
                            - Horizontal interleaving means a winding scheme where the two conductors are alternating in 
                            horizontal  (x-)direction (Tonnenwicklung)
                            - This is practically most common
                            - If the turns ratio is != 1, the scheme always begins with the "higher-turns-number's" 
                                conductor
                                
                            """

                            # assume 2 winding transformer and dedicated stray path:
                            if draw_top_down:
                                # This will draw from top bound down

                                # Initialize the list, that counts the already placed conductors
                                N_completed = [0, 0]

                                # Initialize the starting conductor
                                if turns0 >= turns1:
                                    # Primary starts first
                                    col_cond = 0
                                else:
                                    # Secondary starts fist
                                    col_cond = 1

                                # Get winding number of current winding
                                winding_number = winding_numbers[col_cond]

                                # Initialize the x and y coordinate
                                x = left_bound + windings[col_cond].conductor_radius
                                y = top_bound - windings[col_cond].conductor_radius
                                top_window_iso_counter = 0
                                # Continue placing as long as not all conductors have been placed
                                while (turns0 - N_completed[0] != 0) or (turns1 - N_completed[1] != 0):
                                    if turns[col_cond] - N_completed[col_cond] != 0:
                                        # is this winding not already finished?
                                        if x < right_bound - windings[col_cond].conductor_radius:
                                            while y > bot_bound + windings[col_cond].conductor_radius and \
                                                    N_completed[col_cond] < turns[col_cond]:
                                                self.p_conductor[winding_number].append([
                                                    x,
                                                    y,
                                                    0,
                                                    self.mesh_data.c_center_conductor[winding_number]])

                                                self.p_conductor[winding_number].append([
                                                    x - windings[col_cond].conductor_radius,
                                                    y,
                                                    0,
                                                    self.mesh_data.c_conductor[winding_number]])

                                                self.p_conductor[winding_number].append([
                                                    x,
                                                    y + windings[col_cond].conductor_radius,
                                                    0,
                                                    self.mesh_data.c_conductor[winding_number]])

                                                self.p_conductor[winding_number].append([
                                                    x + windings[col_cond].conductor_radius,
                                                    y,
                                                    0,
                                                    self.mesh_data.c_conductor[winding_number]])

                                                self.p_conductor[winding_number].append([
                                                    x,
                                                    y - windings[col_cond].conductor_radius,
                                                    0,
                                                    self.mesh_data.c_conductor[winding_number]])

                                                N_completed[col_cond] += 1

                                                # one from top to bot
                                                y -= windings[col_cond].conductor_radius * 2 + self.insulation.cond_cond[col_cond][col_cond]

                                            # Check whether one winding is "finished" and only the other winding must be placed...
                                            if N_completed[(col_cond + 1) % 2] == turns[(col_cond + 1) % 2]:
                                                x += windings[col_cond].conductor_radius + windings[col_cond].conductor_radius + \
                                                    self.insulation.cond_cond[col_cond][(col_cond + 1) % 2]
                                            else:
                                                x += windings[col_cond].conductor_radius + windings[(col_cond + 1) % 2].conductor_radius + \
                                                    self.insulation.cond_cond[col_cond][(col_cond + 1) % 2]
                                                # TODO: only works for two windings
                                                col_cond = (col_cond + 1) % 2

                                            # Reset y
                                            winding_number = winding_numbers[col_cond]
                                            y = top_bound - windings[col_cond].conductor_radius
                                            top_window_iso_counter += 1

                                        else:
                                            break

                                    else:
                                        # is this winding already finished? - continue with the other one
                                        col_cond = (col_cond + 1) % 2

                                        # Correct the reset of y and correct x displacement
                                        x += windings[col_cond].conductor_radius - windings[(col_cond + 1) % 2].conductor_radius - \
                                            self.insulation.cond_cond[col_cond][(col_cond + 1) % 2] + self.insulation.cond_cond[col_cond][col_cond]

                                        y = top_bound - windings[col_cond].conductor_radius
                                        top_window_iso_counter -= 1
                            else:
                                # This will draw from bottom bound up.

                                # Initialize the list, that counts the already placed conductors
                                N_completed = [0, 0]

                                # Initialize the starting conductor
                                if turns0 >= turns1:
                                    col_cond = 0
                                else:
                                    col_cond = 1

                                # Get winding number of current winding
                                winding_number = winding_numbers[col_cond]

                                # Initialize the x and y coordinate
                                x = left_bound + windings[col_cond].conductor_radius
                                y = bot_bound + windings[col_cond].conductor_radius

                                # Continue placing as long as not all conductors have been placed
                                while (turns0 - N_completed[0] != 0) or \
                                        (turns1 - N_completed[1] != 0):
                                    if turns[col_cond] - N_completed[col_cond] != 0:
                                        # is this winding not already finished?
                                        if x < right_bound - windings[col_cond].conductor_radius:
                                            while y < top_bound - windings[col_cond].conductor_radius and \
                                                    N_completed[col_cond] < turns[col_cond]:
                                                self.p_conductor[winding_number].append([
                                                    x,
                                                    y,
                                                    0,
                                                    self.mesh_data.c_center_conductor[winding_number]])

                                                self.p_conductor[winding_number].append([
                                                    x - windings[col_cond].conductor_radius,
                                                    y,
                                                    0,
                                                    self.mesh_data.c_conductor[winding_number]])

                                                self.p_conductor[winding_number].append([
                                                    x,
                                                    y + windings[col_cond].conductor_radius,
                                                    0,
                                                    self.mesh_data.c_conductor[winding_number]])

                                                self.p_conductor[winding_number].append([
                                                    x + windings[col_cond].conductor_radius,
                                                    y,
                                                    0,
                                                    self.mesh_data.c_conductor[winding_number]])

                                                self.p_conductor[winding_number].append([
                                                    x,
                                                    y - windings[col_cond].conductor_radius,
                                                    0,
                                                    self.mesh_data.c_conductor[winding_number]])

                                                N_completed[col_cond] += 1

                                                # one from bot to top
                                                y += windings[col_cond].conductor_radius * 2 + self.insulation.cond_cond[col_cond][col_cond]

                                            x += windings[col_cond].conductor_radius + windings[(col_cond + 1) % 2].conductor_radius + \
                                                self.insulation.cond_cond[col_cond][(col_cond + 1) % 2]

                                            # Reset y
                                            col_cond = (col_cond + 1) % 2
                                            y = bot_bound + windings[col_cond].conductor_radius

                                        else:
                                            break

                                    else:
                                        # is this winding already finished? - continue with the other one
                                        col_cond = (col_cond + 1) % 2
                                        winding_number = winding_numbers[col_cond]

                                        # Correct the reset of y and correct x displacement
                                        x += windings[col_cond].conductor_radius - windings[(col_cond + 1) % 2].conductor_radius - \
                                            self.insulation.cond_cond[col_cond][(col_cond + 1) % 2] + self.insulation.cond_cond[col_cond][col_cond]

                                        y = bot_bound + windings[col_cond].conductor_radius

                        if virtual_winding_window.winding_scheme == InterleavedWindingScheme.VerticalStacked:
                            winding_number0, winding_number1 = winding_numbers
                            y = bot_bound + winding0.conductor_radius

                            # Initialization
                            x = left_bound + winding0.conductor_radius
                            i = 0

                            # First winding from bottom to top
                            if winding0.conductor_arrangement == ConductorArrangement.Square:

                                while y < top_bound - winding0.conductor_radius and \
                                        i < turns0:
                                    while x < right_bound - winding0.conductor_radius and \
                                            i < turns0:
                                        self.p_conductor[winding_number0].append([
                                            x,
                                            y,
                                            0,
                                            self.mesh_data.c_center_conductor[winding_number0]])
                                        self.p_conductor[winding_number0].append([
                                            x - winding0.conductor_radius,
                                            y,
                                            0,
                                            self.mesh_data.c_conductor[winding_number0]])
                                        self.p_conductor[winding_number0].append([
                                            x,
                                            y + winding0.conductor_radius,
                                            0,
                                            self.mesh_data.c_conductor[winding_number0]])
                                        self.p_conductor[winding_number0].append([
                                            x + winding0.conductor_radius,
                                            y,
                                            0,
                                            self.mesh_data.c_conductor[winding_number0]])
                                        self.p_conductor[winding_number0].append([
                                            x,
                                            y - winding0.conductor_radius,
                                            0,
                                            self.mesh_data.c_conductor[winding_number0]])
                                        i += 1
                                        x += winding0.conductor_radius * 2 + self.insulation.cond_cond[winding_number0][winding_number0]  # from left to right
                                    y += winding0.conductor_radius * 2 + self.insulation.cond_cond[winding_number0][winding_number0]  # one step from bot to top
                                    x = left_bound + winding0.conductor_radius  # always the same
                            elif winding0.conductor_arrangement == ConductorArrangement.Hexagonal:
                                base_line = True
                                while y < top_bound - winding0.conductor_radius and \
                                        i < turns0:
                                    while x < right_bound - winding0.conductor_radius and \
                                            i < turns0:
                                        self.p_conductor[winding_number0].append([
                                            x,
                                            y,
                                            0,
                                            self.mesh_data.c_center_conductor[winding_number0]])
                                        self.p_conductor[winding_number0].append([
                                            x - winding0.conductor_radius,
                                            y,
                                            0,
                                            self.mesh_data.c_conductor[winding_number0]])
                                        self.p_conductor[winding_number0].append([
                                            x,
                                            y + winding0.conductor_radius,
                                            0,
                                            self.mesh_data.c_conductor[winding_number0]])
                                        self.p_conductor[winding_number0].append([
                                            x + winding0.conductor_radius,
                                            y,
                                            0,
                                            self.mesh_data.c_conductor[winding_number0]])
                                        self.p_conductor[winding_number0].append([
                                            x,
                                            y - winding0.conductor_radius,
                                            0,
                                            self.mesh_data.c_conductor[winding_number0]])
                                        i += 1

                                        x += 2 * np.cos(np.pi / 6) * (winding0.conductor_radius + \
                                                                      self.insulation.cond_cond[winding_number0][winding_number0] / 2)

                                        # depending on what line, hexa scheme starts shifted
                                        # reset y to "new" bottom
                                        base_line = (not base_line)
                                        if base_line:
                                            y -= (winding0.conductor_radius + self.insulation.cond_cond[winding_number0][winding_number0] / 2)
                                        else:
                                            y += (winding0.conductor_radius + self.insulation.cond_cond[winding_number0][winding_number0] / 2)

                                    # Undo last base_line reset
                                    if base_line:
                                        y += (winding0.conductor_radius + self.insulation.cond_cond[winding_number0][winding_number0] / 2)
                                    else:
                                        y -= (winding0.conductor_radius + self.insulation.cond_cond[winding_number0][winding_number0] / 2)

                                    base_line = True
                                    x = left_bound + winding0.conductor_radius
                                    y += winding0.conductor_radius * 2 + self.insulation.cond_cond[winding_number0][winding_number0]
                            elif winding0.conductor_arrangement == ConductorArrangement.SquareFullWidth:
                                raise Exception("ConductorArrangement SquareFullWidth is not implemented for interleaved and vertical stacked")
                            else:
                                raise Exception(f"Unknown conductor_arrangement {winding0.conductor_arrangement}")

                            # Second winding from top to bottom

                            y = top_bound - winding1.conductor_radius
                            i = 0

                            if winding1.conductor_arrangement == ConductorArrangement.Square:
                                while y > bot_bound + winding1.conductor_radius and i < \
                                        turns1:
                                    while x < right_bound - winding1.conductor_radius and i < \
                                            turns1:
                                        self.p_conductor[winding_number1].append([
                                            x,
                                            y,
                                            0,
                                            self.mesh_data.c_center_conductor[winding_number1]])
                                        self.p_conductor[winding_number1].append([
                                            x - winding1.conductor_radius,
                                            y,
                                            0,
                                            self.mesh_data.c_conductor[winding_number1]])
                                        self.p_conductor[winding_number1].append([
                                            x,
                                            y + winding1.conductor_radius,
                                            0,
                                            self.mesh_data.c_conductor[winding_number1]])
                                        self.p_conductor[winding_number1].append([
                                            x + winding1.conductor_radius,
                                            y,
                                            0,
                                            self.mesh_data.c_conductor[winding_number1]])
                                        self.p_conductor[winding_number1].append([
                                            x,
                                            y - winding1.conductor_radius,
                                            0,
                                            self.mesh_data.c_conductor[winding_number1]])
                                        i += 1

                                        x += winding1.conductor_radius * 2 + self.insulation.cond_cond[winding_number1][winding_number1]  # from left to right
                                    # one step from bot to top
                                    y += -(winding1.conductor_radius * 2) - self.insulation.cond_cond[winding_number1][winding_number1]
                                    x = left_bound + winding1.conductor_radius  # always the same
                            elif winding1.conductor_arrangement == ConductorArrangement.Hexagonal:
                                base_line = True

                                while y > bot_bound + winding1.conductor_radius and \
                                        i < turns1:
                                    while x < right_bound - winding1.conductor_radius and \
                                            i < turns1:

                                        self.p_conductor[winding_number1].append([
                                            x,
                                            y,
                                            0,
                                            self.mesh_data.c_center_conductor[winding_number1]])
                                        self.p_conductor[winding_number1].append([
                                            x - winding1.conductor_radius,
                                            y,
                                            0,
                                            self.mesh_data.c_conductor[winding_number1]])
                                        self.p_conductor[winding_number1].append([
                                            x,
                                            y + winding1.conductor_radius,
                                            0,
                                            self.mesh_data.c_conductor[winding_number1]])
                                        self.p_conductor[winding_number1].append([
                                            x + winding1.conductor_radius,
                                            y,
                                            0,
                                            self.mesh_data.c_conductor[winding_number1]])
                                        self.p_conductor[winding_number1].append([
                                            x,
                                            y - winding1.conductor_radius,
                                            0,
                                            self.mesh_data.c_conductor[winding_number1]])

                                        i += 1
                                        x += 2 * np.cos(np.pi / 6) * \
                                            (winding1.conductor_radius + self.insulation.cond_cond[winding_number1][winding_number1] / 2)

                                        # depending on what line, hexa scheme starts shifted
                                        # reset y to "new" bottom
                                        base_line = (not base_line)
                                        if base_line:
                                            y += (winding1.conductor_radius + self.insulation.cond_cond[winding_number1][winding_number1])
                                        else:
                                            y -= (winding1.conductor_radius + self.insulation.cond_cond[winding_number1][winding_number1])

                                    # Undo last base_line reset
                                    if base_line:
                                        y -= (winding1.conductor_radius + self.insulation.cond_cond[winding_number1][winding_number1])
                                    else:
                                        y += (winding1.conductor_radius + self.insulation.cond_cond[winding_number1][winding_number1])

                                    base_line = True
                                    x = left_bound + winding1.conductor_radius
                                    # from top to bottom
                                    y += -(winding1.conductor_radius * 2) - self.insulation.cond_cond[winding_number1][winding_number1]
                            else:
                                raise Exception(f"Unknown conductor_arrangement {winding1.conductor_arrangement.name}")

                    elif virtual_winding_window.winding_type == WindingType.Single:
                        # One winding in the virtual winding window
                        winding = virtual_winding_window.windings[0]
                        turns = sum(virtual_winding_window.turns)
                        # TODO:  find another solution for this (turns = ...) (is needed in mesh.py for air_stacked) see set_winding in model
                        conductor_type = winding.conductor_type
                        winding_scheme = virtual_winding_window.winding_scheme
                        alignment = virtual_winding_window.alignment
                        placing_strategy = virtual_winding_window.placing_strategy
                        foil_vertical_placing_strategy = virtual_winding_window.foil_vertical_placing_strategy
                        foil_horizontal_placing_strategy = virtual_winding_window.foil_horizontal_placing_strategy

                        zigzag = virtual_winding_window.zigzag
                        num = winding.winding_number

                        # Check if the coil is round or rectangular
                        if conductor_type == ConductorType.RectangularSolid:
                            # Now check for each possible winding scheme
                            if winding_scheme == WindingScheme.Full:
                                # Full window conductor
                                self.p_conductor[num].append([
                                    left_bound,
                                    bot_bound,
                                    0,
                                    self.mesh_data.c_conductor[num]])
                                self.p_conductor[num].append([
                                    right_bound,
                                    bot_bound,
                                    0,
                                    self.mesh_data.c_conductor[num]])
                                self.p_conductor[num].append([
                                    left_bound,
                                    top_bound,
                                    0,
                                    self.mesh_data.c_conductor[num]])
                                self.p_conductor[num].append([
                                    right_bound,
                                    top_bound,
                                    0,
                                    self.mesh_data.c_conductor[num]])
                                center_point = self.get_center_of_rect([left_bound, bot_bound], [right_bound, bot_bound], [left_bound, top_bound],
                                                                       [right_bound, top_bound])
                                self.p_conductor[num].append([center_point[0], center_point[1], 0, self.mesh_data.c_center_conductor[num]])
                            elif winding_scheme == WindingScheme.FoilVertical:
                                # TODO Add check if turns do not fit in winding window
                                # Foil conductors where each conductor is very high and the conductors are expanding in the x-direction
                                if virtual_winding_window.wrap_para == WrapParaType.FixedThickness:
                                    # Wrap defined number of turns and chosen thickness
                                    winding.a_cell = winding.thickness * (top_bound - bot_bound)
                                    for i in range(turns):
                                        # Starting point of x depending on the distribution way if it is from left to right or vice versa.
                                        if foil_vertical_placing_strategy == FoilVerticalDistribution.HorizontalRightward:
                                            x_start = left_bound + i * winding.thickness + i * self.insulation.cond_cond[num][num]
                                            x_move = left_bound + (i + 1) * winding.thickness + i * self.insulation.cond_cond[num][num]
                                            if x_move > right_bound:
                                                break
                                        elif foil_vertical_placing_strategy == FoilVerticalDistribution.HorizontalLeftward:
                                            x_start = right_bound - i * winding.thickness - i * self.insulation.cond_cond[num][num]
                                            x_move = right_bound - (i + 1) * winding.thickness - i * self.insulation.cond_cond[num][num]
                                            if x_move < left_bound:
                                                break
                                        # Foil
                                        self.p_conductor[num].extend([
                                            [x_start, bot_bound, 0, self.mesh_data.c_conductor[num]],
                                            [x_move, bot_bound, 0, self.mesh_data.c_conductor[num]],
                                            [x_start, top_bound, 0, self.mesh_data.c_conductor[num]],
                                            [x_move, top_bound, 0, self.mesh_data.c_conductor[num]]
                                        ])
                                        # Find the center point of each turn
                                        center_point = self.get_center_of_rect(self.p_conductor[num][-4], self.p_conductor[num][-3],
                                                                               self.p_conductor[num][-2], self.p_conductor[num][-1])
                                        self.p_conductor[num].append([center_point[0], center_point[1], 0, self.mesh_data.c_center_conductor[num]])
                                # Interpolate type is where the foils will have a dynamic thickness
                                elif virtual_winding_window.wrap_para == WrapParaType.Interpolate:
                                    # Fill the allowed space in the Winding Window with a chosen number of turns
                                    # we need first to calculate the area of every turn
                                    # Find the wrap turn space
                                    winding.thickness = (right_bound - left_bound - (turns - 1) * self.insulation.cond_cond[num][num]) / turns
                                    window_height = top_bound - bot_bound
                                    winding.a_cell = winding.thickness * window_height
                                    # Update MeshData with the new thickness
                                    self.mesh_data.update_data(frequency=self.mesh_data.frequency, skin_mesh_factor=self.mesh_data.skin_mesh_factor)
                                    for i in range(turns):
                                        if foil_vertical_placing_strategy == FoilVerticalDistribution.HorizontalRightward:
                                            # Generate interpolated positions for each turn, starting from the left and moving right
                                            x_interpol = np.linspace(left_bound, right_bound + self.insulation.cond_cond[num][num], turns + 1)
                                            x_start = x_interpol[i]
                                            x_move = x_interpol[i + 1] - self.insulation.cond_cond[num][num]
                                        elif foil_vertical_placing_strategy == FoilVerticalDistribution.HorizontalLeftward:
                                            # Generate interpolated positions for each turn, starting from the right and moving left
                                            x_interpol = np.linspace(right_bound, left_bound - self.insulation.cond_cond[num][num], turns + 1)
                                            x_start = x_interpol[i]
                                            x_move = x_interpol[i + 1] + self.insulation.cond_cond[num][num]
                                        # Foil
                                        self.p_conductor[num].extend([
                                            [x_start, bot_bound, 0, self.mesh_data.c_conductor[num]],
                                            [x_move, bot_bound, 0, self.mesh_data.c_conductor[num]],
                                            [x_start, top_bound, 0, self.mesh_data.c_conductor[num]],
                                            [x_move, top_bound, 0, self.mesh_data.c_conductor[num]]
                                        ])
                                        # Find the center point of each turn
                                        center_point = self.get_center_of_rect(self.p_conductor[num][-4], self.p_conductor[num][-3],
                                                                               self.p_conductor[num][-2], self.p_conductor[num][-1])
                                        self.p_conductor[num].append([center_point[0], center_point[1], 0, self.mesh_data.c_center_conductor[num]])

                                else:
                                    raise Exception(f"Unknown wrap para type {virtual_winding_window.wrap_para}")
                                # Apply alignment
                                if alignment == Align.ToEdges:
                                    pass
                                if alignment == Align.CenterOnVerticalAxis:
                                    raise ValueError("FoilVertical Conductors can not be centered on vertical axis as they are very high")
                                if alignment == Align.CenterOnHorizontalAxis:
                                    min_x = min(point[0] for point in self.p_conductor[num])
                                    max_x = max(point[0] for point in self.p_conductor[num])
                                    occupied_width = max_x - min_x
                                    occupied_midpoint_x = min_x + (occupied_width / 2)
                                    window_midpoint_x = (left_bound + right_bound) / 2
                                    adjustment_x = window_midpoint_x - occupied_midpoint_x
                                    for i, _ in enumerate(self.p_conductor[num]):
                                        self.p_conductor[num][i][0] += adjustment_x
                            # Foil conductors where each conductor is very long and the conductors are expanding the y-direction
                            elif winding_scheme == WindingScheme.FoilHorizontal:
                                # the user can choose the thickness
                                if virtual_winding_window.wrap_para == WrapParaType.FixedThickness:
                                    # Find the turn space
                                    winding.a_cell = winding.thickness * (right_bound - left_bound)
                                    for i in range(turns):
                                        # Starting point of y depending on the distribution way if it is from left to right or vice versa.
                                        if foil_horizontal_placing_strategy == FoilHorizontalDistribution.VerticalUpward:
                                            y_start = bot_bound + i * winding.thickness + i * self.insulation.cond_cond[num][num]
                                            y_move = bot_bound + (i + 1) * winding.thickness + i * self.insulation.cond_cond[num][num]
                                            if round(y_move, 6) > round(top_bound, 6):
                                                break
                                        elif foil_horizontal_placing_strategy == FoilHorizontalDistribution.VerticalDownward:
                                            y_start = top_bound - i * winding.thickness - i * self.insulation.cond_cond[num][num]
                                            y_move = top_bound - (i + 1) * winding.thickness - i * self.insulation.cond_cond[num][num]
                                            if round(y_move) < round(bot_bound):
                                                break
                                        # Foil
                                        self.p_conductor[num].extend([
                                            [left_bound, y_start, 0, self.mesh_data.c_conductor[num]],
                                            [right_bound, y_start, 0, self.mesh_data.c_conductor[num]],
                                            [left_bound, y_move, 0, self.mesh_data.c_conductor[num]],
                                            [right_bound, y_move, 0, self.mesh_data.c_conductor[num]]
                                        ])
                                        # Find the center point of each turn
                                        center_point = self.get_center_of_rect(self.p_conductor[num][-4], self.p_conductor[num][-3],
                                                                               self.p_conductor[num][-2], self.p_conductor[num][-1])
                                        self.p_conductor[num].append([center_point[0], center_point[1], 0, self.mesh_data.c_center_conductor[num]])
                                # Interpolate type is where the foils will have a dynamic thickness
                                elif virtual_winding_window.wrap_para == WrapParaType.Interpolate:
                                    # Turn space
                                    winding.thickness = (top_bound - bot_bound - (turns - 1) * self.insulation.cond_cond[num][num]) / turns
                                    window_width = right_bound - left_bound
                                    winding.a_cell = winding.thickness * window_width
                                    # Update MeshData with the new thickness
                                    self.mesh_data.update_data(frequency=self.mesh_data.frequency, skin_mesh_factor=self.mesh_data.skin_mesh_factor)
                                    for i in range(turns):
                                        # Placing Foil horizontal rectangular conductors from bot to top
                                        if foil_horizontal_placing_strategy == FoilHorizontalDistribution.VerticalUpward:
                                            # Generate interpolated positions for each turn, starting from the bottom and moving top
                                            y_interpol = np.linspace(bot_bound, top_bound + self.insulation.cond_cond[num][num], turns + 1)
                                            y_start = y_interpol[i]
                                            y_move = y_interpol[i + 1] - self.insulation.cond_cond[num][num]
                                        elif foil_horizontal_placing_strategy == FoilHorizontalDistribution.VerticalDownward:
                                            y_interpol = np.linspace(top_bound, bot_bound - self.insulation.cond_cond[num][num], turns + 1)
                                            y_start = y_interpol[i]
                                            y_move = y_interpol[i + 1] + self.insulation.cond_cond[num][num]
                                        # Foil
                                        self.p_conductor[num].extend([
                                            [left_bound, y_start, 0, self.mesh_data.c_conductor[num]],
                                            [right_bound, y_start, 0, self.mesh_data.c_conductor[num]],
                                            [left_bound, y_move, 0, self.mesh_data.c_conductor[num]],
                                            [right_bound, y_move, 0, self.mesh_data.c_conductor[num]]
                                        ])
                                        # Find the center point of each turn
                                        center_point = self.get_center_of_rect(self.p_conductor[num][-4], self.p_conductor[num][-3],
                                                                               self.p_conductor[num][-2], self.p_conductor[num][-1])
                                        self.p_conductor[num].append([center_point[0], center_point[1], 0, self.mesh_data.c_center_conductor[num]])

                                # Apply alignment
                                if alignment == Align.ToEdges:
                                    pass
                                if alignment == Align.CenterOnVerticalAxis:
                                    min_y = min(point[1] for point in self.p_conductor[num])
                                    max_y = max(point[1] for point in self.p_conductor[num])
                                    occupied_height = max_y - min_y
                                    occupied_midpoint_y = min_y + occupied_height / 2
                                    window_midpoint_y = (bot_bound + top_bound) / 2
                                    adjustment_y = window_midpoint_y - occupied_midpoint_y
                                    for i, _ in enumerate(self.p_conductor[num]):
                                        self.p_conductor[num][i][1] += adjustment_y
                                if alignment == Align.CenterOnHorizontalAxis:
                                    raise ValueError("FoilHorizontal Conductors can not be centered on horizontal axis as they are long")

                            else:
                                raise Exception(f"Winding scheme {winding_scheme.name} is not implemented.")

                        elif conductor_type == ConductorType.RoundSolid or conductor_type == ConductorType.RoundLitz:
                            # Since round conductors have no winding scheme check for each conductor_arrangement.
                            conductor_arrangement = winding.conductor_arrangement
                            if conductor_arrangement == ConductorArrangement.Square:
                                # Define initial conditions based on the placement strategy.
                                # 16 cases will be handled here, 8 cases with consistent direction, and 8 cases with Zigzag movement.
                                vertical_first = placing_strategy in [
                                    ConductorDistribution.VerticalUpward_HorizontalRightward,
                                    ConductorDistribution.VerticalUpward_HorizontalLeftward,
                                    ConductorDistribution.VerticalDownward_HorizontalRightward,
                                    ConductorDistribution.VerticalDownward_HorizontalLeftward]

                                upward_movement = placing_strategy in [
                                    ConductorDistribution.VerticalUpward_HorizontalRightward,
                                    ConductorDistribution.VerticalUpward_HorizontalLeftward,
                                    ConductorDistribution.HorizontalRightward_VerticalUpward,
                                    ConductorDistribution.HorizontalLeftward_VerticalUpward]

                                rightward_movement = placing_strategy in [
                                    ConductorDistribution.VerticalUpward_HorizontalRightward,
                                    ConductorDistribution.VerticalDownward_HorizontalRightward,
                                    ConductorDistribution.HorizontalRightward_VerticalUpward,
                                    ConductorDistribution.HorizontalRightward_VerticalDownward]
                                # define a delta insulation
                                insulation_delta = self.mesh_data.c_window / self.insulation.max_aspect_ratio

                                # Set the starting position and step size based on initial conditions
                                if vertical_first:
                                    if upward_movement:
                                        start_y = bot_bound + winding.conductor_radius  # Start from the bottom
                                        step_y = winding.conductor_radius * 2 + 2 * self.insulation.turn_ins[num]
                                    else:
                                        start_y = top_bound - winding.conductor_radius  # Start from the top
                                        step_y = -(winding.conductor_radius * 2 + 2 * self.insulation.turn_ins[num] )

                                    if rightward_movement:
                                        start_x = left_bound + winding.conductor_radius   # Moving right after completing a column
                                        step_x = winding.conductor_radius * 2 + 2 * self.insulation.turn_ins[num]+ self.insulation.kapton
                                        # For insulation between layer
                                        start_x_layer = left_bound + 2 * winding.conductor_radius + 2 * self.insulation.turn_ins[num]
                                        step_x_layer = winding.conductor_radius * 2 + 2 * self.insulation.turn_ins[num] + self.insulation.kapton
                                    else:
                                        start_x = right_bound - winding.conductor_radius  # Moving left after completing a column
                                        step_x = -(winding.conductor_radius * 2 +  2 * self.insulation.turn_ins[num] + self.insulation.kapton)
                                        # For insulation between layer
                                        start_x_layer = right_bound - 2 * winding.conductor_radius - 2 * self.insulation.turn_ins[num]
                                        step_x_layer = -(winding.conductor_radius * 2 + 2 * self.insulation.turn_ins[num] + self.insulation.kapton)
                                        # Determine if the first movement is horizontally (rightward or leftward)
                                else:
                                    if rightward_movement:
                                        start_x = left_bound + winding.conductor_radius  # start from the left
                                        step_x = winding.conductor_radius * 2 + 2 * self.insulation.turn_ins[num]
                                    else:
                                        start_x = right_bound - winding.conductor_radius  # Start from the right
                                        step_x = -(winding.conductor_radius * 2 + 2 * self.insulation.turn_ins[num])

                                    if upward_movement:
                                        start_y = bot_bound + winding.conductor_radius   # Moving top after completing a raw
                                        step_y = winding.conductor_radius * 2 + 2 * self.insulation.turn_ins[num]+ self.insulation.kapton
                                        # For insulation between layer
                                        start_y_layer = bot_bound + 2 * winding.conductor_radius + 2 * self.insulation.turn_ins[num]
                                        step_y_layer = winding.conductor_radius * 2 + 2 * self.insulation.turn_ins[num] + self.insulation.kapton
                                    else:
                                        start_y = top_bound - winding.conductor_radius   # Moving bottom after completing a raw
                                        step_y = -(winding.conductor_radius * 2 + 2 * self.insulation.turn_ins[num] + self.insulation.kapton)
                                        # For insulation between layer
                                        start_y_layer = top_bound - 2 * winding.conductor_radius - 2 * self.insulation.turn_ins[num]
                                        step_y_layer = -(winding.conductor_radius * 2 + 2 * self.insulation.turn_ins[num] + self.insulation.kapton)

                                # Loop and place conductors accordingly
                                x = start_x
                                y = start_y
                                x_l = start_x_layer if vertical_first else None
                                y_l = start_y_layer if not vertical_first else None
                                i = 0
                                counter_layer = 0
                                # Vertically movement
                                if vertical_first:
                                    while i < turns and left_bound + winding.conductor_radius <= x <= right_bound - winding.conductor_radius:
                                        while i < turns and bot_bound + winding.conductor_radius <= y <= top_bound - winding.conductor_radius:
                                            y_last = y
                                            # drawing conductor
                                            self.p_conductor[num].append(
                                                [x, y, 0, self.mesh_data.c_center_conductor[num]])
                                            self.p_conductor[num].append(
                                                [x - winding.conductor_radius, y, 0, self.mesh_data.c_conductor[num]])
                                            self.p_conductor[num].append(
                                                [x, y + winding.conductor_radius, 0, self.mesh_data.c_conductor[num]])
                                            self.p_conductor[num].append(
                                                [x + winding.conductor_radius, y, 0, self.mesh_data.c_conductor[num]])
                                            self.p_conductor[num].append(
                                                [x, y - winding.conductor_radius, 0, self.mesh_data.c_conductor[num]])

                                            # if the number of layer is less than len(insulation.cond_air_cond), then count it as zero
                                            if counter_layer > len(self.insulation.cond_cond[num]) - 1:
                                                self.insulation.cond_cond[num].append(insulation_delta)

                                            if self.insulation.consistent_ins is True:
                                                winding_insulation = self.insulation.cond_cond[num][num]
                                            else:
                                                winding_insulation = self.insulation.cond_cond[num][counter_layer]
                                            # Increment y based on the cond-air-cond insulation and the movement type
                                            if upward_movement:
                                                if zigzag:
                                                    if counter_layer % 2 == 0:  # even.. first layer(0)
                                                        y += step_y + winding_insulation
                                                    elif counter_layer % 2 == 1:  # odd.. sec layer(1)
                                                        y += step_y - winding_insulation
                                                else:
                                                    y += step_y + winding_insulation
                                            else:  # Downward movement
                                                if zigzag:
                                                    if counter_layer % 2 == 0:  # even.. first layer(0)
                                                        y += step_y - winding_insulation
                                                    elif counter_layer % 2 == 1:  # odd.. sec layer(1)
                                                        y += step_y + winding_insulation
                                                else:
                                                    y += step_y - winding_insulation

                                            i += 1

                                        # Insert Kapton insulation after each layer
                                        # self.insert_kapton_layer_vertical(x + winding.conductor_radius + self.insulation.cond_cond[num][num] , top_bound, bot_bound, left_bound, right_bound)
                                        # self.insert_kapton_layer_vertical(x_l, top_bound,
                                        #                                   bot_bound, left_bound, right_bound)
                                        mesh_to_conductor = min(self.mesh_data.c_conductor)
                                        if rightward_movement:
                                            kapton_points = [
                                                [x_l + insulation_delta, top_bound, 0, mesh_to_conductor],
                                                [x_l + self.insulation.kapton - insulation_delta, top_bound, 0, mesh_to_conductor],
                                                [x_l + self.insulation.kapton  - insulation_delta, bot_bound, 0, mesh_to_conductor],
                                                [x_l + insulation_delta, bot_bound, 0, mesh_to_conductor]
                                            ]
                                        else:
                                            kapton_points = [
                                                [x_l - insulation_delta, top_bound, 0, mesh_to_conductor],
                                                [x_l - self.insulation.kapton + insulation_delta, top_bound, 0, mesh_to_conductor],
                                                [x_l - self.insulation.kapton + insulation_delta, bot_bound, 0, mesh_to_conductor],
                                                [x_l - insulation_delta, bot_bound, 0, mesh_to_conductor]
                                            ]
                                        # Add the points to the Kapton insulation data structure
                                        #if self.insulation.kapton > 0 :
                                        if self.insulation.draw_kapton:
                                            self.p_iso_layer.append(kapton_points)
                                        if not zigzag:
                                            # Start the next column with the same starting point (consistent direction)
                                            y = start_y
                                        else:
                                            # Alternating between top and bottom for the Zigzag movement
                                            # step_y *= -1
                                            # y += step_y
                                            y = y_last  # **no extra step**
                                            step_y *= -1
                                        # increment x
                                        x += step_x
                                        x_l += step_x_layer
                                        counter_layer +=1
                                # Horizontally movement
                                else:
                                    while i < turns and bot_bound + winding.conductor_radius <= y <= top_bound - winding.conductor_radius:
                                        while i < turns and left_bound + winding.conductor_radius <= x <= right_bound - winding.conductor_radius:
                                            x_last = x
                                            self.p_conductor[num].append(
                                                [x, y, 0, self.mesh_data.c_center_conductor[num]])
                                            self.p_conductor[num].append(
                                                [x - winding.conductor_radius, y, 0, self.mesh_data.c_conductor[num]])
                                            self.p_conductor[num].append(
                                                [x, y + winding.conductor_radius, 0, self.mesh_data.c_conductor[num]])
                                            self.p_conductor[num].append(
                                                [x + winding.conductor_radius, y, 0, self.mesh_data.c_conductor[num]])
                                            self.p_conductor[num].append(
                                                [x, y - winding.conductor_radius, 0, self.mesh_data.c_conductor[num]])

                                            # if the number of layer is less than len(insulation.cond_air_cond), then the air insulation as zero
                                            if counter_layer > len(self.insulation.cond_cond[num]) - 1:
                                                self.insulation.cond_cond[num].append(insulation_delta)

                                            if self.insulation.consistent_ins is True:
                                                winding_insulation = self.insulation.cond_cond[num][num]
                                            else:
                                                winding_insulation = self.insulation.cond_cond[num][counter_layer]
                                            # Increment x based on the cond-air-cond insulation and the movement type
                                            if rightward_movement:
                                                if zigzag:
                                                    if counter_layer % 2 == 0:
                                                        x += step_x + winding_insulation
                                                    elif counter_layer % 2 == 1:
                                                        x += step_x - winding_insulation
                                                else:
                                                    x += step_x + winding_insulation
                                            else:
                                                if zigzag:
                                                    if counter_layer % 2 == 0:
                                                        x += step_x - winding_insulation
                                                    elif counter_layer % 2 == 1:
                                                        x += step_x + winding_insulation
                                                else:
                                                    x += step_x - winding_insulation
                                            i += 1
                                        # Insert Kapton insulation after each layer
                                        # self.insert_kapton_layer_horizontal(y, left_bound, right_bound)
                                        if upward_movement:
                                            kapton_points = [
                                                [left_bound, y_l + insulation_delta, 0, self.mesh_data.c_window],
                                                [left_bound, y_l + self.insulation.kapton - insulation_delta, 0, self.mesh_data.c_window],
                                                [right_bound, y_l + self.insulation.kapton  - insulation_delta, 0, self.mesh_data.c_window],
                                                [right_bound, y_l + insulation_delta, 0, self.mesh_data.c_window]
                                            ]
                                        else:
                                            kapton_points = [
                                                [left_bound, y_l - insulation_delta, 0, self.mesh_data.c_window],
                                                [left_bound, y_l - self.insulation.kapton + insulation_delta, 0, self.mesh_data.c_window],
                                                [right_bound, y_l - self.insulation.kapton + insulation_delta,  0, self.mesh_data.c_window],
                                                [right_bound, y_l - insulation_delta, 0, self.mesh_data.c_window]
                                            ]
                                        # Add the points to the Kapton insulation data structure
                                        if self.insulation.draw_kapton:
                                            self.p_iso_layer.append(kapton_points)
                                        if not zigzag:
                                            # Start the next raw with the same starting point (consistent direction)
                                            x = start_x
                                        else:
                                            # Alternating between right and left for the Zigzag movement
                                            # step_x *= -1
                                            # x += step_x
                                            x = x_last  # **no extra step**
                                            step_x *= -1
                                        # Moving one step vertically (top or bottom)
                                        y += step_y
                                        y_l += step_y_layer
                                        counter_layer += 1

                                # Align to edges
                                if alignment == Align.ToEdges:
                                    # No adjustment of x or y
                                    pass

                                # Center the turns on horizontal axis
                                elif alignment == Align.CenterOnVerticalAxis:
                                    # Calculate vertical bounds of the occupied space by turns to adjust y
                                    min_y = min(point[1] for point in self.p_conductor[num])  # Find the lowest y position among all turns
                                    max_y = max(point[1] for point in self.p_conductor[num])  # Find the highest y position among all turns
                                    # The height of the space occupied by the turns is the difference between the highest and lowest y positions
                                    occupied_height = max_y - min_y
                                    # Calculate the vertical midpoint of the occupied space
                                    occupied_midpoint_y = min_y + occupied_height / 2
                                    # Calculate the midpoint of the winding window's vertical bounds as it is rectangle
                                    window_midpoint_y = (bot_bound + top_bound) / 2
                                    # Determine the adjustment needed for vertical centering
                                    adjustment_y = window_midpoint_y - occupied_midpoint_y
                                    # Apply the adjustment of y position to all points
                                    for i, _ in enumerate(self.p_conductor[num]):
                                        self.p_conductor[num][i][1] += adjustment_y

                                # Center the turns on vertical axis
                                elif alignment == Align.CenterOnHorizontalAxis:
                                    # Calculate horizontal bounds of the occupied space by turns to adjust x
                                    min_x = min(point[0] for point in self.p_conductor[num])  # Find the leftmost x position among all turns
                                    max_x = max(point[0] for point in self.p_conductor[num])  # Find the rightmost x position among all turns
                                    # The width of the space occupied by the turns is the difference between the rightmost and leftmost x positions
                                    occupied_width = max_x - min_x
                                    # Calculate the horizontal midpoint of the occupied space
                                    occupied_midpoint_x = min_x + (occupied_width / 2)
                                    # Calculate the midpoint of the winding window's horizontal bounds
                                    window_midpoint_x = (left_bound + right_bound) / 2
                                    # Determine the adjustment needed for horizontal centering
                                    adjustment_x = window_midpoint_x - occupied_midpoint_x
                                    # Apply the adjustment of x positions to all points
                                    for i, _ in enumerate(self.p_conductor[num]):
                                        self.p_conductor[num][i][0] += adjustment_x

                            elif conductor_arrangement == ConductorArrangement.Hexagonal:
                                if placing_strategy == ConductorDistribution.VerticalUpward_HorizontalRightward:

                                    y = bot_bound + winding.conductor_radius + self.insulation.turn_ins[num][num]
                                    x = left_bound + winding.conductor_radius + self.insulation.turn_ins[num][num]
                                    start_x_layer = left_bound + 2 * winding.conductor_radius + 2 * self.insulation.turn_ins[num][num]
                                    # step_x_layer = winding.conductor_radius * 2 + 2 * self.insulation.cond_cond[num][num] + self.insulation.kapton
                                    step_x_layer = 2 * np.cos(np.pi / 6) * (winding.conductor_radius + self.insulation.turn_ins[num][num] / 2 + self.insulation.kapton)
                                    mesh_to_conductor = min(self.mesh_data.c_conductor)
                                    insulation_delta = self.mesh_data.c_window / self.insulation.max_aspect_ratio
                                    i = 0
                                    counter_layer = 0
                                    base_line = True
                                    # Case n_conductors higher that "allowed" is missing
                                    while x < right_bound - winding.conductor_radius \
                                            and i < turns:
                                        while i < turns and bot_bound + winding.conductor_radius <= y <= top_bound - winding.conductor_radius:
                                            self.p_conductor[num].append([
                                                x,
                                                y,
                                                0,
                                                self.mesh_data.c_center_conductor[num]])
                                            self.p_conductor[num].append([
                                                x - winding.conductor_radius,
                                                y,
                                                0,
                                                self.mesh_data.c_conductor[num]])
                                            self.p_conductor[num].append([
                                                x,
                                                y + winding.conductor_radius,
                                                0,
                                                self.mesh_data.c_conductor[num]])
                                            self.p_conductor[num].append([
                                                x + winding.conductor_radius,
                                                y,
                                                0,
                                                self.mesh_data.c_conductor[num]])
                                            self.p_conductor[num].append([
                                                x,
                                                y - winding.conductor_radius,
                                                0,
                                                self.mesh_data.c_conductor[num]])
                                            if counter_layer > len(self.insulation.cond_cond[num]) - 1:
                                                self.insulation.cond_cond[num].append(insulation_delta)
                                            i += 1

                                            if self.insulation.consistent_ins is True:
                                                winding_insulation = self.insulation.cond_cond[num][num]
                                            else:
                                                winding_insulation = self.insulation.cond_cond[num][counter_layer]

                                            if zigzag:
                                                if counter_layer % 2 == 0:
                                                    y += winding.conductor_radius * 2 + 2 * self.insulation.turn_ins[num][num] + winding_insulation
                                                elif counter_layer % 2 == 1:
                                                    y += -(winding.conductor_radius * 2 + 2 * self.insulation.turn_ins[num][num] + winding_insulation)
                                            else:
                                                y += winding.conductor_radius * 2 + 2 * self.insulation.cond_cond[num][num] + winding_insulation
                                            # from bottom to top
                                        kapton_points = [
                                            [start_x_layer + insulation_delta, top_bound, 0, mesh_to_conductor],
                                            [start_x_layer + self.insulation.kapton - insulation_delta, top_bound, 0, mesh_to_conductor],
                                            [start_x_layer + self.insulation.kapton - insulation_delta, bot_bound, 0, mesh_to_conductor],
                                            [start_x_layer + insulation_delta, bot_bound, 0, mesh_to_conductor]
                                        ]
                                        if self.insulation.draw_kapton:
                                            self.p_iso_layer.append(kapton_points)
                                        x += 2 * np.cos(np.pi / 6) * (winding.conductor_radius + self.insulation.turn_ins[num][num] / 2 + self.insulation.kapton)
                                        # x += np.cos(np.pi / 6) * (2 * winding.conductor_radius + 2 * self.insulation.cond_cond[num][num]) + self.insulation.kapton
                                        start_x_layer += step_x_layer
                                        counter_layer += 1
                                        # * np.sqrt(2 / 3 * np.pi / np.sqrt(3))  # one step from left to right
                                        # depending on what line, hexa scheme starts shifted
                                        # reset y to "new" bottom
                                        base_line = not base_line

                                        if not zigzag:
                                            if base_line:
                                                y = bot_bound + winding.conductor_radius  + self.insulation.turn_ins[num][num]
                                            else:
                                                y = bot_bound + 2 * winding.conductor_radius + self.insulation.turn_ins[num][num] / 2
                                        elif zigzag:
                                            if base_line:
                                                y = bot_bound + 4 * winding.conductor_radius  + self.insulation.turn_ins[num][num]
                                            else:
                                                y = top_bound - 3 * winding.conductor_radius - self.insulation.turn_ins[num][num] / 2

                                elif placing_strategy == ConductorDistribution.HorizontalRightward_VerticalUpward:

                                    y = bot_bound + winding.conductor_radius + self.insulation.turn_ins[num][num]
                                    x = left_bound + winding.conductor_radius + self.insulation.turn_ins[num][num]
                                    start_y_layer = bot_bound + 2 * winding.conductor_radius + 2 * self.insulation.turn_ins[num][num]
                                    step_y_layer = 2 * np.cos(np.pi / 6) * (winding.conductor_radius + self.insulation.turn_ins[num][num] / 2 + self.insulation.kapton)
                                    mesh_to_conductor = min(self.mesh_data.c_conductor)
                                    insulation_delta = self.mesh_data.c_window / self.insulation.max_aspect_ratio
                                    i = 0
                                    counter_layer = 0
                                    base_line = True

                                    while y < top_bound - winding.conductor_radius and i < turns:

                                        while i < turns and left_bound + winding.conductor_radius <= x <= right_bound - winding.conductor_radius:
                                            self.p_conductor[num].append([
                                                x,
                                                y,
                                                0,
                                                self.mesh_data.c_center_conductor[num]])
                                            self.p_conductor[num].append([
                                                x - winding.conductor_radius,
                                                y,
                                                0,
                                                self.mesh_data.c_conductor[num]])
                                            self.p_conductor[num].append([
                                                x,
                                                y + winding.conductor_radius,
                                                0,
                                                self.mesh_data.c_conductor[num]])
                                            self.p_conductor[num].append([
                                                x + winding.conductor_radius,
                                                y,
                                                0,
                                                self.mesh_data.c_conductor[num]])
                                            self.p_conductor[num].append([
                                                x,
                                                y - winding.conductor_radius,
                                                0,
                                                self.mesh_data.c_conductor[num]])
                                            if counter_layer > len(self.insulation.cond_cond[num]) - 1:
                                                self.insulation.cond_cond[num].append(insulation_delta)

                                            i += 1

                                            if self.insulation.consistent_ins is True:
                                                winding_insulation = self.insulation.cond_cond[num][num]
                                            else:
                                                winding_insulation = self.insulation.cond_cond[num][counter_layer]
                                            if zigzag:
                                                if counter_layer % 2 == 0:
                                                    x += winding.conductor_radius * 2 + 2 * self.insulation.turn_ins[num][num] + winding_insulation
                                                elif counter_layer % 2 == 1:
                                                    x += -(winding.conductor_radius * 2 + 2 * self.insulation.turn_ins[num][num] + winding_insulation)
                                            else:
                                                x += winding.conductor_radius * 2 + 2 * self.insulation.turn_ins[num][num] + winding_insulation

                                        # Insert Kapton insulation after each layer
                                        kapton_points = [
                                            [left_bound, start_y_layer + insulation_delta, 0, mesh_to_conductor],
                                            [left_bound, start_y_layer + self.insulation.kapton - insulation_delta, 0, mesh_to_conductor],
                                            [right_bound, start_y_layer + self.insulation.kapton - insulation_delta, 0, mesh_to_conductor],
                                            [right_bound, start_y_layer + insulation_delta, 0, mesh_to_conductor]
                                        ]
                                        if self.insulation.draw_kapton:
                                            self.p_iso_layer.append(kapton_points)

                                        y += 2 * np.cos(np.pi / 6) * (winding.conductor_radius + self.insulation.turn_ins[num][num] / 2 + self.insulation.kapton)
                                        start_y_layer += step_y_layer
                                        counter_layer += 1
                                        # Determine x starting point: shifted or not
                                        base_line = not base_line
                                        if not zigzag:
                                            if base_line:
                                                x = left_bound + winding.conductor_radius  + self.insulation.turn_ins[num][num]
                                            else:
                                                x = left_bound + 2 * winding.conductor_radius + self.insulation.turn_ins[num][num] / 2
                                        elif zigzag:
                                            if base_line:
                                                x = left_bound + winding.conductor_radius  + self.insulation.turn_ins[num][num]
                                            else:
                                                x = right_bound - 3 * winding.conductor_radius - self.insulation.turn_ins[num][num] / 2
                            elif conductor_arrangement == ConductorArrangement.SquareFullWidth:
                                y = bot_bound + winding.conductor_radius
                                x = left_bound + winding.conductor_radius
                                i = 0
                                # Case n_conductors higher that "allowed" is missing
                                while round(y, 6) <= round(top_bound - winding.conductor_radius, 6) and i < turns:
                                    while x <= right_bound - winding.conductor_radius and i < turns:
                                        self.p_conductor[num].append([
                                            x,
                                            y,
                                            0,
                                            self.mesh_data.c_center_conductor[num]])
                                        self.p_conductor[num].append([
                                            x - winding.conductor_radius,
                                            y,
                                            0,
                                            self.mesh_data.c_conductor[num]])
                                        self.p_conductor[num].append([
                                            x,
                                            y + winding.conductor_radius,
                                            0,
                                            self.mesh_data.c_conductor[num]])
                                        self.p_conductor[num].append([
                                            x + winding.conductor_radius,
                                            y,
                                            0,
                                            self.mesh_data.c_conductor[num]])
                                        self.p_conductor[num].append([
                                            x,
                                            y - winding.conductor_radius,
                                            0,
                                            self.mesh_data.c_conductor[num]])
                                        i += 1
                                        # TODO: anisotrop insulation  # one step from left to right
                                        x += winding.conductor_radius * 2 + self.insulation.cond_cond[num][num]
                                    y += winding.conductor_radius * 2 + self.insulation.cond_cond[num][num]  # bot to top
                                    x = left_bound + winding.conductor_radius  # always the same

                            else:
                                raise Exception(f"Conductor arrangement {conductor_arrangement} is not implemented.")

                        else:
                            raise Exception(f"Conductor type {winding.conductor_type.name} is not implemented.")

                    elif virtual_winding_window.winding_type == WindingType.CenterTappedGroup:
                        # Primary Winding
                        winding = virtual_winding_window.windings[0]
                        turns = virtual_winding_window.turns[0]
                        num = 0

                        y = bot_bound + winding.conductor_radius
                        x = left_bound + winding.conductor_radius
                        i = 0
                        # Case n_conductors higher that "allowed" is missing
                        while y < top_bound - winding.conductor_radius and i < turns:
                            while x < right_bound - winding.conductor_radius and i < turns:
                                self.p_conductor[num].append([
                                    x,
                                    y,
                                    0,
                                    self.mesh_data.c_center_conductor[num]])
                                self.p_conductor[num].append([
                                    x - winding.conductor_radius,
                                    y,
                                    0,
                                    self.mesh_data.c_conductor[num]])
                                self.p_conductor[num].append([
                                    x,
                                    y + winding.conductor_radius,
                                    0,
                                    self.mesh_data.c_conductor[num]])
                                self.p_conductor[num].append([
                                    x + winding.conductor_radius,
                                    y,
                                    0,
                                    self.mesh_data.c_conductor[num]])
                                self.p_conductor[num].append([
                                    x,
                                    y - winding.conductor_radius,
                                    0,
                                    self.mesh_data.c_conductor[num]])
                                i += 1
                                x += winding.conductor_radius * 2 + self.insulation.cond_cond[num][num]  # from left to top
                            y += winding.conductor_radius * 2 + self.insulation.cond_cond[num][num]  # one step from left to right
                            x = left_bound + winding.conductor_radius  # always the same

                        # use y for next winding in stack
                        bot_bound = y - winding.conductor_radius - self.insulation.cond_cond[0][0] + self.insulation.cond_cond[0][1]

                        # Secondary Winding
                        winding = virtual_winding_window.windings[1]
                        turns = virtual_winding_window.turns[1]
                        num = 1
                        winding.a_cell = winding.thickness * (right_bound - left_bound)

                        for i in range(turns):
                            # CHECK if top bound is reached
                            # statement = (bot_bound + (i + 1) * winding.thickness + i * self.insulation.inner_winding_insulations[num]) <= top_bound
                            # print(statement)
                            if True:
                                low = bot_bound + i * winding.thickness + i * self.insulation.cond_cond[num][num]
                                high = bot_bound + (i + 1) * winding.thickness + i * self.insulation.cond_cond[num][num]
                                # stacking from the ground
                                self.p_conductor[num].append([
                                    left_bound,
                                    low,
                                    0,
                                    self.mesh_data.c_conductor[num]])
                                self.p_conductor[num].append([
                                    right_bound,
                                    low,
                                    0,
                                    self.mesh_data.c_conductor[num]])
                                self.p_conductor[num].append([
                                    left_bound,
                                    high,
                                    0,
                                    self.mesh_data.c_conductor[num]])
                                self.p_conductor[num].append([
                                    right_bound,
                                    high,
                                    0,
                                    self.mesh_data.c_conductor[num]])
                                center_point = self.get_center_of_rect(self.p_conductor[num][-4], self.p_conductor[num][-3],
                                                                       self.p_conductor[num][-2], self.p_conductor[num][-1])
                                self.p_conductor[num].append([center_point[0], center_point[1], 0, self.mesh_data.c_center_conductor[num]])

                        # use y for next winding in stack
                        bot_bound = high + self.insulation.cond_cond[1][1]

                        # Secondary Winding
                        winding = virtual_winding_window.windings[2]
                        turns = virtual_winding_window.turns[2]
                        num = 2
                        winding.a_cell = winding.thickness * (right_bound - left_bound)

                        for i in range(turns):
                            # CHECK if top bound is reached
                            # statement = (bot_bound + (i + 1) * winding.thickness + i * self.insulation.inner_winding_insulations[num]) <= top_bound
                            # print(statement)
                            if True:
                                low = bot_bound + i * winding.thickness + i * self.insulation.cond_cond[num][num]
                                high = bot_bound + (i + 1) * winding.thickness + i * self.insulation.cond_cond[num][num]
                                # stacking from the ground
                                self.p_conductor[num].append([
                                    left_bound,
                                    low,
                                    0,
                                    self.mesh_data.c_conductor[num]])
                                self.p_conductor[num].append([
                                    right_bound,
                                    low,
                                    0,
                                    self.mesh_data.c_conductor[num]])
                                self.p_conductor[num].append([
                                    left_bound,
                                    high,
                                    0,
                                    self.mesh_data.c_conductor[num]])
                                self.p_conductor[num].append([
                                    right_bound,
                                    high,
                                    0,
                                    self.mesh_data.c_conductor[num]])
                                center_point = self.get_center_of_rect(self.p_conductor[num][-4], self.p_conductor[num][-3],
                                                                       self.p_conductor[num][-2], self.p_conductor[num][-1])
                                self.p_conductor[num].append([center_point[0], center_point[1], 0, self.mesh_data.c_center_conductor[num]])

                    else:
                        raise Exception(f"Unknown winding type {virtual_winding_window.winding_type}")

    def check_number_of_drawn_conductors(self):
        """Check if number of conductors fits into the given winding window size."""
        needed_number_of_turns = 0
        all_windings = []

        for winding_window in self.winding_windows:
            for vww in winding_window.virtual_winding_windows:
                for _, winding in enumerate(vww.windings):
                    if winding not in all_windings:
                        all_windings.append(winding)

                needed_number_of_turns += sum(vww.turns)

        drawn_number_of_turns = 0

        for winding in all_windings:
            # Convert to numpy
            self.p_conductor[winding.winding_number] = np.asarray(self.p_conductor[winding.winding_number])

            if winding.conductor_type in [ConductorType.RoundSolid, ConductorType.RoundLitz]:
                drawn_number_of_turns += int(self.p_conductor[winding.winding_number].shape[0] / 5)  # round conductors
            else:
                drawn_number_of_turns += int(self.p_conductor[winding.winding_number].shape[0] / 5)  # rectangular conductors

        if drawn_number_of_turns != needed_number_of_turns:
            logger.info(f"{drawn_number_of_turns=}")
            logger.info(f"{needed_number_of_turns=}")
            raise Exception("Winding mismatch. Probably too many turns that do not fit in the winding window")

    def draw_region_single(self):
        """
        Region for Boundary Condition: Draws a rectangular outer region. Needed for air gaps in the outer flux path.

        Currently not used. Code kept for future implementations
        """
        self.p_region_bound[0][:] = [-self.r_outer * self.mesh_data.padding,
                                     -(self.core.window_h / 2 + self.core.core_thickness) * self.mesh_data.padding,
                                     0,
                                     self.mesh_data.c_core * self.mesh_data.padding]
        self.p_region_bound[1][:] = [self.r_outer * self.mesh_data.padding,
                                     -(self.core.window_h / 2 + self.core.core_thickness) * self.mesh_data.padding,
                                     0,
                                     self.mesh_data.c_core * self.mesh_data.padding]
        self.p_region_bound[2][:] = [-self.r_outer * self.mesh_data.padding,
                                     (self.core.window_h / 2 + self.core.core_thickness) * self.mesh_data.padding,
                                     0,
                                     self.mesh_data.c_core * self.mesh_data.padding]
        self.p_region_bound[3][:] = [self.r_outer * self.mesh_data.padding,
                                     (self.core.window_h / 2 + self.core.core_thickness) * self.mesh_data.padding,
                                     0,
                                     self.mesh_data.c_core * self.mesh_data.padding]

    def draw_insulations(self):
        """
        Draw insulations.

        Important:
        ---------
        Because the distance from the core to the winding is set by
        iso.core_cond, a delta, which is used in order for no overlapping lines will cause
        the "real" insulation to be slightly smaller than set by the user.
        """
        if not self.insulation.flag_insulation:
            return  # if flag_insulation is False, just return without drawing insulations

        if self.component_type == ComponentType.IntegratedTransformer:
            # TODO: insulations implement for integrated_transformers
            # TODO Change back to warnings?
            logger.info("Insulations are not set because they are not implemented for integrated transformers.")
        else:
            window_h = self.core.window_h
            iso = self.insulation
            mesh_data = self.mesh_data

            # Since there are many cases in which alternating conductors would lead to slightly different
            # mesh densities a simplification is made: Just use the lowest mesh density to be safe all the time.
            mesh_density_to_winding = min(mesh_data.c_conductor)

            mesh_density_to_core = mesh_data.c_window

            # Using the delta the lines and points from the insulation and the core/windings are not overlapping
            # which makes creating the mesh simpler
            # Insulation between winding and core
            # Since an aspect ratio is given the insulation delta is calculated using the length of the longest side of the triangle,
            # which is always smaller than c_window.
            if not self.insulation.bobbin_dimensions:

                if self.insulation.max_aspect_ratio == 0:
                    # If no aspect ratio is set insulations will not be drawn
                    return
                else:
                    insulation_delta = self.mesh_data.c_window / self.insulation.max_aspect_ratio

                self.p_iso_core = []  # Order: Left, Top, Right, Bot
                self.p_iso_pri_sec = []

                # Useful points for insulation creation
                left_x = self.core.core_inner_diameter / 2 + insulation_delta
                top_y = window_h / 2 - insulation_delta
                right_x = self.r_inner - insulation_delta
                bot_y = -window_h / 2 + insulation_delta
                # # Useful lengths
                # left_iso_width = iso.core_cond[2] - insulation_delta- insulation_delta
                # top_iso_height = iso.core_cond[0] - insulation_delta - insulation_delta
                # right_iso_width = iso.core_cond[3] - insulation_delta - insulation_delta
                # bot_iso_height = iso.core_cond[1] - insulation_delta - insulation_delta

                # Useful lengths
                left_iso_width = iso.core_cond[2] - insulation_delta - insulation_delta
                top_iso_height = iso.core_cond[0] - insulation_delta - insulation_delta
                right_iso_width = iso.core_cond[3] - insulation_delta - insulation_delta
                bot_iso_height = iso.core_cond[1] - insulation_delta - insulation_delta

                # Core to Pri insulation
                iso_core_left = [
                    [
                        left_x,
                        top_y - top_iso_height - insulation_delta,
                        0,
                        mesh_density_to_core
                    ],
                    [
                        left_x + left_iso_width,
                        top_y - top_iso_height - insulation_delta,
                        0,
                        mesh_density_to_winding
                    ],
                    [
                        left_x + left_iso_width,
                        bot_y + bot_iso_height + insulation_delta,
                        0,
                        mesh_density_to_winding
                    ],
                    [
                        left_x,
                        bot_y + bot_iso_height + insulation_delta,
                        0,
                        mesh_density_to_core
                    ]
                ]
                iso_core_top = [
                    [
                        left_x,
                        top_y,
                        0,
                        mesh_density_to_core
                    ],
                    [
                        right_x,
                        top_y,
                        0,
                        mesh_density_to_core
                    ],
                    [
                        right_x,
                        top_y - top_iso_height,
                        0,
                        mesh_density_to_winding
                    ],
                    [
                        left_x,
                        top_y - top_iso_height,
                        0,
                        mesh_density_to_winding
                    ]
                ]
                iso_core_right = [
                    [
                        right_x - right_iso_width,
                        top_y - top_iso_height - insulation_delta,
                        0,
                        mesh_density_to_winding
                    ],
                    [
                        right_x,
                        top_y - top_iso_height - insulation_delta,
                        0,
                        mesh_density_to_core
                    ],
                    [
                        right_x,
                        bot_y + bot_iso_height + insulation_delta,
                        0,
                        mesh_density_to_core
                    ],
                    [
                        right_x - right_iso_width,
                        bot_y + bot_iso_height + insulation_delta,
                        0,
                        mesh_density_to_winding
                    ]
                ]
                iso_core_bot = [
                    [
                        left_x,
                        bot_y + bot_iso_height,
                        0,
                        mesh_density_to_winding
                    ],
                    [
                        right_x,
                        bot_y + bot_iso_height,
                        0,
                        mesh_density_to_winding
                    ],
                    [
                        right_x,
                        bot_y,
                        0,
                        mesh_density_to_core
                    ],
                    [
                        left_x,
                        bot_y,
                        0,
                        mesh_density_to_core
                    ]
                ]

                self.p_iso_core = [iso_core_left, iso_core_top, iso_core_right, iso_core_bot]
            else:

                if self.insulation.max_aspect_ratio == 0:
                    # If no aspect ratio is set insulations will not be drawn
                    return
                else:
                    insulation_delta = self.mesh_data.c_window / self.insulation.max_aspect_ratio

                    # Handle the insulation delta for electrostatic transformer
                    # top - bot
                    bobbin_h = self.insulation.bobbin_window_h
                    insulation_delta_top_bot = (window_h - bobbin_h) / 2
                    # left
                    bobbin_inner_radius = self.insulation.bobbin_inner_diameter / 2
                    core_inner_radius = self.core.core_inner_diameter / 2
                    insulation_delta_left = bobbin_inner_radius - core_inner_radius
                    # insulation_delta_left = 3e-4

                self.p_iso_core = []  # Order: Left, Top, Right, Bot
                self.p_iso_pri_sec = []

                # Useful points for insulation creation
                left_x = self.core.core_inner_diameter / 2 + insulation_delta_left
                top_y = window_h / 2 - insulation_delta_top_bot
                right_x = self.r_inner - insulation_delta
                bot_y = -window_h / 2 + insulation_delta_top_bot
                # # Useful lengths
                # left_iso_width = iso.core_cond[2] - insulation_delta- insulation_delta
                # top_iso_height = iso.core_cond[0] - insulation_delta - insulation_delta
                # right_iso_width = iso.core_cond[3] - insulation_delta - insulation_delta
                # bot_iso_height = iso.core_cond[1] - insulation_delta - insulation_delta

                # Useful lengths
                left_iso_width = iso.core_cond[2]
                top_iso_height = iso.core_cond[0] - insulation_delta - insulation_delta
                right_iso_width = iso.core_cond[3] - insulation_delta - insulation_delta
                bot_iso_height = iso.core_cond[1] - insulation_delta - insulation_delta

                # Core to Pri insulation
                iso_core_left = [
                    [
                        left_x,
                        top_y - top_iso_height - insulation_delta,
                        0,
                        mesh_density_to_core
                    ],
                    [
                        left_x + left_iso_width,
                        top_y - top_iso_height - insulation_delta,
                        0,
                        mesh_density_to_winding
                    ],
                    [
                        left_x + left_iso_width,
                        bot_y + bot_iso_height + insulation_delta,
                        0,
                        mesh_density_to_winding
                    ],
                    [
                        left_x,
                        bot_y + bot_iso_height + insulation_delta,
                        0,
                        mesh_density_to_core
                    ]
                ]
                iso_core_top = [
                    [
                        left_x,
                        top_y,
                        0,
                        mesh_density_to_core
                    ],
                    [
                        right_x,
                        top_y,
                        0,
                        mesh_density_to_core
                    ],
                    [
                        right_x,
                        top_y - top_iso_height,
                        0,
                        mesh_density_to_winding
                    ],
                    [
                        left_x,
                        top_y - top_iso_height,
                        0,
                        mesh_density_to_winding
                    ]
                ]
                iso_core_right = [
                    [
                        right_x - right_iso_width,
                        top_y - top_iso_height - insulation_delta,
                        0,
                        mesh_density_to_winding
                    ],
                    [
                        right_x,
                        top_y - top_iso_height - insulation_delta,
                        0,
                        mesh_density_to_core
                    ],
                    [
                        right_x,
                        bot_y + bot_iso_height + insulation_delta,
                        0,
                        mesh_density_to_core
                    ],
                    [
                        right_x - right_iso_width,
                        bot_y + bot_iso_height + insulation_delta,
                        0,
                        mesh_density_to_winding
                    ]
                ]
                iso_core_bot = [
                    [
                        left_x,
                        bot_y + bot_iso_height,
                        0,
                        mesh_density_to_winding
                    ],
                    [
                        right_x,
                        bot_y + bot_iso_height,
                        0,
                        mesh_density_to_winding
                    ],
                    [
                        right_x,
                        bot_y,
                        0,
                        mesh_density_to_core
                    ],
                    [
                        left_x,
                        bot_y,
                        0,
                        mesh_density_to_core
                    ]
                ]

                self.p_iso_core = [iso_core_left, iso_core_top, iso_core_right, iso_core_bot]


            """
            Currently there are only core to vww insulations
            # Now create insulations for interleaved windings
            self.p_iso_interleaved = []
            for vww in self.virtual_winding_windows:
                if vww.winding_type == WindingType.Interleaved:
                    if vww.winding_scheme == InterleavedWindingScheme.Bifilar:
                        print("No insulations for bifilar winding scheme")
                    elif vww.winding_scheme == InterleavedWindingScheme.HorizontalAlternating:
                        winding_0 = vww.windings[0]
                        winding_1 = vww.windings[1]
                        turns0 = vww.turns[0]
                        turns1 = vww.turns[1]
                        current_x = vww.left_bound + 2 * winding_0.conductor_radius

                        mesh_density_left_side = 0
                        mesh_density_right_side = 0
                        if turns0 > turns1:
                            mesh_density_left_side = self.mesh_data.c_conductor[0]
                            mesh_density_right_side = self.mesh_data.c_conductor[1]
                        else:
                            mesh_density_left_side = self.mesh_data.c_conductor[1]
                            mesh_density_right_side = self.mesh_data.c_conductor[0]

                        current_iso = []
                        for index in range(self.top_window_iso_counter-1):
                            current_iso.append([
                                [
                                    current_x + insulation_delta,
                                    top_y - top_iso_height - insulation_delta,
                                    0,
                                    mesh_density_left_side
                                ],
                                [
                                    current_x + iso.vww_insulation - insulation_delta,
                                    top_y - top_iso_height - insulation_delta,
                                    0,
                                    mesh_density_right_side
                                ],
                                [
                                    current_x + iso.vww_insulation - insulation_delta,
                                    bot_y + bot_iso_height + insulation_delta,
                                    0,
                                    mesh_density_right_side
                                ],
                                [
                                    current_x + insulation_delta,
                                    bot_y + bot_iso_height + insulation_delta,
                                    0,
                                    mesh_density_left_side
                                ]
                            ])
                            # The sec winding can start first when it has a higher number of turns
                            # col_cond
                            if index % 2 == self.col_cond_start:
                                current_x += iso.vww_insulation + 2 * winding_1.conductor_radius
                            else:
                                current_x += iso.vww_insulation + 2 * winding_0.conductor_radius
                    elif vww.winding_scheme == InterleavedWindingScheme.VerticalAlternating:
                        print("No insulations for vertical alternating winding scheme")
                    elif vww.winding_scheme == InterleavedWindingScheme.VerticalStacked:
                        print("No insulations for vertical stacked winding scheme")
                    else:
                        raise Exception(f"Unknown interleaved winding scheme {vww.winding_scheme.name}")
                else:
                    # TODO Own handler for warnings?
                    print("No insulations for winding type {vww.winding_type.name}")
            """

    def insert_kapton_layer_vertical(self, x_position, top_bound, bot_bound, left_bound, right_bound):
        """
        Insert a vertical Kapton insulation layer between layers.

        :param x_position: x-coordinate where the Kapton layer is centered.
        :param top_bound: The top boundary of the window.
        :param bot_bound: The bottom boundary of the window.
        """
        kapton_thickness = self.insulation.kapton  # Thickness of the Kapton insulation
        # define a delta insulation
        insulation_delta = self.mesh_data.c_window / self.insulation.max_aspect_ratio
        mesh_density_to_winding = min(self.mesh_data.c_conductor)

        # self.p_iso_layer= []
        # Define points for the vertical Kapton insulation rectangle
        kapton_points = [
            [x_position + insulation_delta, top_bound, 0, self.mesh_data.c_window],
            [x_position + kapton_thickness - insulation_delta, top_bound, 0, self.mesh_data.c_window],
            [x_position + kapton_thickness - insulation_delta, bot_bound, 0, self.mesh_data.c_window],
            [x_position + insulation_delta , bot_bound, 0, self.mesh_data.c_window]
        ]

        # Add the points to the Kapton insulation data structure
        self.p_iso_layer.append(kapton_points)

    def insert_kapton_layer_horizontal(self, y_position, left_bound, right_bound):
        """
        Insert a horizontal Kapton insulation layer between layers.

        :param x_position: x-coordinate where the Kapton layer is centered.
        :param left_bound: The left boundary of the window.
        :param right_bound: The right boundary of the window.
        """
        kapton_thickness = self.insulation.kapton  # Thickness of the Kapton insulation

        # Define points for the vertical Kapton insulation rectangle
        kapton_points = [
            [left_bound, y_position - kapton_thickness / 2, 0, self.mesh_data.c_window],
            [left_bound, y_position + kapton_thickness / 2, 0, self.mesh_data.c_window],
            [right_bound, y_position + kapton_thickness / 2, 0, self.mesh_data.c_window],
            [right_bound, y_position - kapton_thickness / 2, 0, self.mesh_data.c_window]
        ]

        # Add the points to the Kapton insulation data structure
        self.p_iso_layer.append(kapton_points)

    def draw_insulation_conductor(self):
        """
        Draw insulation around each conductor turn.
        """
        if not self.insulation.add_turn_insulations:
            return

        for winding_window in self.winding_windows:
            for virtual_winding_window in winding_window.virtual_winding_windows:
                winding = virtual_winding_window.windings[0]
                conductor_type = winding.conductor_type
                if conductor_type == ConductorType.RoundSolid or conductor_type == ConductorType.RoundLitz:
                    for winding_number, conductors in enumerate(self.p_conductor):
                        # Ensure conductors are treated as a numpy array
                        if not isinstance(conductors, np.ndarray):
                            conductors = np.asarray(conductors)

                        insulation_thickness = self.insulation.turn_ins[winding_number] # Get insulation thickness

                        # Prepare an empty array for storing insulation points
                        insulation_points = []

                        # Iterate through conductor turns, each defined by 5 points
                        for i in range(0, conductors.shape[0], 5):
                            center_x, center_y = conductors[i, :2]  # Get conductor center point
                            conductor_radius = conductors[i + 3, 0] - center_x  # Calculate current conductor radius
                            insulation_radius = conductor_radius + insulation_thickness  # Add insulation thickness

                            # Define 5 points for the insulation and add them to the list
                            insulation_points.extend([
                                [center_x, center_y, 0, self.mesh_data.c_conductor[winding_number]],  # Center
                                [center_x - insulation_radius, center_y, 0, self.mesh_data.c_conductor[winding_number]],  # Left
                                [center_x, center_y + insulation_radius, 0, self.mesh_data.c_conductor[winding_number]],  # Top
                                [center_x + insulation_radius, center_y, 0, self.mesh_data.c_conductor[winding_number]],  # Right
                                [center_x, center_y - insulation_radius, 0, self.mesh_data.c_conductor[winding_number]]  # Bottom
                            ])

                    # Convert collected points to a NumPy array and store it
                    self.p_iso_conductor[winding_number] = np.array(insulation_points)
                # TODO Add logic for rectangularsolid.

        self.femmt_print("Insulation around conductors drawn successfully.")

    def draw_model(self):
        """Draw the full component.

        The full component consists of core, air gaps, insulation and the conductors.
        The insulation is only drawn if self.insulation.flag_insulation was set.
        """
        self.draw_outer()
        if self.core.core_type == CoreType.Single:
            self.draw_single_window()
            self.draw_air_gaps()
        if self.core.core_type == CoreType.Stacked:
            self.draw_stacked_windows()
        self.draw_conductors()
        self.check_number_of_drawn_conductors()

        if self.insulation.flag_insulation:  # check flag before drawing insulations
            self.draw_insulations()
        if self.insulation.add_turn_insulations is True:
            self.draw_insulation_conductor()
        # TODO: Region
        # if self.core.core_type == CoreType.Single:
        #     self.draw_region_single()
        # if self.core.core_type == CoreType.Stacked:
        #     self.draw_region_stacked()

    @staticmethod
    def get_center_of_rect(p1: list[float], p2: list[float], p3: list[float], p4: list[float]):
        """
        Get center point of a rectangular conductor.

        :param p1: Point 1 as a x,y-List
        :type p1: list[float]
        :param p2: Point 1 as a x,y-List
        :type p2: list[float]
        :param p3: Point 1 as a x,y-List
        :type p3: list[float]
        :param p4: Point 1 as a x,y-List
        :type p4: list[float]
        """
        x_list = [p1[0], p2[0], p3[0], p4[0]]
        y_list = [p1[1], p2[1], p3[1], p4[1]]

        return np.mean(x_list), np.mean(y_list)<|MERGE_RESOLUTION|>--- conflicted
+++ resolved
@@ -38,19 +38,14 @@
     p_iso_core: list[list[float]]
     p_iso_pri_sec: list[list[float]]
 
-<<<<<<< HEAD
-    def __init__(self, core: Core, mesh_data: MeshData, air_gaps: AirGaps, winding_windows: List[WindingWindow],
-                 stray_path: StrayPath, insulation: Insulation, simulation_type: SimulationType, component_type: ComponentType, number_of_windings: int,
-                 verbosity: Verbosity, logger: Logger):
-=======
     def __init__(self, core: Core, mesh_data: MeshData, air_gaps: AirGaps, winding_windows: list[WindingWindow],
                  stray_path: StrayPath, insulation: Insulation, component_type: ComponentType, number_of_windings: int, verbosity: Verbosity):
->>>>>>> fccfa564
+
         self.core = core
         self.mesh_data = mesh_data
         self.winding_windows = winding_windows
         self.air_gaps = air_gaps
-        self.simulation_type = simulation_type
+        self.simulation_type = SimulationType
         self.component_type = component_type
         self.stray_path = stray_path
         self.insulation = insulation
@@ -936,20 +931,20 @@
                                 # Set the starting position and step size based on initial conditions
                                 if vertical_first:
                                     if upward_movement:
-                                        start_y = bot_bound + winding.conductor_radius  # Start from the bottom
+                                        start_y = bot_bound + winding.conductor_radius + self.insulation.turn_ins[num]  # Start from the bottom
                                         step_y = winding.conductor_radius * 2 + 2 * self.insulation.turn_ins[num]
                                     else:
-                                        start_y = top_bound - winding.conductor_radius  # Start from the top
+                                        start_y = top_bound - winding.conductor_radius - self.insulation.turn_ins[num]  # Start from the top
                                         step_y = -(winding.conductor_radius * 2 + 2 * self.insulation.turn_ins[num] )
 
                                     if rightward_movement:
-                                        start_x = left_bound + winding.conductor_radius   # Moving right after completing a column
+                                        start_x = left_bound + winding.conductor_radius + self.insulation.turn_ins[num]  # Moving right after completing a column
                                         step_x = winding.conductor_radius * 2 + 2 * self.insulation.turn_ins[num]+ self.insulation.kapton
                                         # For insulation between layer
                                         start_x_layer = left_bound + 2 * winding.conductor_radius + 2 * self.insulation.turn_ins[num]
                                         step_x_layer = winding.conductor_radius * 2 + 2 * self.insulation.turn_ins[num] + self.insulation.kapton
                                     else:
-                                        start_x = right_bound - winding.conductor_radius  # Moving left after completing a column
+                                        start_x = right_bound - winding.conductor_radius - self.insulation.turn_ins[num] # Moving left after completing a column
                                         step_x = -(winding.conductor_radius * 2 +  2 * self.insulation.turn_ins[num] + self.insulation.kapton)
                                         # For insulation between layer
                                         start_x_layer = right_bound - 2 * winding.conductor_radius - 2 * self.insulation.turn_ins[num]
@@ -957,20 +952,20 @@
                                         # Determine if the first movement is horizontally (rightward or leftward)
                                 else:
                                     if rightward_movement:
-                                        start_x = left_bound + winding.conductor_radius  # start from the left
+                                        start_x = left_bound + winding.conductor_radius + self.insulation.turn_ins[num]  # start from the left
                                         step_x = winding.conductor_radius * 2 + 2 * self.insulation.turn_ins[num]
                                     else:
-                                        start_x = right_bound - winding.conductor_radius  # Start from the right
+                                        start_x = right_bound - winding.conductor_radius - self.insulation.turn_ins[num]  # Start from the right
                                         step_x = -(winding.conductor_radius * 2 + 2 * self.insulation.turn_ins[num])
 
                                     if upward_movement:
-                                        start_y = bot_bound + winding.conductor_radius   # Moving top after completing a raw
+                                        start_y = bot_bound + winding.conductor_radius + self.insulation.turn_ins[num]   # Moving top after completing a raw
                                         step_y = winding.conductor_radius * 2 + 2 * self.insulation.turn_ins[num]+ self.insulation.kapton
                                         # For insulation between layer
                                         start_y_layer = bot_bound + 2 * winding.conductor_radius + 2 * self.insulation.turn_ins[num]
                                         step_y_layer = winding.conductor_radius * 2 + 2 * self.insulation.turn_ins[num] + self.insulation.kapton
                                     else:
-                                        start_y = top_bound - winding.conductor_radius   # Moving bottom after completing a raw
+                                        start_y = top_bound - winding.conductor_radius - self.insulation.turn_ins[num]  # Moving bottom after completing a raw
                                         step_y = -(winding.conductor_radius * 2 + 2 * self.insulation.turn_ins[num] + self.insulation.kapton)
                                         # For insulation between layer
                                         start_y_layer = top_bound - 2 * winding.conductor_radius - 2 * self.insulation.turn_ins[num]
@@ -2041,7 +2036,7 @@
                     self.p_iso_conductor[winding_number] = np.array(insulation_points)
                 # TODO Add logic for rectangularsolid.
 
-        self.femmt_print("Insulation around conductors drawn successfully.")
+        logger.info("Insulation around conductors drawn successfully.")
 
     def draw_model(self):
         """Draw the full component.
