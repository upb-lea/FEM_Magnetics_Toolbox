// === Field Quantities ===

PostOperation Map_local UsingPost MagDyn_a {

  // Potentials
  //Print[ raz,OnElementsOf Domain,  File StrCat[DirResFields, "raz", ExtGmsh], LastTimeStepOnly ] ;
  //Print[ a,OnElementsOf Domain,  File StrCat[DirResFields, "a", ExtGmsh], LastTimeStepOnly ] ;
  //Print[ ur,OnElementsOf Domain,  File StrCat[DirResFields, "ur", ExtGmsh], LastTimeStepOnly ] ;

  // Electrical Field
  //Print[ e,  OnElementsOf Domain,  File StrCat[DirResFields, "e", ExtGmsh],  LastTimeStepOnly ] ;
  //Print[ MagEz,  OnElementsOf Domain,  File StrCat[DirResFields, "MagEz", ExtGmsh],  LastTimeStepOnly ] ;

  // Magnetic Field
  //Print[ h,  OnElementsOf Domain,  File StrCat[DirResFields, "h", ExtGmsh],  LastTimeStepOnly ] ;
  //Print[ Magh,  OnElementsOf Domain,  File StrCat[DirResFields, "Magh", ExtGmsh],  LastTimeStepOnly ] ;
  //Print[ Mag_h_real,  OnElementsOf Domain,  File StrCat[DirResFields, "Mag_h_real", ExtGmsh],  LastTimeStepOnly ] ;
  //Print[ Mag_h_imag,  OnElementsOf Domain,  File StrCat[DirResFields, "Mag_h_imag", ExtGmsh],  LastTimeStepOnly ] ;

  // Core Loss Density
  If(Flag_Generalized_Steinmetz_loss)
    Print[ piGSE,  OnElementsOf Domain,  File StrCat[DirResFields, "piGSE", ExtGmsh],  LastTimeStepOnly ] ;
  EndIf

  If(Flag_Steinmetz_loss)
    Print[ pSE,  OnElementsOf Domain,  File StrCat[DirResFields, "pSE", ExtGmsh],  LastTimeStepOnly ] ;
    Print[ pSE_density,  OnElementsOf Domain,  File StrCat[DirResFields, "pSE_density", ExtGmsh],  LastTimeStepOnly ] ;
  EndIf

  //Print[ mur,  OnElementsOf Domain,  File StrCat[DirResFields, "mur", ExtGmsh],  LastTimeStepOnly ] ;
  //Print[ mur_norm,  OnElementsOf Domain,  File StrCat[DirResFields, "mur_norm", ExtGmsh],  LastTimeStepOnly ] ;
  //Print[ nur_re,  OnElementsOf Domain,  File StrCat[DirResFields, "nur_re", ExtGmsh],  LastTimeStepOnly ] ;
  //Print[ nur_im,  OnElementsOf Domain,  File StrCat[DirResFields, "nur_im", ExtGmsh],  LastTimeStepOnly ] ;
  //Print[ mur_re,  OnElementsOf Domain,  File StrCat[DirResFields, "mur_re", ExtGmsh],  LastTimeStepOnly ] ;
  //Print[ mur_im,  OnElementsOf Domain,  File StrCat[DirResFields, "mur_im", ExtGmsh],  LastTimeStepOnly ] ;
  //Print[ p_hyst,  OnElementsOf Domain,  File StrCat[DirResFields, "p_hyst", ExtGmsh],  LastTimeStepOnly ] ;
  //Print[ p_hyst_density,  OnElementsOf Domain,  File StrCat[DirResFields, "p_hyst_density", ExtGmsh],  LastTimeStepOnly ] ;

  // Magnetic Flux (Density)
  //Print[ b,  OnElementsOf Domain,  File StrCat[DirResFields, "b", ExtGmsh],  LastTimeStepOnly ] ;
  //Print[ b_pol,  OnElementsOf Domain,  File StrCat[DirResFields, "b_pol", ExtGmsh],  LastTimeStepOnly ] ;
  //Print[ im_b_pol,  OnElementsOf Domain,  File StrCat[DirResFields, "im_b_pol", ExtGmsh],  LastTimeStepOnly ] ;
  //Print[ Mag_b_real,  OnElementsOf Domain,  File StrCat[DirResFields, "Mag_b_real", ExtGmsh],  LastTimeStepOnly] ;
  //Print[ Mag_b_imag,  OnElementsOf Domain,  File StrCat[DirResFields, "Mag_b_imag", ExtGmsh],  LastTimeStepOnly] ;
  If(Flag_show_standard_fields)
     Print[ Magb,  OnElementsOf Domain, Name "Magnitude B-Field / T" , File StrCat[DirResFields, "Magb", ExtGmsh]];
  EndIf
  //  , StoreInVariable $Magb maybe use this for Core Loss

  // Energy
  //Print[ MagEnergy,  OnElementsOf Domain,  File StrCat[DirResFields, "MagEnergy", ExtGmsh],  LastTimeStepOnly ] ;

  // Current Density
  //Print[ jz, OnElementsOf Region[{DomainC,DomainS}], File StrCat[DirResFields, "jz", ExtGmsh], LastTimeStepOnly ] ;
  //Print[ j, OnElementsOf Region[{DomainC,DomainS}], File StrCat[DirResFields, "j", ExtGmsh], LastTimeStepOnly ] ;
  //Print[ J_rms, OnElementsOf Region[{Domain}], File StrCat[DirResFields, "J_rms", ExtGmsh], LastTimeStepOnly ] ;
  //Print[ ir, OnElementsOf Region[{Domain}], File StrCat[DirResFields, "ir", ExtGmsh], LastTimeStepOnly ] ;
  //Print[ ir_re, OnElementsOf Region[{Domain}], File StrCat[DirResFields, "ir_re", ExtGmsh], LastTimeStepOnly ] ;
  //Print[ ir_im, OnElementsOf Region[{Domain}], File StrCat[DirResFields, "ir_im", ExtGmsh], LastTimeStepOnly ] ;
  //Print[ ir_norm, OnElementsOf Region[{Domain}], File StrCat[DirResFields, "ir_norm", ExtGmsh], LastTimeStepOnly ] ;

  // Ohmic Loss
  If(Flag_show_standard_fields)
<<<<<<< HEAD
    //Print[ j2F, OnElementsOf Region[{DomainC}], Name "Solid wire and core eddy current losses / W", File StrCat[DirResFields, "j2F", ExtGmsh], LastTimeStepOnly ] ;
    Print[ j2F_density, OnElementsOf Region[{DomainC}], Name "Solid wire and core eddy current loss density / W/m^3", File StrCat[DirResFields, "j2F_density", ExtGmsh], LastTimeStepOnly ] ;
=======
     Print[ j2F, OnElementsOf Region[{DomainC}], Name "Solid wire and core eddy current losses / W", File StrCat[DirResFields, "j2F", ExtGmsh], LastTimeStepOnly ] ;
>>>>>>> e3a16a4e
  EndIf
  If(Flag_show_standard_fields)
    //Print[ j2H, OnElementsOf DomainS, Name "Litz wire losses / W" , File StrCat[DirResFields,"jH",ExtGmsh] ] ;
    Print[ j2H_density, OnElementsOf DomainS, Name "Litz wire loss density / W/m^3", File StrCat[DirResFields,"jH_density",ExtGmsh] ] ;
  EndIf
  //Print[ j2Hprox,   OnElementsOf DomainS, File StrCat[DirResFields,"jHprox",ExtGmsh] ] ;
  //Print[ j2Hskin,   OnElementsOf DomainS, File StrCat[DirResFields,"jHskin",ExtGmsh] ] ;


  // Settings
  Echo[ Str["View[PostProcessing.NbViews-1].Light=0;
             View[PostProcessing.NbViews-1].LineWidth = 2;
             View[PostProcessing.NbViews-1].RangeType=3;
             View[PostProcessing.NbViews-1].IntervalsType=1;
             View[PostProcessing.NbViews-1].NbIso = 25;"],
           File OptionPos];
  // RangeType = 1; // Value scale range type (1=default, 2=custom, 3=per time step)
  // IntervalsType = 2; // Type of interval display (1=iso, 2=continuous, 3=discrete, 4=numeric)

}<|MERGE_RESOLUTION|>--- conflicted
+++ resolved
@@ -61,12 +61,8 @@
 
   // Ohmic Loss
   If(Flag_show_standard_fields)
-<<<<<<< HEAD
     //Print[ j2F, OnElementsOf Region[{DomainC}], Name "Solid wire and core eddy current losses / W", File StrCat[DirResFields, "j2F", ExtGmsh], LastTimeStepOnly ] ;
     Print[ j2F_density, OnElementsOf Region[{DomainC}], Name "Solid wire and core eddy current loss density / W/m^3", File StrCat[DirResFields, "j2F_density", ExtGmsh], LastTimeStepOnly ] ;
-=======
-     Print[ j2F, OnElementsOf Region[{DomainC}], Name "Solid wire and core eddy current losses / W", File StrCat[DirResFields, "j2F", ExtGmsh], LastTimeStepOnly ] ;
->>>>>>> e3a16a4e
   EndIf
   If(Flag_show_standard_fields)
     //Print[ j2H, OnElementsOf DomainS, Name "Litz wire losses / W" , File StrCat[DirResFields,"jH",ExtGmsh] ] ;
