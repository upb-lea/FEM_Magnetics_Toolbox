--- conflicted
+++ resolved
@@ -24,14 +24,13 @@
     HorizontalAndVerticalSplit = 4
     """Splits winding window in four virtual winding windows separated by a horizontal and vertical line
     """
-<<<<<<< HEAD
     VerticalStack = 5
     """Based on a vertical stack, the winding window is split into several virtual winding windows
     """
-
-=======
-    TenCells_Split = 5
->>>>>>> e3a16a4e
+    TenCells_Split = 6
+    """The winding window is split into 2x5 virtual winding windows
+    """
+
 
 class ComponentType(IntEnum):
     """Sets the component type for the whole simulation. Needs to be given to the MagneticComponent on creation.
