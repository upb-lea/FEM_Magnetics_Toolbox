# Usual Python libraries
import csv
import fileinput
import numpy as np
import numpy.typing as npt
import os
import pandas as pd
import pathlib
import re
import sys
import time
import warnings
from matplotlib import pyplot as plt
import gmsh
# import adapt_mesh
from onelab import onelab
import json
import random
import string
import subprocess
import pkg_resources
from typing import Union
# Self written functions. It is necessary to write a . before the function, due to handling
# this package also as a pip-package
# from .femmt_functions import id_generator, inner_points, min_max_inner_points, call_for_path, NbrStrands


def install_femm_if_missing():
    required = {'pyfemm'}
    installed = {pkg.key for pkg in pkg_resources.working_set}
    missing = required - installed

    if missing:
        print("Missing 'pyfemm' installation.")
        print("Installing 'pyfemm' ...")
        python = sys.executable
        subprocess.check_call([python, '-m', 'pip', 'install', *missing], stdout=subprocess.DEVNULL)
        print("'pyfemm' is now installed!")

# Optional usage of FEMM tool by David Meeker
# 2D Mesh and FEM interfaces (only for windows machines)
if os.name == 'nt':
    install_femm_if_missing()
    import femm


#  ===== Main Class  =====
class MagneticComponent:
    """
    - Initialization of all class variables
    - Common variables for all instances
    """
    # -- Parent folder path --
    path = str(pathlib.Path(__file__).parent.absolute())  # Path of FEMMT files
    onelab = None  # Path to Onelab installation folder
    path_mesh = "mesh/"
    path_res = "results/"
    path_res_fields = "results/fields/"
    path_res_values = "results/values/"
    path_res_circuit = "results/circuit/"
    path_res_FEMM = "FEMM/"

    def __init__(self, component_type="inductor"):
        """
        - Initialization of all instance variables
        - One or more "MagneticComponents" can be created
        - Each "MagneticComponent" owns its own instance variable values
        :param component_type: Available options are "inductor" and "transformer"
        """
        print(f"\n"
              f"Initialized a new Magnetic Component of type {component_type}\n"
              f"--- --- --- ---")

        # Breaking variable
        self.valid = True

        # ==============================
        # Geometry
        # ==============================
        # -- Control Flags --
        self.region = None # Apply an outer Region or directly apply a constraint on the Core Boundary
        self.padding = 1.5 # ... > 1
        self.y_symmetric = 1  # Mirror-symmetry across y-axis
        self.dimensionality = "2D axi"  # Axial-symmetric model (idealized full-cylindrical)
        self.s = 0.5  # Parameter for mesh-accuracy
        self.component_type = component_type  # "inductor" or "transformer"

        # -- Core --
        self.core_type = "EI"  # Basic shape of magnetic conductor
        self.core_w = None  # Axi symmetric case | core_w := core radius
        self.window_w = None  # Winding window width
        self.window_h = None  # Winding window height
        self.core_update_count = 0
        self.update_core(core_type="EI", core_w=0.02, window_w=0.01, window_h=0.03)  # some initial values

        # -- Air gaps --
        self.n_air_gaps = 1  # Number of air gaps [==1: air gap in center | >1: random air gaps]
        self.air_gaps = np.empty((self.n_air_gaps, 4))  # list: [position_tag, air_gap_position, air_gap_h, c_air_gap]

        # -- Explicite Stray Path --
        self.start_i = None
        self.end_i = None
        self.added_bar = None

        # -- Conductor --
        self.n_conductors = None  # Number of (homogenised) conductors in one window
        if component_type == "inductor":
            self.n_conductors = 1
        if component_type == "transformer":
            self.n_conductors = 2
        self.conductor_type = [None] * self.n_conductors  # List of possible conductor types
        self.scheme = [None] * self.n_conductors  # List of possible conductor winding schemes
        self.turns = [None] * self.n_conductors
        self.FF = [None] * self.n_conductors
        self.n_layers = [None] * self.n_conductors
        self.n_strands = [None] * self.n_conductors
        self.strand_radius = [None] * self.n_conductors
        self.conductor_radius = [None] * self.n_conductors
        self.A_cell = [None] * self.n_conductors
        self.conductor_update_count = 0
        self.update_conductors(n_turns=[None] * self.n_conductors,
                               conductor_type=[None] * self.n_conductors,
                               conductor_radix=[None] * self.n_conductors,
                               scheme=[None] * self.n_conductors,
                               layer_numbers=[None] * self.n_conductors,
                               strand_radix=[None] * self.n_conductors,
                               wrap_para=[None] * self.n_conductors)
        self.thickness = [None] * self.n_conductors
        self.wrap_para = [None] * self.n_conductors

        # -- Isolation ---
        self.core_cond_isolation = [None] * self.n_conductors  # gap between Core and each Conductor
        self.cond_cond_isolation = [None] * (self.n_conductors * 2 - 1)  # \n
        # first n_conductor arguments: isolation gap between two turns of common conductors
        # last n_conductor-1 arguments: gap between two neighboured conductors
        # 12, 13, 23
        #TODO: (n-1)! = (n-1)*(n-2)...*1 + 1

        # -- Geometric Parameters/Coordinates --
        self.n_windows = None
        self.p_outer = None
        self.p_window = None
        self.p_conductor = []
        for i in range(0, self.n_conductors):
            self.p_conductor.insert(i, [])
        self.p_air_gaps = None

        # ==============================
        # Materials
        # ==============================
        # frequency = 0: mu_rel only used if flag_non_linear_core == 0
        # frequency > 0: mu_rel is used
        self.mu0 = 4e-7*np.pi
        self.mu_rel = 3000   # relative Core Permeability
        self.core_material = 95  # 95 := TDK-N95 | Currently only works with Numbers corresponding to BH.pro
        self.sigma = 5.8e7
        #TODO:Update_Materials Method

        # ==============================
        # Problem Definition
        # ==============================
        # -- Excitation Parameters --
        self.flag_imposed_reduced_frequency = None
        self.flag_excitation_type = None
        self.flag_non_linear_core = None
        self.current = [None] * self.n_conductors  # Defined for every conductor
        self.current_density = [None] * self.n_conductors  # Defined for every conductor
        self.voltage = [None] * self.n_conductors  # Defined for every conductor
        self.frequency = None
        self.phase_tmp = np.zeros(self.n_conductors)  # Default is zero, Defined for every conductor
        self.red_freq = [None] * self.n_conductors  # Defined for every conductor
        self.delta = None

        # ==============================
        # Meshing
        # ==============================
        # -- Characteristic lengths -- [for mesh sizes]
        self.skin_mesh_factor = None
        self.c_core = None
        # self.c_core =  self.core_w/10. * self.s
        self.c_window = None
        self.c_conductor = [None] * self.n_conductors  # self.delta  # self.s /20 #self.window_w/30 * self.s
        self.c_center_conductor = [None] * self.n_conductors  # used for the mesh accuracy in the conductors
        self.c_air_gap = []
        self.island_mesh_acc = 1  # will be multiplied with self.c_window later
        self.zero_mesh_acc = self.island_mesh_acc  # points that are pulled to x=0

        # -- Used for Litz Validation --
        self.sweep_frequencies = None

        # -- Core Loss --
        self.core_loss_simlation = 0
        self.Ipeak = None
        self.ki = None
        self.alpha = None
        self.beta = None
        self.t_rise = None
        self.t_fall = None
        self.f_switch = None

        # -- Results --
        self.L_11 = None
        self.L_22 = None
        self.M = None
        self.Pv = None

        # -- FEMM variables --
        self.tot_loss_femm = None

    # ==== Back-End Methods ====
    # Methods that are usually not directly called from outside

    # === Setup ===
    def onelab_setup(self):
        """
        Either reads onelab parent folder path from config.p or asks the user to provide it.
        Creates a config.p at first run.
        :return: -
        """
        # find out path of femmt (installed module or directly opened in git)?
        module_file_path = pathlib.Path(__file__).parent.absolute()
        config_file_path = module_file_path / 'config.json'

        # check if config.json is available and not empty
        if pathlib.Path.is_file(config_file_path) and pathlib.Path.stat(config_file_path).st_size != 0:
            json_file = config_file_path.open('rb')
            loaded_dict = json.load(json_file)
            json_file.close()
            path = loaded_dict['onelab']

            if os.path.exists(path):
                self.onelab = path
            else:
                self.onelab = call_for_path("onelab")
        else:
            self.onelab = call_for_path("onelab")

    # === Geometry ===
    def high_level_geo_gen(self, core_type="EI", dimensionality="2D axi", frequency=None, skin_mesh_factor=1):
        """
        - high level geometry generation
        - based on chosen core and conductor types and simulation mode
        - calls "low level" methods, that creates all points needed for mesh generation
        :return:
        """
        # ==============================
        # High-Level Geometry Generation
        # ==============================

        # Mesh-Parameters must be updated depending on geometry size
        self.c_core =  self.core_w/10. * self.s
        self.c_window = self.window_w/30 * self.s

        # Update Skin Depth (needed for meshing)
        self.skin_mesh_factor = skin_mesh_factor
        if frequency != None:
            if frequency == 0:
                self.delta = 1e9
            else:
                self.delta = np.sqrt(2 / (2 * frequency * np.pi * self.sigma * self.mu0))
            for i in range(0, self.n_conductors):
                if self.conductor_type[i] == "solid":
                    self.c_conductor[i] = min([self.delta * self.skin_mesh_factor,
                                               self.conductor_radius[i] / 4 * self.skin_mesh_factor])
                    self.c_center_conductor[i] = self.conductor_radius[i] / 4 * self.skin_mesh_factor
                    #print(f"Werte Leiter: {self.c_conductor, self.c_center_conductor}")
                elif self.conductor_type[i] == "litz":
                    #print(self.conductor_radius)
                    self.c_conductor[i] = self.conductor_radius[i] / 4 * self.skin_mesh_factor
                    self.c_center_conductor[i] = self.conductor_radius[i] / 4 * self.skin_mesh_factor
                    #print(f"Werte Leiter: {self.c_conductor, self.c_center_conductor}")
                else:
                    self.c_conductor[i] = 0.0001  # revisit

        # -- Core-type --
        if self.core_type == core_type:
            self.n_windows = 2

        # -- Symmetry -- [Choose between asymmetric, symmetric and axi symmetric]
        self.dimensionality = dimensionality
        if self.dimensionality == "2D axi":
            self.y_symmetric = 1

        if self.core_type == "EI" and self.dimensionality == "2D axi":
            self.ei_axi()

    def ei_axi(self):
        """
        - creates all points needed for the radial axi-symmetric EI core typology
        :return:
        """
        # -- Air Gap Data -- [random air gap generation]
        #self.update_air_gaps()

        # -- Arrays for geometry data -- [all points with (x, y, z, mesh_accuracy)]
        self.p_outer = np.zeros((4, 4))
        self.p_region_bound = np.zeros((4, 4))
        self.p_window = np.zeros((4*self.n_windows, 4))
        self.p_air_gaps = np.zeros((4*self.n_air_gaps, 4))

        # -- Geometry data --

        """
        if self.y_symmetric == 0:
            # Outer
            self.p_outer[0][:] = [-(self.core_w + self.window_w), -(self.window_h / 2 + self.core_w), 0, self.c_core]
            self.p_outer[1][:] = [self.core_w + self.window_w, -(self.window_h / 2 + self.core_w), 0, self.c_core]
            self.p_outer[2][:] = [-(self.core_w + self.window_w), (self.window_h / 2 + self.core_w), 0, self.c_core]
            self.p_outer[3][:] = [self.core_w + self.window_w, (self.window_h / 2 + self.core_w), 0, self.c_core]
            # Window
            self.p_window[0] = [-(self.core_w/2+self.window_w), -self.window_h/2, 0, self.c_window]
            self.p_window[1] = [-self.core_w/2, -self.window_h/2, 0, self.c_window]
            self.p_window[2] = [-(self.core_w/2+self.window_w)/2, self.window_h, 0, self.c_window]
            self.p_window[3] = [-self.core_w/2, self.window_h/2, 0, self.c_window]
            self.p_window[4] = [self.core_w/2, -self.window_h/2, 0, self.c_window]
            self.p_window[5] = [(self.core_w/2+self.window_w), -self.window_h/2, 0, self.c_window]
            self.p_window[6] = [self.core_w/2, self.window_h/2, 0, self.c_window]
            self.p_window[7] = [(self.core_w/2+self.window_w), self.window_h/2, 0, self.c_window]
        """

        # Fitting the outer radius to ensure surface area
        r_inner = self.window_w + self.core_w/2
        r_outer = np.sqrt((self.core_w/2)**2 + r_inner**2)  # np.sqrt(window_w**2 + window_w * core_w + core_w**2/2)

        # Outer Core
        # (A_zyl=2pi*r*h => h=0.5r=0.25core_w <=> ensure A_zyl=A_core on the tiniest point)
        self.p_outer[0][:] = [-r_outer, -(self.window_h / 2 + self.core_w/4), 0, self.c_core]
        self.p_outer[1][:] = [r_outer, -(self.window_h / 2 + self.core_w/4), 0, self.c_core]
        self.p_outer[2][:] = [-r_outer, (self.window_h / 2 + self.core_w/4), 0, self.c_core]
        self.p_outer[3][:] = [r_outer, (self.window_h / 2 + self.core_w/4), 0, self.c_core]

        # Window
        #print(f"win: c_window: {self.c_window}")
        self.p_window[0] = [-r_inner, -self.window_h/2, 0, self.c_window]
        self.p_window[1] = [-self.core_w/2, -self.window_h/2, 0, self.c_window]
        self.p_window[2] = [-r_inner, self.window_h/2, 0, self.c_window]
        self.p_window[3] = [-self.core_w/2, self.window_h/2, 0, self.c_window]
        self.p_window[4] = [self.core_w/2, -self.window_h/2, 0, self.c_window]
        self.p_window[5] = [r_inner, -self.window_h/2, 0, self.c_window]
        self.p_window[6] = [self.core_w/2, self.window_h/2, 0, self.c_window]
        self.p_window[7] = [r_inner, self.window_h/2, 0, self.c_window]


        # - Air gaps -
        # "air_gaps" is a list with [position_tag, air_gap_position, air_gap_h, c_air_gap]
        #   - position_tag: specifies the gapped "leg"
        #   - air_gap_position: specifies the coordinate of the air gap's center point along the specified leg
        #   - air_gap_h: height/length of the air gap
        #   - c_air_gap: mesh accuracy factor
        # at this point the 4 corner points of each air gap are generated out of "air_gaps"
        for i in range(0, self.n_air_gaps):
            # Left leg (-1)
            if self.air_gaps[i][0] == -1:
                self.p_air_gaps[i * 4] = [-(self.core_w + self.window_w), self.air_gaps[i][1] - self.air_gaps[i][2] / 2, 0, self.air_gaps[i][3]]
                self.p_air_gaps[i * 4 + 1] = [-(self.core_w / 2 + self.window_w), self.air_gaps[i][1] - self.air_gaps[i][2] / 2, 0, self.air_gaps[i][3]]
                self.p_air_gaps[i * 4 + 2] = [-(self.core_w + self.window_w), self.air_gaps[i][1] + self.air_gaps[i][2] / 2, 0, self.air_gaps[i][3]]
                self.p_air_gaps[i * 4 + 3] = [-(self.core_w / 2 + self.window_w), self.air_gaps[i][1] + self.air_gaps[i][2] / 2, 0, self.air_gaps[i][3]]

            # Center leg (0)
            if self.air_gaps[i][0] == 0:
                print(self.air_gaps[i][3])
                #TODO: sadly the center points are passed by update_air_gaps() and at this point transformed into 4 corner points
                self.p_air_gaps[i * 4 + 0] = [-self.core_w/2, self.air_gaps[i][1] - self.air_gaps[i][2] / 2, 0, self.air_gaps[i][3]]
                self.p_air_gaps[i * 4 + 1] = [ self.core_w/2, self.air_gaps[i][1] - self.air_gaps[i][2] / 2, 0, self.air_gaps[i][3]]
                self.p_air_gaps[i * 4 + 2] = [-self.core_w/2, self.air_gaps[i][1] + self.air_gaps[i][2] / 2, 0, self.air_gaps[i][3]]
                self.p_air_gaps[i * 4 + 3] = [ self.core_w/2, self.air_gaps[i][1] + self.air_gaps[i][2] / 2, 0, self.air_gaps[i][3]]

            # Right leg (+1)
            if self.air_gaps[i][0] == 1:
                self.p_air_gaps[i * 4] = [self.core_w / 2 + self.window_w, self.air_gaps[i][1] - self.air_gaps[i][2] / 2, 0, self.air_gaps[i][3]]
                self.p_air_gaps[i * 4 + 1] = [self.core_w + self.window_w, self.air_gaps[i][1] - self.air_gaps[i][2] / 2, 0, self.air_gaps[i][3]]
                self.p_air_gaps[i * 4 + 2] = [self.core_w / 2 + self.window_w, self.air_gaps[i][1] + self.air_gaps[i][2] / 2, 0, self.air_gaps[i][3]]
                self.p_air_gaps[i * 4 + 3] = [self.core_w + self.window_w, self.air_gaps[i][1] + self.air_gaps[i][2] / 2, 0, self.air_gaps[i][3]]


        # Virtual Windows
        separation_hor = 0 #self.window_h * 0.5
        separation_vert = self.window_w * 0.5
        if self.start_i == None:
            vwc = 2
            if vwc == 3:
                # bottom left window
                min11 = -self.window_h / 2 + self.core_cond_isolation[0] / 2  # bottom
                max11 = -separation_hor - self.cond_cond_isolation[-1] / 2  # separation_hor
                left11 = self.core_w / 2 + self.core_cond_isolation[0]
                right11 = r_inner - self.cond_cond_isolation[0] - separation_vert

                # bottom right window
                min12 =-self.window_h / 2 + self.core_cond_isolation[0] / 2  # bottom
                max12 = -separation_hor - self.cond_cond_isolation[-1] / 2  # separation_hor
                left12 = r_inner + self.cond_cond_isolation[0] - separation_vert
                right12 = r_inner - self.core_cond_isolation[0]

                # top window
                min21 = -separation_hor + self.cond_cond_isolation[-1] / 2  # separation_hor
                max21 = self.window_h / 2 - self.core_cond_isolation[0]  # top
                left21 = self.core_w / 2 + self.core_cond_isolation[0]
                right21 = r_inner - self.core_cond_isolation[0]
                self.virtual_windows = [[[min11, max11, left11, right11], [min12, max12, left12, right12]],
                                        [[min21, max21, left21, right21]]]  # \n

            if vwc == 2:
                # bottom right window
                min11 =-self.window_h / 2 + self.core_cond_isolation[0] / 2  # bottom
                max11 = -separation_hor - self.cond_cond_isolation[-1] / 2  # separation_hor
                left11 = self.core_w / 2 + self.core_cond_isolation[0]
                right11 = r_inner - self.core_cond_isolation[0]

                # top window
                min21 = -separation_hor + self.cond_cond_isolation[-1] / 2  # separation_hor
                max21 = self.window_h / 2 - self.core_cond_isolation[0]  # top
                left21 = self.core_w / 2 + self.core_cond_isolation[0]
                right21 = r_inner - self.core_cond_isolation[0]
                self.virtual_windows = [[[min11, max11, left11, right11]],
                                        [[min21, max21, left21, right21]]]  # \n

        if self.start_i != None:
            # bottom window
            island_right_tmp = inner_points(self.p_window[4], self.p_window[6], self.p_air_gaps)
            min11 = -self.window_h / 2 + self.core_cond_isolation[0] / 2  # bottom
            max11 = island_right_tmp[(self.start_i - 1) * 2][1] - self.core_cond_isolation[0] / 2  # separation_hor
            left11 = self.core_w / 2 + self.core_cond_isolation[0]
            right11 = r_inner - self.core_cond_isolation[0]

            # top window
            min21 = island_right_tmp[(self.start_i - 1) * 2 + 1][1] + self.core_cond_isolation[0] / 2  # separation_hor
            max21 = self.window_h / 2 - self.core_cond_isolation[0]  # top
            left21 = self.core_w / 2 + self.core_cond_isolation[0]
            right21 = r_inner - self.core_cond_isolation[0]
            self.virtual_windows = [[[min11, max11, left11, right11]],
                                    [[min21, max21, left21, right21]]]  # \n
        # n_conductors x virtual_windows[num] x 4
        # [bot_bound, top_bound, left_bound, right_bound]

        # - Conductors -
        for num in range(0, self.n_conductors):
            #print(f"num = {num}")
            # for each wonductor...
            for separation_boarders in self.virtual_windows[num]:
                # for each virtual winding window associated to each conductor...

                # Virtual Winding Windows (inner separation of window)

                if self.component_type == "transformer":
                    bot_bound = separation_boarders[0]
                    top_bound = separation_boarders[1]
                    left_bound = separation_boarders[2]
                    right_bound = separation_boarders[3]
                    #print(f"top: {top_bound}\n"
                    #      f"bot: {bot_bound}")

                """
                # Virtual Winding Windows (inner separation of window)
                left_bound = self.core_w / 2 + self.core_cond_isolation[num]
                right_bound = r_inner - self.core_cond_isolation[num]
                separation_boarder = 0.005

                if self.component_type == "transformer":
                    # xfmr: oben prim - unten sek
                    if num == 0:
                        top_bound = self.window_h / 2 - self.core_cond_isolation[num]
                        bot_bound = separation_boarder + self.cond_cond_isolation[-1] / 2
                    if num == 1:
                        top_bound = separation_boarder + -self.cond_cond_isolation[-1] / 2
                        bot_bound = -self.window_h / 2 + self.core_cond_isolation[num]
                """

                # for the inductor case use the whole winding window
                if self.component_type == "inductor":
                    top_bound = self.window_h / 2 - self.core_cond_isolation[num]
                    bot_bound = -self.window_h / 2 + self.core_cond_isolation[num]
                    left_bound = self.core_w / 2 + self.core_cond_isolation[num]
                    right_bound = r_inner - self.core_cond_isolation[num]

                # Case: no conductors [only theoretical]
                #self.p_conductor = np.empty((num, 0))
                #print(f"Empty Conductor List: {self.p_conductor}")

                # Rectangle Conductors:
                if self.conductor_type[num] == "full":
                    if self.turns[num] != 1:
                        print(f"For a \"full\" conductor you must choose 1 turn for each conductor!")
                    # full window conductor
                    self.p_conductor[num].append([left_bound, bot_bound, 0, self.c_conductor[num]])
                    self.p_conductor[num].append([right_bound, bot_bound, 0, self.c_conductor[num]])
                    self.p_conductor[num].append([left_bound, top_bound, 0, self.c_conductor[num]])
                    self.p_conductor[num].append([right_bound, top_bound, 0, self.c_conductor[num]])


                if self.conductor_type[num] == "stacked":
                    # Stack defined number of turns and chosen thickness
                    for i in range(0, self.turns[num]):
                        # CHECK if top bound is reached
                        if (bot_bound + (i+1)*self.thickness[num] + i*self.cond_cond_isolation[num]) <= top_bound:
                            # stacking from the ground
                            self.p_conductor[num].append([left_bound, bot_bound+ i*self.thickness[num] + i*self.cond_cond_isolation[num], 0, self.c_conductor[num]])
                            self.p_conductor[num].append([right_bound, bot_bound + i*self.thickness[num] + i*self.cond_cond_isolation[num], 0, self.c_conductor[num]])
                            self.p_conductor[num].append([left_bound, bot_bound+ (i+1)*self.thickness[num] + i*self.cond_cond_isolation[num], 0, self.c_conductor[num]])
                            self.p_conductor[num].append([right_bound, bot_bound+ (i+1)*self.thickness[num] + i*self.cond_cond_isolation[num], 0, self.c_conductor[num]])


                if self.conductor_type[num] == "foil":

                    # Wrap defined number of turns and chosen thickness
                    if self.wrap_para[num] == "fixed_thickness":
                        for i in range(0, self.turns[num]):
                            # CHECK if right bound is reached
                            if (left_bound + (i + 1) * self.thickness[num] + i * self.cond_cond_isolation[num]) <= right_bound:
                                # Foils
                                self.p_conductor[num].append([left_bound + i    *self.thickness[num] + i*self.cond_cond_isolation[num], bot_bound, 0, self.c_conductor[num]])
                                self.p_conductor[num].append([left_bound + (i+1)*self.thickness[num] + i*self.cond_cond_isolation[num], bot_bound, 0, self.c_conductor[num]])
                                self.p_conductor[num].append([left_bound + i    *self.thickness[num] + i*self.cond_cond_isolation[num], top_bound, 0, self.c_conductor[num]])
                                self.p_conductor[num].append([left_bound + (i+1)*self.thickness[num] + i*self.cond_cond_isolation[num], top_bound, 0, self.c_conductor[num]])

                    # Fill the allowed space in the Winding Window with a chosen number of turns
                    if self.wrap_para[num] == "interpolate":
                        x_interpol = np.linspace(left_bound, right_bound+self.cond_cond_isolation[num], self.turns[num]+1)
                        print(x_interpol)
                        for i in range(0, self.turns[num]):
                            # Foils
                            self.p_conductor[num].append([x_interpol[i], bot_bound, 0, self.c_conductor[num]])
                            self.p_conductor[num].append([x_interpol[i+1] - self.cond_cond_isolation[num], bot_bound, 0, self.c_conductor[num]])
                            self.p_conductor[num].append([x_interpol[i], top_bound, 0, self.c_conductor[num]])
                            self.p_conductor[num].append([x_interpol[i+1] - self.cond_cond_isolation[num], top_bound, 0, self.c_conductor[num]])


                # Round Conductors:
                if self.conductor_type[num] == "litz" or self.conductor_type[num] == "solid":
                    if self.scheme[num] == "square":
                        y = bot_bound + self.conductor_radius[num]
                        x = left_bound + self.conductor_radius[num]
                        i = 0
                        # Case n_conductors higher that "allowed" is missing
                        while y < top_bound-self.conductor_radius[num] and i < self.turns[num]:
                            while x < right_bound-self.conductor_radius[num] and i < self.turns[num]:
                                self.p_conductor[num].append([x, y, 0, self.c_center_conductor[num]])
                                self.p_conductor[num].append([x-self.conductor_radius[num], y, 0, self.c_conductor[num]])
                                self.p_conductor[num].append([x, y+self.conductor_radius[num], 0, self.c_conductor[num]])
                                self.p_conductor[num].append([x+self.conductor_radius[num], y, 0, self.c_conductor[num]])
                                self.p_conductor[num].append([x, y-self.conductor_radius[num], 0, self.c_conductor[num]])
                                i += 1
                                x += self.conductor_radius[num] * 2 + self.cond_cond_isolation[num]  # from left to top
                            y += self.conductor_radius[num] * 2 + self.cond_cond_isolation[num]  # one step from left to right
                            x = left_bound + self.conductor_radius[num]  # always the same

                    if self.scheme[num] == "hexa":
                        y = bot_bound + self.conductor_radius[num]
                        x = left_bound + self.conductor_radius[num]
                        i = 0
                        base_line = True
                        # Case n_conductors higher that "allowed" is missing
                        while x < right_bound - self.conductor_radius[num] and i < self.turns[num]:
                            while y < top_bound - self.conductor_radius[num] and i < self.turns[num]:
                                self.p_conductor[num].append([x, y, 0, self.c_center_conductor[num]])
                                self.p_conductor[num].append([x - self.conductor_radius[num], y, 0, self.c_conductor[num]])
                                self.p_conductor[num].append([x, y + self.conductor_radius[num], 0, self.c_conductor[num]])
                                self.p_conductor[num].append([x + self.conductor_radius[num], y, 0, self.c_conductor[num]])
                                self.p_conductor[num].append([x, y - self.conductor_radius[num], 0, self.c_conductor[num]])
                                i += 1
                                y += self.conductor_radius[num] * 2 + self.cond_cond_isolation[num]  # from bottom to top
                            x += 2 * np.cos(np.pi/6) * (self.conductor_radius[num] + self.cond_cond_isolation[num]/2) #* np.sqrt(2 / 3 * np.pi / np.sqrt(3))  # one step from left to right
                            # depending on what line, hexa scheme starts shifted
                            # reset y to "new" bottom
                            base_line = (not base_line)
                            if base_line:
                                y = bot_bound + self.conductor_radius[num]
                            else:
                                y = bot_bound + 2*self.conductor_radius[num] + self.cond_cond_isolation[num]/2

                if (self.component_type == "inductor"):
                    break

            #print(f"self.turns: {self.turns}")

            # Covert to numpy
            # Check if all Conductors could be resolved
            self.p_conductor[num] = np.asarray(self.p_conductor[num])

            # CHECK: rectangle conductors with 4 points
            if self.conductor_type[num] == "full" or self.conductor_type[num] == "stacked" or \
                    self.conductor_type[num] == "foil":
                if int(self.p_conductor[num].shape[0]/4) < self.turns[num]:
                    print("Could not resolve all conductors.")
                    # self.turns[num] = int(self.p_conductor[num].shape[0]/4)
                    self.valid = None

            # CHECK: round conductors with 5 points
            if self.conductor_type[num] == "solid" or self.conductor_type[num] == "litz":
                if int(self.p_conductor[num].shape[0]/5) < self.turns[num]:
                    print("Could not resolve all conductors.")
                    self.turns[num] = int(self.p_conductor[num].shape[0]/5)
                    # TODO: break and warning
                    self.valid = None

        # Region for Boundary Condition
        self.p_region_bound[0][:] = [-r_outer*self.padding, -(self.window_h / 2 + self.core_w/4)*self.padding, 0, self.c_core*self.padding]
        self.p_region_bound[1][:] = [r_outer*self.padding, -(self.window_h / 2 + self.core_w/4)*self.padding, 0, self.c_core*self.padding]
        self.p_region_bound[2][:] = [-r_outer*self.padding, (self.window_h / 2 + self.core_w/4)*self.padding, 0, self.c_core*self.padding]
        self.p_region_bound[3][:] = [r_outer*self.padding, (self.window_h / 2 + self.core_w/4)*self.padding, 0, self.c_core*self.padding]

    # === Meshing ===
    def generate_mesh(self, refine=0, alternative_error=0):
        """
        - interaction with gmsh
        - mesh generation
            - Skin depth based forward meshing
            [- adaptive refinement
                - with the help of mesh-size-fields/background meshes
                - with an appropriate local error metric ]
        :return:
        """
        # Initialization
        gmsh.initialize()

        if refine == 1:
            # Choose applied Error Function
            if alternative_error == 1:
                local_error = self.alternative_local_error()  # something like current density
            else:
                local_error = self.local_error()  # Here a "real" numeric error should be applied

            self.create_background_mesh(local_error)

        gmsh.option.setNumber("General.Terminal", 1)
        gmsh.model.add(self.path_mesh + "geometry")
        # ------------------------------------------ Geometry -------------------------------------------
        # Core generation
        if self.core_type == "EI":
            # --------------------------------------- Points --------------------------------------------
            if self.y_symmetric == 1:
                if self.dimensionality == "2D axi":

                    # Find points of air gaps (used later)
                    if self.n_air_gaps > 0:
                        # Top and bottom point
                        center_right = min_max_inner_points(self.p_window[4], self.p_window[6], self.p_air_gaps)
                        island_right = inner_points(self.p_window[4], self.p_window[6], self.p_air_gaps)
                        # print(f"Air gap island points: {center_right}\n{island_right}")
                        # Explicite stray path:
                        if self.start_i != None:
                            # mshopt stray_path_gap = [[], []]
                            # mshopt stray_path_gap[0][:] = island_right[(self.start_i-1)*2][:]
                            # mshopt stray_path_gap[1][:] = island_right[(self.start_i-1)*2+1][:]
                            island_right[(self.start_i-1)*2][0] = self.added_bar
                            island_right[(self.start_i-1)*2+1][0] = self.added_bar


                    # Pre-Definitions
                    # Points
                    p_core = []
                    p_island = []
                    p_cond = [[], []]
                    p_region = []
                    # Curves
                    l_bound_core = []
                    l_bound_air = []
                    l_core_air = []
                    l_cond = [[], []]
                    l_region = []
                    curve_loop_cond = [[], []]
                    # Curve Loops
                    curve_loop_island = []
                    curve_loop_air = []
                    curve_loop_outer_air = []
                    curve_loop_bound = []
                    # Plane Surfaces
                    plane_surface_core = []
                    plane_surface_cond = [[], []]
                    plane_surface_air = []
                    plane_surface_outer_air = []

                    # =====================
                    # Main Core

                    # """ Points """
                    # (index refers to sketch)

                    # First point (left point of lowest air gap)
                    if self.n_air_gaps > 0:
                        #p_core.append(gmsh.model.geo.addPoint(0, center_right[0][1], center_right[0][2],
                        #                                        center_right[0][3]*self.zero_mesh_acc))
                        p_core.append(gmsh.model.geo.addPoint(0, center_right[0][1], center_right[0][2],
                                                                self.c_core))
                    if self.n_air_gaps == 0:
                        p_core.append(None)  # dummy filled for no air gap special case

                    # Go down and counter-clockwise
                    # Four points around the core
                    p_core.append(gmsh.model.geo.addPoint(0, self.p_outer[1][1], self.p_outer[1][2],
                                                          self.p_outer[1][3]))
                    p_core.append(gmsh.model.geo.addPoint(self.p_outer[1][0], self.p_outer[1][1], self.p_outer[1][2],
                                                          self.p_outer[1][3]))
                    p_core.append(gmsh.model.geo.addPoint(self.p_outer[3][0], self.p_outer[3][1], self.p_outer[3][2],
                                                          self.p_outer[3][3]))
                    p_core.append(gmsh.model.geo.addPoint(0, self.p_outer[3][1], self.p_outer[3][2],
                                                          self.p_outer[3][3]))

                    # Two points of highest air gap
                    if self.n_air_gaps > 0:
                        #p_core.append(gmsh.model.geo.addPoint(0, center_right[1][1], center_right[1][2],
                        #                                        center_right[1][3]*self.zero_mesh_acc))
                        p_core.append(gmsh.model.geo.addPoint(0, center_right[1][1], center_right[1][2],
                                                                self.c_core))
                        #p_core.append(gmsh.model.geo.addPoint(center_right[1][0], center_right[1][1],
                        #                                      center_right[1][2], center_right[1][3]))
                        p_core.append(gmsh.model.geo.addPoint(center_right[1][0], center_right[1][1],
                                                              center_right[1][2], self.c_window))
                    if self.n_air_gaps == 0:
                        p_core.append(None)  # dummy filled for no air gap special case
                        p_core.append(None)  # dummy filled for no air gap special case

                    # Clockwise
                    # Four points of window
                    p_core.append(gmsh.model.geo.addPoint(self.p_window[6][0], self.p_window[6][1], self.p_window[6][2],
                                                          self.p_window[6][3]))
                    p_core.append(gmsh.model.geo.addPoint(self.p_window[7][0], self.p_window[7][1], self.p_window[7][2],
                                                          self.p_window[7][3]))
                    p_core.append(gmsh.model.geo.addPoint(self.p_window[5][0], self.p_window[5][1], self.p_window[5][2],
                                                          self.p_window[5][3]))
                    p_core.append(gmsh.model.geo.addPoint(self.p_window[4][0], self.p_window[4][1], self.p_window[4][2],
                                                          self.p_window[4][3]))

                    # Last point of lowest air gap
                    if self.n_air_gaps > 0:
                        p_core.append(gmsh.model.geo.addPoint(center_right[0][0], center_right[0][1],
                                                              center_right[0][2], center_right[0][3]))
                    if self.n_air_gaps == 0:
                        p_core.append(None)  # dummy filled for no air gap special case


                    # """ Curves """
                    # (index refers to sketch)
                    # To be added: Case Air Gaps directly on outer leg
                    # Curves: Boundary - Core
                    if self.n_air_gaps > 0:
                        l_bound_core.append(gmsh.model.geo.addLine(p_core[0], p_core[1]))
                    l_bound_core.append(gmsh.model.geo.addLine(p_core[1], p_core[2]))
                    l_bound_core.append(gmsh.model.geo.addLine(p_core[2], p_core[3]))
                    l_bound_core.append(gmsh.model.geo.addLine(p_core[3], p_core[4]))
                    if self.n_air_gaps > 0:
                        l_bound_core.append(gmsh.model.geo.addLine(p_core[4], p_core[5]))
                    if self.n_air_gaps == 0:
                        l_bound_core.append(gmsh.model.geo.addLine(p_core[4], p_core[1]))
                    # Curves: Core - Air
                    if self.n_air_gaps > 0:
                        l_core_air.append(gmsh.model.geo.addLine(p_core[5], p_core[6]))
                        l_core_air.append(gmsh.model.geo.addLine(p_core[6], p_core[7]))
                    l_core_air.append(gmsh.model.geo.addLine(p_core[7], p_core[8]))
                    l_core_air.append(gmsh.model.geo.addLine(p_core[8], p_core[9]))
                    l_core_air.append(gmsh.model.geo.addLine(p_core[9], p_core[10]))
                    if self.n_air_gaps > 0:
                        l_core_air.append(gmsh.model.geo.addLine(p_core[10], p_core[11]))
                        l_core_air.append(gmsh.model.geo.addLine(p_core[11], p_core[0]))
                    if self.n_air_gaps == 0:
                        l_core_air.append(gmsh.model.geo.addLine(p_core[10], p_core[7]))
                    # Plane: Main Core --> plane_surface_core[0]
                    if self.n_air_gaps > 0:
                        curve_loop_core = gmsh.model.geo.addCurveLoop(l_bound_core + l_core_air)
                        plane_surface_core.append(gmsh.model.geo.addPlaneSurface([curve_loop_core]))
                    if self.n_air_gaps == 0:
                        curve_loop_bound_core = gmsh.model.geo.addCurveLoop(l_bound_core)
                        curve_loop_core_air = gmsh.model.geo.addCurveLoop(l_core_air)
                        plane_surface_core.append(
                            gmsh.model.geo.addPlaneSurface([curve_loop_bound_core, curve_loop_core_air]))
                    # =====================
                    # Core Islands (Core parts between Air Gaps)
                    # Points of Core Islands (index refers to sketch)
                    if self.n_air_gaps != 0:
                        while island_right.shape[0] > 0:
                            # take two points with lowest y-coordinates
                            min_island_right = np.argmin(island_right[:, 1])
                            #p_island.append(gmsh.model.geo.addPoint(0, island_right[min_island_right, 1],
                            #                                        island_right[min_island_right, 2],
                            #                                        island_right[min_island_right, 3]*self.zero_mesh_acc))
                            #p_island.append(gmsh.model.geo.addPoint(island_right[min_island_right, 0],
                            #                                        island_right[min_island_right, 1],
                            #                                        island_right[min_island_right, 2],
                            #                                        island_right[min_island_right, 3]))
                            p_island.append(gmsh.model.geo.addPoint(0, island_right[min_island_right, 1],
                                                                    island_right[min_island_right, 2],
                                                                    self.c_core))
                            p_island.append(gmsh.model.geo.addPoint(island_right[min_island_right, 0],
                                                                    island_right[min_island_right, 1],
                                                                    island_right[min_island_right, 2],
                                                                    self.c_window))
                            print(f"isl: {island_right[min_island_right, 3]}")
                            island_right = np.delete(island_right, min_island_right, 0)
                        # Curves of Core Islands (index refers to sketch)
                        for i in range(0, int(len(p_island) / 4)):
                            l_core_air.append(gmsh.model.geo.addLine(p_island[4 * i + 0], p_island[4 * i + 1]))
                            l_core_air.append(gmsh.model.geo.addLine(p_island[4 * i + 1], p_island[4 * i + 3]))
                            l_core_air.append(gmsh.model.geo.addLine(p_island[4 * i + 3], p_island[4 * i + 2]))
                            l_bound_core.append(gmsh.model.geo.addLine(p_island[4 * i + 2], p_island[4 * i + 0]))
                            # Iterative plane creation
                            curve_loop_island.append(gmsh.model.geo.addCurveLoop(
                                [l_core_air[-3], l_core_air[-2], l_core_air[-1], l_bound_core[-1]]))
                            plane_surface_core.append(gmsh.model.geo.addPlaneSurface([curve_loop_island[-1]]))

                    # Curves: Boundary - Air
                    if self.n_air_gaps == 1:
                        l_bound_air.append(gmsh.model.geo.addLine(p_core[0], p_core[5]))
                    else:
                        for i in range(0, int(len(p_island) / 4)):
                            if i == 0:  # First Line
                                l_bound_air.append(gmsh.model.geo.addLine(p_core[0], p_island[0]))
                            else:  # Middle Lines
                                l_bound_air.append(
                                    gmsh.model.geo.addLine(p_island[4 * (i - 1) + 2], p_island[4 * i + 0]))
                            if i == int(len(p_island) / 4) - 1:  # Last Line
                                l_bound_air.append(gmsh.model.geo.addLine(p_island[-2], p_core[5]))
                    # =====================
                    # Conductors
                    # Points of Conductors
                    for num in range(0, self.n_conductors):
                        for i in range(0, self.p_conductor[num].shape[0]):
                            """
                            print(f"x = {np.round(self.p_conductor[num][i][0], decimals=3)}  "
                                  f"y = {np.round(self.p_conductor[num][i][1], decimals=3)}  "
                                  f"z = 0  "
                                  f"mesh_accuracy = {np.round(self.p_conductor[num][i][3], decimals=4)}  \n"
                                  )
                            """
                            p_cond[num].append(gmsh.model.geo.addPoint(self.p_conductor[num][i][0],  # x
                                                                       self.p_conductor[num][i][1],  # y
                                                                       0,                            # z
                                                                       self.p_conductor[num][i][3])) # mesh_accuracy
                        # Curves of Conductors
                        if self.conductor_type[num] == "litz" or self.conductor_type[num] == "solid":
                            for i in range(0, int(len(p_cond[num]) / 5)):
                                l_cond[num].append(gmsh.model.geo.addCircleArc(
                                    p_cond[num][5 * i + 1], p_cond[num][5 * i + 0], p_cond[num][5 * i + 2]))
                                l_cond[num].append(gmsh.model.geo.addCircleArc(
                                    p_cond[num][5 * i + 2], p_cond[num][5 * i + 0], p_cond[num][5 * i + 3]))
                                l_cond[num].append(gmsh.model.geo.addCircleArc(
                                    p_cond[num][5 * i + 3], p_cond[num][5 * i + 0], p_cond[num][5 * i + 4]))
                                l_cond[num].append(gmsh.model.geo.addCircleArc(
                                    p_cond[num][5 * i + 4], p_cond[num][5 * i + 0], p_cond[num][5 * i + 1]))
                                # Iterative plane creation
                                curve_loop_cond[num].append(gmsh.model.geo.addCurveLoop(
                                    [l_cond[num][i * 4 + 0], l_cond[num][i * 4 + 1], l_cond[num][i * 4 + 2], l_cond[num][i * 4 + 3]]))
                                plane_surface_cond[num].append(gmsh.model.geo.addPlaneSurface([curve_loop_cond[num][i]]))
                        else:
                            # Rectangle conductor cut
                            for i in range(0, int(len(p_cond[num]) / 4)):
                                l_cond[num].append(gmsh.model.geo.addLine(p_cond[num][4 * i + 0], p_cond[num][4 * i + 2]))
                                l_cond[num].append(gmsh.model.geo.addLine(p_cond[num][4 * i + 2], p_cond[num][4 * i + 3]))
                                l_cond[num].append(gmsh.model.geo.addLine(p_cond[num][4 * i + 3], p_cond[num][4 * i + 1]))
                                l_cond[num].append(gmsh.model.geo.addLine(p_cond[num][4 * i + 1], p_cond[num][4 * i + 0]))
                                # Iterative plane creation
                                curve_loop_cond[num].append(gmsh.model.geo.addCurveLoop(
                                    [l_cond[num][i * 4 + 0], l_cond[num][i * 4 + 1], l_cond[num][i * 4 + 2], l_cond[num][i * 4 + 3]]))
                                plane_surface_cond[num].append(gmsh.model.geo.addPlaneSurface([curve_loop_cond[num][i]]))
                    #print(f"plane_surface_cond {plane_surface_cond}")
                    # =====================

                    # Air (Points are partwise double designated)
                    l_air_tmp = l_core_air[:7]
                    for i in range(0, len(l_bound_air)):
                        l_air_tmp.append(l_bound_air[i])
                        if i < len(l_bound_air) - 1:
                            l_air_tmp.append(l_core_air[7 + 3 * i])
                            l_air_tmp.append(l_core_air[7 + 3 * i + 1])
                            l_air_tmp.append(l_core_air[7 + 3 * i + 2])
                    curve_loop_air.append(gmsh.model.geo.addCurveLoop(l_air_tmp))
                    flatten_curve_loop_cond = [j for sub in curve_loop_cond for j in sub]
                    plane_surface_air.append(gmsh.model.geo.addPlaneSurface(curve_loop_air + flatten_curve_loop_cond))  # xfmr

                    # =====================
                    # Bound
                    if self.region == None:
                        l_bound_tmp = l_bound_core[:5]
                        for i in range(0, len(l_bound_air)):
                            l_bound_tmp.append(l_bound_air[-i - 1])
                            if i != len(l_bound_air) - 1:  # last run
                                l_bound_tmp.append(l_bound_core[-i - 1])
                    else:
                        # Generate Lines of Region
                        # start top left and go clockwise
                        p_region.append(gmsh.model.geo.addPoint(0, self.p_region_bound[2][1],
                                                                self.p_region_bound[2][2], self.p_region_bound[2][3]))
                        p_region.append(gmsh.model.geo.addPoint(self.p_region_bound[3][0], self.p_region_bound[3][1],
                                                                self.p_region_bound[3][2], self.p_region_bound[3][3]))
                        p_region.append(gmsh.model.geo.addPoint(self.p_region_bound[1][0], self.p_region_bound[1][1],
                                                                self.p_region_bound[1][2], self.p_region_bound[1][3]))
                        p_region.append(gmsh.model.geo.addPoint(0, self.p_region_bound[0][1],
                                                                self.p_region_bound[0][2], self.p_region_bound[0][3]))

                        # Outer Region Lines
                        l_region.append(gmsh.model.geo.addLine(p_core[4], p_region[0]))
                        l_region.append(gmsh.model.geo.addLine(p_region[0], p_region[1]))
                        l_region.append(gmsh.model.geo.addLine(p_region[1], p_region[2]))
                        l_region.append(gmsh.model.geo.addLine(p_region[2], p_region[3]))
                        l_region.append(gmsh.model.geo.addLine(p_region[3], p_core[1]))

                        # Boundary Line
                        l_bound_tmp = []
                        l_bound_tmp.append(l_bound_core[4])

                        for i in range(0, len(l_region)):
                            l_bound_tmp.append(l_region[i])

                        l_bound_tmp.append(l_bound_core[0])

                        for i in range(0, len(l_bound_air)):
                            l_bound_tmp.append(l_bound_air[-i - 1])
                            if i != len(l_bound_air) - 1:  # last run
                                l_bound_tmp.append(l_bound_core[-i - 1])


                        # Outer Air Surface
                        curve_loop_outer_air = gmsh.model.geo.addCurveLoop(l_region + l_bound_core[1:4])
                        plane_surface_outer_air.append(gmsh.model.geo.addPlaneSurface([curve_loop_outer_air]))

                    #print(l_bound_tmp)
                    #curve_loop_bound.append(gmsh.model.geo.addCurveLoop(l_bound_tmp, reorient=True))

        # Define physical Surfaces and Curves
        # Core
        ps_core = gmsh.model.geo.addPhysicalGroup(2, plane_surface_core, tag=2000)
        # Conductors
        ps_cond = [[], []]  # xfmr
        for num in range(0, self.n_conductors):
            if self.conductor_type[num] == "foil" or self.conductor_type[num] == "solid" or \
                    self.conductor_type[num] == "full" or self.conductor_type[num] == "stacked":
                for i in range(0, self.turns[num]):
                    ps_cond[num].append(gmsh.model.geo.addPhysicalGroup(2, [plane_surface_cond[num][i]], tag=4000 + 1000*num + i))

            if self.conductor_type[num] == "litz":
                for i in range(0, self.turns[num]):
                    ps_cond[num].append(gmsh.model.geo.addPhysicalGroup(2, [plane_surface_cond[num][i]], tag=6000 + 1000*num + i))

        # Air
        ps_air = gmsh.model.geo.addPhysicalGroup(2, plane_surface_air, tag=1000)
        ps_air_ext = gmsh.model.geo.addPhysicalGroup(2, plane_surface_outer_air, tag=1001)
        # Boundary
        pc_bound = gmsh.model.geo.addPhysicalGroup(1, l_bound_tmp, tag=1111)
        #print(f"Physical Conductor Surfaces: {ps_cond}")  # xfmr
        gmsh.model.setPhysicalName(2, ps_core, "CORE")
        for num in range(0, self.n_conductors):
            for i in range(0, len(ps_cond[num])):
                gmsh.model.setPhysicalName(2, ps_cond[num][i], f"COND{num+1}")
        gmsh.model.setPhysicalName(2, ps_air, "AIR")
        gmsh.model.setPhysicalName(1, pc_bound, "BOUND")

        # Remove Points from Model
        #for i in range(9,39):
        #    gmsh.model.geo.remove(dimTags=[(0, i)])
        #print(f"P_cond: {p_cond}")


        # - Forward Meshing -
        # Inter Conductors
        for num in range(0, self.n_conductors):
            p_inter = []
            x_inter = []
            y_inter = []
            j = 0

            if self.turns[num] > 1 and self.conductor_type[num] == "solid":
                while self.p_conductor[num][5*j][1] == self.p_conductor[num][5*j+5][1]:
                    x_inter.append(0.5*(self.p_conductor[num][5*j][0]+self.p_conductor[num][5*j+5][0]))
                    j += 1
                    if j == self.turns[num]-1:
                        break
                j += 1
                #print(f"j = {j}")
                if int(self.turns[num]/j) > 1:
                    for i in range(0, int(self.turns[num]/j)):
                        if 5*j*i+5*j >= len(self.p_conductor[num][:]):
                            break
                        y_inter.append(0.5*(self.p_conductor[num][5*j*i][1]+self.p_conductor[num][5*j*i+5*j][1]))
                    for x in x_inter:
                        for y in y_inter:
                            p_inter.append(gmsh.model.geo.addPoint(x, y, 0, self.c_center_conductor[num]))
            #print(f"x_inter = {x_inter}")
            #print(f"y_inter = {y_inter}")
            #print(f"p_inter = {p_inter}")



        # mshopt # Explicite stray path air gap optimization
        # mshopt if self.start_i != None:
        # mshopt     stray_path_mesh_optimizer = []
            # mshopt     stray_path_mesh_optimizer.append(gmsh.model.geo.addPoint(stray_path_gap[0][0], stray_path_gap[0][1]+0.0001, stray_path_gap[0][2], 0.5*stray_path_gap[0][3]))
            # mshopt     stray_path_mesh_optimizer.append(gmsh.model.geo.addPoint(stray_path_gap[1][0], stray_path_gap[1][1]-0.0001, stray_path_gap[1][2], 0.5*stray_path_gap[1][3]))
            # mshopt     print(f"plane_surface_core: {plane_surface_core}")
            # mshopt     print(f"stray_path_mesh_optimizer: {stray_path_mesh_optimizer}")
            # mshopt     print(f"stray_path_mesh_optimizer coordinates: {stray_path_gap[0][0], stray_path_gap[0][1], stray_path_gap[0][2], stray_path_gap[0][3]}\n"
            # mshopt           f"{stray_path_gap[1][0], stray_path_gap[1][1], stray_path_gap[1][2], stray_path_gap[1][3]}")


        # Synchronize
        gmsh.model.geo.synchronize()

        # Conductor Center
        for num in range(0, self.n_conductors):
            for i in range(0, int(len(p_cond[num]) / 5)):
                gmsh.model.mesh.embed(0, [p_cond[num][5 * i + 0]], 2, plane_surface_cond[num][i])

        # Embed ponts for mesh refinement
        # Inter Conductors
        gmsh.model.mesh.embed(0, p_inter, 2, plane_surface_air[0])
        # Stray path
        # mshopt gmsh.model.mesh.embed(0, stray_path_mesh_optimizer, 2, plane_surface_core[2])


        # Synchronize again
        gmsh.model.geo.synchronize()

        # Output .msh file
        gmsh.option.setNumber("Mesh.SaveAll", 0)
        gmsh.option.setNumber("Mesh.MshFileVersion", 4.1)
        gmsh.option.setNumber("Mesh.SurfaceFaces", 1)

        # Colors
        for i in range(0, len(plane_surface_core)):
            gmsh.model.setColor([(2, plane_surface_core[i])], 50, 50, 50)
        gmsh.model.setColor([(2, plane_surface_air[0])], 0, 0, 230)
        for num in range(0, self.n_conductors):
            for i in range(0, len(plane_surface_cond[num])):
                gmsh.model.setColor([(2, plane_surface_cond[num][i])], 150, 150, 0)
        # -----------------------------------------
        if refine == 1:
            print("\n ------- \nRefined Mesh Creation ")
            # mesh the new gmsh.model using the size field
            bg_field = gmsh.model.mesh.field.add("PostView")
            gmsh.model.mesh.field.setNumber(bg_field, "ViewTag", sf_view)
            gmsh.model.mesh.field.setAsBackgroundMesh(bg_field)
            print("\nMeshing...\n")
            gmsh.model.mesh.generate(2)
            gmsh.write(self.path_mesh + "geometry.msh")
        else:
            print("\nMeshing...\n")
            gmsh.model.mesh.generate(2)

        # Mesh direction
        if not os.path.isdir(self.path + "/" + self.path_mesh):
            os.mkdir(self.path + "/" + self.path_mesh)

        # Check operating system
        if sys.platform == "linux" or sys.platform == "linux2":
            gmsh.write(self.path + "/" + self.path_mesh + "geometry.msh")
        elif sys.platform == "darwin":  # OS X
            gmsh.write(self.path + "/" + self.path_mesh + "geometry.msh")
        elif sys.platform == "win32":
            gmsh.write(self.path + "/" + self.path_mesh + "geometry.msh")  # Win10 can handle slash

        # Open gmsh GUI for visualization
        # gmsh.fltk.run()

        # Terminate gmsh
        gmsh.finalize()

    def mesh(self, frequency=None, skin_mesh_factor=1):
        self.high_level_geo_gen(frequency=frequency, skin_mesh_factor=skin_mesh_factor)
        if self.valid:
            self.generate_mesh()

    # == Adaptive Meshing ==
    # !!! Experimental Code !!!
    def triangle_max_edge(self, x):
        a = np.sum((x[:, 0, :] - x[:, 1, :]) ** 2, 1) ** 0.5
        b = np.sum((x[:, 0, :] - x[:, 2, :]) ** 2, 1) ** 0.5
        c = np.sum((x[:, 1, :] - x[:, 2, :]) ** 2, 1) ** 0.5
        return np.maximum(a, np.maximum(b, c))

    def triangle_mean_edge(self, x):
        a = np.sum((x[:, 0, :] - x[:, 1, :]) ** 2, 1) ** 0.5
        b = np.sum((x[:, 0, :] - x[:, 2, :]) ** 2, 1) ** 0.5
        c = np.sum((x[:, 1, :] - x[:, 2, :]) ** 2, 1) ** 0.5
        return (a + b + c)/3

    def compute_size_field_old(self, nodes, triangles, err, N):
        x = nodes[triangles]
        a = 2.
        d = 2.
        fact = (a ** ((2. + a) / (1. + a)) + a ** (1. / (1. + a))) * np.sum(err ** (2. / (1. + a)))
        ri = err ** (2. / (2. * (1 + a))) * a ** (1. / (d * (1. + a))) * ((1. + a) * N / fact) ** (1. / d)
        return self.triangle_max_edge(x) / ri

    def compute_size_field(self, nodes, triangles, err, N):
        x = nodes[triangles]
        threshold = 0.01
        print(f"Error{err}")
        err[err > 0.1] = 0.5
        err[err < 0.1] = 0.9
        print(f"Error{err}")
        return self.triangle_max_edge(x) * err
        # return self.triangle_max_edge(x) - err**(0.1) * self.triangle_max_edge(x)

    class Mesh:
        """
        Currently unused except for experimental adaptive Meshing.
        #TODO: Make the mesh an object for increased reusability
        """
        def __init__(self):
            self.vtags, vxyz, _ = gmsh.model.mesh.getNodes()
            self.vxyz = vxyz.reshape((-1, 3))
            vmap = dict({j: i for i, j in enumerate(self.vtags)})
            self.triangles_tags, evtags = gmsh.model.mesh.getElementsByType(2)
            evid = np.array([vmap[j] for j in evtags])
            self.triangles = evid.reshape((self.triangles_tags.shape[-1], -1))

    def refine_mesh(self, local=0):
        """

        :return:
        """

        # --------------------------------------
        if local == 1:
            self.generate_mesh(refine=1)

        # --------------------------------------
        if local == 0:
            # Refine current mesh
            gmsh.model.mesh.refine()
            print("\nMeshing...\n")
            gmsh.model.mesh.generate(2)
            # --------------------------------------
            # Mesh generation
            #gmsh.model.mesh.generate(2)
            # Check operating system
            if sys.platform == "linux" or sys.platform == "linux2":
                gmsh.write(self.path + "/" + self.path_mesh + "geometry.msh")
            elif sys.platform == "darwin":
                # OS X
                gmsh.write(self.path + "/" + self.path_mesh + "geometry.msh")
            elif sys.platform == "win32":
                gmsh.write(self.path + "/" + self.path_mesh + "geometry.msh")  # Win10 can handle slash

            # Terminate gmsh
            gmsh.finalize()

    def find_neighbours(self, file="results/J_rms.pos"):
        # Open loss/error results
        dest_file = open(self.path + "error.dat", "w")
        # Read the logged losses corresponding to the frequencies
        with open(self.path + "/" + self.path_res_fields + 'J_rms.pos') as f:
            read = 0
            for line in f:
                if line == "$ElementNodeData\n":
                    read = (read + 1) % 2
                    print(line, read)
                if read == 1 and ' ' in line:
                    # words = line.split(sep=' ')
                    words = line.replace(' ', ', ')
                    for word in words:
                        dest_file.write(word)
        dest_file.close()

    def alternative_local_error(self, loss_file='/results/fields/J_rms.pos'):
        """

        :return:
        """
        # Open loss/error results
        error_file = open(self.path + "/mesh_error.dat", "w")
        # Read the logged losses corresponding to the frequencies
        with open(self.path + loss_file) as f:
            read = 0
            for line in f:
                if line == "$ElementNodeData\n":
                    read = (read + 1) % 2
                    print(line, read)
                if read == 1 and ' ' in line:
                    # words = line.split(sep=' ')
                    words = line.replace(' ', ', ')
                    for word in words:
                        error_file.write(word)
        error_file.close()

        # Load local Error values
        data = pd.read_csv(self.path + "/mesh_error.dat")
        local_error = data.iloc[:, 2].to_numpy()
        local_error = np.insert(local_error, 0, 0., axis=0)

        local_error = local_error / np.max(local_error) + 0.001
        print(f"Längen: {len(local_error), local_error} ")  # first of the 3 loss values

        # ---- Open post-processing results ----

        # Elements ----
        elements = []
        values = []
        # error_file = open(self.path + "/mesh_error.dat", "w")
        # Read the logged losses corresponding to the frequencies
        with open(self.path + "/" + self.path_res_fields + 'J_rms.pos') as file:
            read = 0
            for line in file:
                if line == "$Elements\n" or line == "$EndElements\n":
                    read = (read + 1) % 2
                    print(line, read)
                if read == 1 and ' ' in line:
                    words = line.split(sep=' ')
                    elements.append(words)

        # Convert Elements to Dataframe
        element_frame = pd.DataFrame(elements)
        # Dropout not needed columns
        element_frame.drop(element_frame.columns[[1, 2, 3, 4, 8]], axis=1, inplace=True)
        element_frame.columns = ['NumElement', 'Node1', 'Node2', 'Node3']
        print(f"Number of Elements: {len(elements)}\n"
              # f"Elements: {elements}\n"
              f"Element Dataframe: {element_frame}")
        element_frame.to_csv(path_or_buf="elements.txt")

        # Values ----
        with open(self.path + "/" + self.path_res_fields + 'J_rms.pos') as file:
            read = 0
            for line in file:
                if line == "$ElementNodeData\n":
                    read = (read + 1) % 2
                    print(line, read)
                if read == 1 and ' ' in line:
                    words = re.split(' |\n', line)
                    values.append(words)

        # Convert Values to Dataframe
        value_frame = pd.DataFrame(values)
        # Dropout not needed columns
        value_frame.drop(value_frame.columns[[1, 5]], axis=1, inplace=True)
        value_frame.columns = ['NumElement', 'Node1', 'Node2', 'Node3']
        # value_frame['NumElement', 'Node1', 'Node2', 'Node3'] = pd.to_numeric(value_frame['NumElement', 'Node1', 'Node2', 'Node3'], downcast="float")
        value_frame['NumElement'] = pd.to_numeric(value_frame['NumElement'], downcast="float")
        value_frame['Node1'] = pd.to_numeric(value_frame['Node1'], downcast="float")
        value_frame['Node2'] = pd.to_numeric(value_frame['Node2'], downcast="float")
        value_frame['Node3'] = pd.to_numeric(value_frame['Node3'], downcast="float")
        print(f"Number of Values: {len(values)}\n"
              # f"Values: {values}\n"
              f"Values Dataframe: {value_frame}")

        # ---- Neighbour algorithm || Error calculation ----
        local_error = np.zeros(len(element_frame.index))

        nodes = ['Node1', 'Node2', 'Node3']
        for i in value_frame.index:
            mean_cell = 0
            # Mean loss per cell
            for node in nodes:
                mean_cell += value_frame[node][i] / len(nodes)
            # Local Variance
            for node in nodes:
                local_error[i] += (value_frame[node][i] - mean_cell) ** 2

        # Distribute Local Error on neighbour cells
        nodes_neighbours_found = []
        distribution_factor = 2

        """
        local_error_copy = local_error
        print(local_error)

        # every element
        for i in element_frame.index:
            # every element's node
            for node in nodes:
                # Node already considered?
                if not element_frame[node][i] in nodes_neighbours_found:
                    nodes_neighbours_found += element_frame[node][i]
                    # Value[Node] == 0 ? : skip
                    if not value_frame[node][i] == 0:
                        # search in every element for Node
                        for j in element_frame.index:
                            for node in nodes:
                                if value_frame[node][j] == 0:
                                    # add some error in neighboured Nodes
                                    if element_frame[node][j] == element_frame[node][i]:
                                        local_error_copy[j] += local_error[i] * distribution_factor


        local_error = local_error_copy
        """
        print(local_error)
        # Error Normalization
        return local_error / np.max(local_error) + 0.0001

        # print(f"Local Error: {local_error[3387]}\n"
        #      f"Length of Local Error: {len(local_error)}")
        """
        # Load local Error values
        data = pd.read_csv(self.path + "/mesh_error.dat")
        local_error = data.iloc[:, 2].to_numpy()
        local_error = np.insert(local_error, 0, 0., axis=0)

        local_error = local_error/np.max(local_error) + 0.001
        print(len(local_error), local_error)  # first of the 3 loss values
        """

    def local_error(self, loss_file='/results/fields/error.pos'):
        """
        - Method shall return the normalized numeric local error of the last adaptive simulation step
        - Local error can be used to optimize the mesh in the next iteration step
        :return:
        """
        # Open loss/error results
        error_file = open(self.path + "/mesh_error.dat", "w")
        # Read the logged losses corresponding to the frequencies
        with open(self.path + loss_file) as f:
            read = 0
            for line in f:
                if line == "$ElementNodeData\n":
                    read = (read + 1) % 2
                    print(line, read)
                if read == 1 and ' ' in line:
                    # words = line.split(sep=' ')
                    words = line.replace(' ', ', ')
                    for word in words:
                        error_file.write(word)
        error_file.close()

        # Load local Error values
        data = pd.read_csv(self.path + "/mesh_error.dat")
        print(f"Data: {data}")
        local_error = data.iloc[:, 2].to_numpy()
        local_error = np.insert(local_error, 0, 1e-5, axis=0)

        return local_error / np.max(local_error)
        print(f"Längen: {len(local_error), local_error} ")

    def create_background_mesh(self, local_error):
        gmsh.open(self.path + "/" + self.path_mesh + "geometry.msh")  # Open current mesh
        N = 50000  # Number of elements after remeshing
        mesh = self.Mesh()  # Create virtual mesh
        """
        print(f"Mesh nodes: {mesh.vxyz} \n "
              f"Mesh nodes.shape: {mesh.vxyz.shape} \n "
              f"Mesh node tags: {mesh.vtags} \n"
              f"Mesh triangles: {mesh.triangles} \n"
              f"Mesh triangles.shape: {mesh.triangles.shape} \n"
              f"Mesh triangle tags: {mesh.triangles_tags} \n"
              )
        """  # some printing options

        err_view = gmsh.view.add("element-wise error")
        gmsh.view.addModelData(err_view, 0, self.path_mesh + "/" + self.path_mesh + "geometry", "ElementData", mesh.triangles_tags, local_error[:, None])
        gmsh.view.write(err_view, "err.pos")

        # Refinement
        sf_ele = self.compute_size_field(mesh.vxyz, mesh.triangles, local_error, N)
        np.savetxt("sf_ele.txt", sf_ele)
        sf_view = gmsh.view.add("mesh size field")
        gmsh.view.addModelData(sf_view, 0, self.path_mesh + "/" + self.path_mesh + "geometry", "ElementData", mesh.triangles_tags, sf_ele[:, None])
        gmsh.view.write(sf_view, "sf.pos")

    # === GetDP Interaction / Simulation / Exciation ===
    def excitation(self, f, i, phases=[], nonlinear=0, ex_type='current', imposed_red_f=0, ):
        """
        - excitation of the electromagnetic problem
        - current, voltage or current density
        - frequency or reduced frequency
        :param phases:
        :param f:
        :param i:
        :param nonlinear:
        :param ex_type:
        :param imposed_red_f:
        :return:
        """
        print(f"\n---\n"
              f"Excitation: \n"
              f"Frequency: {f}\n"
              f"Current(s): {i}\n"
              f"Phase(s): {phases}\n")

        # -- Excitation --
        self.flag_imposed_reduced_frequency = imposed_red_f  # if == 0 --> impose frequency f
        self.flag_excitation_type = ex_type  # 'current', 'current_density', 'voltage'
        self.flag_non_linear_core = nonlinear

        phases = np.asarray(phases)
        for num in range(0, self.n_conductors):
            # Imposed current, current density or voltage
            if self.flag_excitation_type == 'current':
                self.current[num] = i[num]
                if len(phases) != 0:
                    self.phase_tmp = phases/180
            if self.flag_excitation_type == 'current_density':
                raise NotImplementedError
            if self.flag_excitation_type == 'voltage':
                raise NotImplementedError
                # self.voltage = 2

            # -- Frequency --
            self.frequency = f  # in Hz
            if self.flag_imposed_reduced_frequency == 1:
                self.red_freq[num] = 4
            else:
                if self.frequency != 0:
                    self.delta = np.sqrt(2 / (2 * self.frequency * np.pi * self.sigma * self.mu0))

                    if self.conductor_type[num] == "litz":
                        self.red_freq[num] = self.strand_radius[num] / self.delta
                    elif self.conductor_type[num] == "solid":
                        self.red_freq[num] = self.conductor_radius[num] / self.delta
                    else:
                        print("Wrong???")
                        print(self.conductor_type[num])
                        self.red_freq[num] = 1  # TODO: doesn't make sense like this
                else:
                    self.delta = 1e20  # random huge value
                    self.red_freq[num] = 0

    def file_communication(self):
        """
        Interaction between python and Prolog files.
        :return:
        """
        # --------------------------------- File Communication --------------------------------
        # All shared control variables and parameters are passed to a temporary Prolog file
        print(f"\n---\n"
              f"File Communication\n")


        text_file = open(self.path + "/Parameter.pro", "w")

        text_file.write(f"DirRes = \"{self.path_res}\";\n")
        text_file.write(f"DirResFields = \"{self.path_res_fields}\";\n")
        text_file.write(f"DirResVals = \"{self.path_res_values}\";\n")
        text_file.write(f"DirResCirc = \"{self.path_res_circuit}\";\n")

        # Magnetic Component Type
        if self.component_type == 'inductor':
            text_file.write(f"Flag_Transformer = 0;\n")
        if self.component_type == 'transformer':
            text_file.write(f"Flag_Transformer = 1;\n")

        # Frequency
        text_file.write("Freq = %s;\n" % self.frequency)
        text_file.write(f"delta = {self.delta};\n")

        # Core Loss
        text_file.write(f"Flag_Core_Loss = {self.core_loss_simlation};\n")
        if self.core_loss_simlation:
            text_file.write(f"ki = {self.ki};\n")
            text_file.write(f"alpha = {self.alpha};\n")
            text_file.write(f"beta = {self.beta};\n")
            text_file.write(f"t_rise = {self.t_rise};\n")
            text_file.write(f"t_fall = {self.t_fall};\n")
            text_file.write(f"f_switch = {self.f_switch};\n")

        # Conductor specific definitions
        for num in range(0, self.n_conductors):
            # -- Control Flags --
            if self.flag_excitation_type == 'current':
                text_file.write(f"Flag_ImposedVoltage = 0;\n")
            if self.flag_excitation_type == 'voltage':
                text_file.write(f"Flag_ImposedVoltage = 1;\n")
            if self.conductor_type[num] == 'litz':  # xfmr
                text_file.write(f"Flag_HomogenisedModel{num+1} = 1;\n")
            else:
                text_file.write(f"Flag_HomogenisedModel{num+1} = 0;\n")
            text_file.write("Flag_imposedRr = %s;\n" % self.flag_imposed_reduced_frequency)

            # -- Geometry --
            # Number of conductors
            text_file.write(f"NbrCond{num+1} = {self.turns[num]};\n")
            # For stranded Conductors:
            # text_file.write(f"NbrstrandedCond = {self.turns};\n")  # redundant
            if self.conductor_type[num] == "litz":
                text_file.write(f"NbrStrands{num+1} = {self.n_strands[num]};\n")
                text_file.write(f"Fill{num+1} = {self.FF[num]};\n")
                # ---
                # Litz Approximation Coefficients were created with 4 layers
                # Thats why here a hard-coded 4 is implemented
                # text_file.write(f"NbrLayers{num+1} = {self.n_layers[num]};\n")
                text_file.write(f"NbrLayers{num+1} = 4;\n")
            text_file.write(f"AreaCell{num+1} = {self.A_cell[num]};\n")
            text_file.write(f"Rc{num+1} = {self.conductor_radius[num]};\n")

            # -- Excitation --
            # Imposed current, current density or voltage
            if self.flag_excitation_type == 'current':
                text_file.write(f"Val_EE_{num+1} = {self.current[num]};\n")
                text_file.write(f"Phase_{num+1} = Pi*{self.phase_tmp[num]};\n")
            if self.flag_excitation_type == 'current_density':
                text_file.write(f"Val_EE_{num+1} = {self.current_density[num]};\n")
            if self.flag_excitation_type == 'voltage':
                text_file.write(f"Val_EE_{num+1} = {self.voltage[num]};\n")
            print(f"Cell surface area: {self.A_cell[num]} \n"
                  f"Reduced frequency: {self.red_freq[num]}")
            if self.red_freq[num] > 1.25:
                #TODO: Allow higher reduced frequencies
                print(f"Litz Coefficients only implemented for X<=1.25")
                raise Warning
            # Reduced Frequency
            text_file.write(f"Rr{num+1} = {self.red_freq[num]};\n")

        """
        # Coordinates of the rectangular winding window
        if self.dimensionality == "2D axi":
            text_file.write("Xw1 = %s;\n" % self.p_window[4, 0])
            text_file.write("Xw2 = %s;\n" % self.p_window[5, 0])
        else:
            raise NotImplementedError("Only axi-symmetric case implemented :(")
        """
        # -- Materials --

        # Nature Constants
        text_file.write(f"mu0 = 4.e-7 * Pi;\n")
        text_file.write(f"nu0 = 1 / mu0;\n")

        # Material Properties
        # Conductor Material
        text_file.write(f"SigmaCu = {self.sigma};\n")

        # Core Material
        if self.frequency == 0:
            if self.flag_non_linear_core == 1:
                text_file.write(f"Flag_NL = 1;\n")
                text_file.write(f"Core_Material = {self.core_material};\n")
            else:
                text_file.write(f"Flag_NL = 0;\n")
                text_file.write(f"mur = {self.mu_rel};\n")
        if self.frequency != 0:
            text_file.write(f"Flag_NL = 0;\n")
            text_file.write(f"mur = {self.mu_rel};\n")

        text_file.close()

    def simulate(self):
        """
        Initializes a onelab client. Provides the GetDP based solver with the created mesh file.
        :return:
        """
        print(f"\n---\n"
              f"Inititalize ONELAB API\n"
              f"Run Simulation\n")

        self.onelab_setup()
        # -- Simulation --
        # create a new onelab client
        c = onelab.client(__file__)

        # get model file names with correct path
        msh_file = c.getPath(self.path_mesh + 'geometry.msh')
        solver = c.getPath('ind_axi_python_controlled' + '.pro')

        # Run simulations as sub clients (non blocking??)
        mygetdp = self.onelab + 'getdp'
        c.runSubClient('myGetDP', mygetdp + ' ' + solver + ' -msh ' + msh_file + ' -solve Analysis -v2')

    # === Post-Processing ===
    def visualize(self):
        """
        - a post simulation viewer
        - allows to open ".pos"-files in gmsh
        - For example current density, ohmic losses or the magnetic field density can be visualized
        :return:
        """
        # ---------------------------------------- Visualization in gmsh ---------------------------------------
        print(f"\n---\n"
              f"Visualize fields in GMSH front end:\n")

        gmsh.initialize()
        epsilon = 1e-9
        # Mesh
        gmsh.option.setNumber("Mesh.SurfaceEdges", 0)
        view = 0

        #if self.conductor_type[0] != 'litz':
        if any(type != 'litz' for type in self.conductor_type):
            # Ohmic losses (weightend effective value of current density)
            gmsh.open(self.path + "/" + self.path_res_fields + "j2F.pos")
            gmsh.option.setNumber(f"View[{view}].ScaleType", 2)
            gmsh.option.setNumber(f"View[{view}].RangeType", 2)
            gmsh.option.setNumber(f"View[{view}].SaturateValues", 1)
            gmsh.option.setNumber(f"View[{view}].CustomMin", gmsh.option.getNumber(f"View[{view}].Min") + epsilon)
            gmsh.option.setNumber(f"View[{view}].CustomMax", gmsh.option.getNumber(f"View[{view}].Max"))
            gmsh.option.setNumber(f"View[{view}].ColormapNumber", 1)
            gmsh.option.setNumber(f"View[{view}].IntervalsType", 2)
            gmsh.option.setNumber(f"View[{view}].NbIso", 40)
            print(gmsh.option.getNumber(f"View[{view}].Max"))
            view += 1

        if any(type == 'litz' for type in self.conductor_type):
            # Ohmic losses (weightend effective value of current density)
            gmsh.open(self.path + "/" + self.path_res_fields + "jH.pos")
            gmsh.option.setNumber(f"View[{view}].ScaleType", 2)
            gmsh.option.setNumber(f"View[{view}].RangeType", 2)
            gmsh.option.setNumber(f"View[{view}].SaturateValues", 1)
            gmsh.option.setNumber(f"View[{view}].CustomMin", gmsh.option.getNumber(f"View[{view}].Min") + epsilon)
            gmsh.option.setNumber(f"View[{view}].CustomMax", gmsh.option.getNumber(f"View[{view}].Max"))
            gmsh.option.setNumber(f"View[{view}].ColormapNumber", 1)
            gmsh.option.setNumber(f"View[{view}].IntervalsType", 2)
            gmsh.option.setNumber(f"View[{view}].NbIso", 40)
            view += 1
        # Magnetic flux density
        gmsh.open(self.path + "/" + self.path_res_fields + "Magb.pos")
        gmsh.option.setNumber(f"View[{view}].ScaleType", 1)
        gmsh.option.setNumber(f"View[{view}].RangeType", 1)
        gmsh.option.setNumber(f"View[{view}].CustomMin", gmsh.option.getNumber(f"View[{view}].Min") + epsilon)
        gmsh.option.setNumber(f"View[{view}].CustomMax", gmsh.option.getNumber(f"View[{view}].Max"))
        gmsh.option.setNumber(f"View[{view}].ColormapNumber", 1)
        gmsh.option.setNumber(f"View[{view}].IntervalsType", 2)
        gmsh.option.setNumber(f"View[{view}].NbIso", 40)
        view += 1

        # Vector Potential
        gmsh.open(self.path + "/" + self.path_res_fields + "raz.pos")
        gmsh.option.setNumber(f"View[{view}].ScaleType", 1)
        gmsh.option.setNumber(f"View[{view}].RangeType", 1)
        gmsh.option.setNumber(f"View[{view}].CustomMin", gmsh.option.getNumber(f"View[{view}].Min") + epsilon)
        gmsh.option.setNumber(f"View[{view}].CustomMax", gmsh.option.getNumber(f"View[{view}].Max"))
        gmsh.option.setNumber(f"View[{view}].ColormapNumber", 1)
        gmsh.option.setNumber(f"View[{view}].IntervalsType", 2)
        gmsh.option.setNumber(f"View[{view}].NbIso", 40)
        view += 1

        gmsh.fltk.run()
        gmsh.finalize()

    def data_logging(self, sim_choice):
        """
        !!! not finally implemented !!!

        This method shall do the saving and loading of results! with date and time
        :return:
        """
        frequencies = None
        # Data Logging with date and time
        datetime = time.strftime("%Y%m%d_%H%M%S")

        target_femm = 'Pv_FEMM_' + datetime + '.json'
        target_femmt = 'Pv_FEMMT_' + datetime + '.json'

        # Either read old data or create
        if sim_choice != 'show':
          # pseudo 2D dataframe: ['strand number, strand radius'], 'frequency'  | const. litz radius --> FF
          if not os.path.isfile(target_femm):
              df_pv_femm = pd.DataFrame([], index=frequencies, columns=[])
              df_pv_femmt = pd.DataFrame([], index=frequencies, columns=[])
          else:
              # Read Loss Data
              df_pv_femm = pd.read_json(target_femm)
              df_pv_femmt = pd.read_json(target_femmt)
          # print(df_pv_femm, df_pv_femmt)

    def get_loss_data(self, last_n_values, loss_type='litz_loss'):
        """
        Returns the last n values from the chosen loss type logged in the result folder.
        :param last_n_values:
        :param loss_type:
        :return:
        """
        # Loss file location
        if loss_type == 'litz_loss':
            loss_file = 'j2H.dat'
        if loss_type == 'solid_loss':
            loss_file = 'j2F.dat'
        # Read the logged losses corresponding to the frequencies
        with open(self.path + "/" + self.path_res_values + loss_file, newline='') as f:
            reader = csv.reader(f)
            data = list(reader)
        return data[-last_n_values:-1] + [data[-1]]

    # === Alternative FEMM Solver ===
    def femm_reference(self, freq, current, sigma, sign=[1], non_visualize=0):
        """
        Allows reference simulations with the 2D open source electromagnetic FEM tool FEMM.
        Helpful to validate changes (especially in the Prolog Code).
        :param sign:
        :param non_visualize:
        :param freq:
        :param current:
        :param sigma:
        :return:
        """
        if sign is None:
            sign = [1, 1]
        if not os.path.isdir(self.path + "/" + self.path_res_FEMM):
            os.mkdir(self.path + "/" + self.path_res_FEMM)

        # == Pre Geometry ==
        self.high_level_geo_gen()
        #self.ei_axi()

        if self.n_air_gaps != 1:
            raise NotImplementedError

        # == Init ==
        femm.openfemm(non_visualize)
        femm.newdocument(0)
        femm.mi_probdef(freq, 'meters', 'axi', 1.e-8, 0, 30)

        # == Materials ==
        femm.mi_addmaterial('Ferrite', self.mu_rel, self.mu_rel, 0, 0, 0, 0, 0, 1, 0, 0, 0)
        femm.mi_addmaterial('Air', 1, 1, 0, 0, 0, 0, 0, 1, 0, 0, 0)
        if self.conductor_type[0] == "litz":
            femm.mi_addmaterial('Copper', 1, 1, 0, 0, sigma, 0, 0, 1, 5, 0, 0, self.n_strands[0], 2*1000*self.strand_radius[0])  # type := 5. last argument
            print(f"Strandsnumber: {self.n_strands[0]}")
            print(f"Strandsdiameter in mm: {2 * 1000 * self.strand_radius[0]}")
        if self.conductor_type[0] == "solid":
            femm.mi_addmaterial('Copper', 1, 1, 0, 0, sigma, 0, 0, 1, 0, 0, 0, 0, 0)

        # == Circuit ==
        # coil as seen from the terminals.
        femm.mi_addcircprop('Primary', current[0]*sign[0], 1)
        if self.component_type == 'transformer':
            femm.mi_addcircprop('Secondary', current[1]*sign[1], 1)

        # == Geometry ==
        # Add core
        femm.mi_drawline(0, self.p_air_gaps[0, 1], self.p_air_gaps[1, 0], self.p_air_gaps[1, 1])
        femm.mi_drawline(self.p_air_gaps[1, 0], self.p_air_gaps[1, 1],  self.p_window[4, 0], self.p_window[4, 1])
        femm.mi_drawline(self.p_window[4, 0], self.p_window[4, 1], self.p_window[5, 0], self.p_window[5, 1])
        femm.mi_drawline(self.p_window[5, 0], self.p_window[5, 1], self.p_window[7, 0], self.p_window[7, 1])
        femm.mi_drawline(self.p_window[7, 0], self.p_window[7, 1], self.p_window[6, 0], self.p_window[6, 1])
        femm.mi_drawline(self.p_window[6, 0], self.p_window[6, 1], self.p_air_gaps[3, 0], self.p_air_gaps[3, 1])
        femm.mi_drawline(self.p_air_gaps[3, 0], self.p_air_gaps[3, 1], 0, self.p_air_gaps[2, 1])
        femm.mi_drawline(0, self.p_air_gaps[2, 1], 0, self.p_outer[2, 1])
        femm.mi_drawline(0, self.p_outer[2, 1], self.p_outer[3, 0], self.p_outer[3, 1])
        femm.mi_drawline(self.p_outer[3, 0], self.p_outer[3, 1], self.p_outer[1, 0], self.p_outer[1, 1])
        femm.mi_drawline(self.p_outer[1, 0], self.p_outer[1, 1], 0, self.p_outer[0, 1])
        femm.mi_drawline(0, self.p_outer[0, 1], 0, self.p_air_gaps[0, 1])
        # Add Coil
        """
        femm.mi_drawrectangle(self.p_window[4, 0]+self.core_cond_isolation, self.p_window[4, 1]+self.core_cond_isolation, self.p_window[7, 0]-self.core_cond_isolation, self.p_window[7, 1]-self.core_cond_isolation)
        femm.mi_addblocklabel(self.p_window[7, 0]-2*self.core_cond_isolation, self.p_window[7, 1]-2*self.core_cond_isolation)
        femm.mi_selectlabel(self.p_window[7, 0]-2*self.core_cond_isolation, self.p_window[7, 1]-2*self.core_cond_isolation)
        femm.mi_setblockprop('Copper', 0, 1, 'icoil', 0, 0, 1)
        femm.mi_clearselected()
        """
        for num in range(0, self.n_conductors):
            if self.conductor_type[0] == "litz" or self.conductor_type[0] == "solid":
                for i in range(0, int(self.p_conductor[num].shape[0] / 5)):
                    # 0: center | 1: left | 2: top | 3: right | 4.bottom
                    femm.mi_drawarc(self.p_conductor[num][5*i+1][0], self.p_conductor[num][5*i+1][1], self.p_conductor[num][5*i+3][0], self.p_conductor[num][5*i+3][1], 180, 2.5)
                    femm.mi_addarc(self.p_conductor[num][5*i+3][0], self.p_conductor[num][5*i+3][1], self.p_conductor[num][5*i+1][0], self.p_conductor[num][5*i+1][1],  180, 2.5)
                    femm.mi_addblocklabel(self.p_conductor[num][5*i][0], self.p_conductor[num][5*i][1])
                    femm.mi_selectlabel(self.p_conductor[num][5*i][0], self.p_conductor[num][5*i][1])
                    if num == 0:
                        femm.mi_setblockprop('Copper', 1, 0, 'Primary', 0, 0, 1)
                    if num == 1:
                        #femm.mi_setblockprop('Copper', 0, 1e-4, 'Secondary', 0, 0, 1)
                        femm.mi_setblockprop('Copper', 1, 0, 'Secondary', 0, 0, 1)
                    femm.mi_clearselected

        # Define an "open" boundary condition using the built-in function:
        femm.mi_makeABC()
        """
        # Alternative BC
        region_add = 1.1

        femm.mi_drawrectangle(0, region_add*self.p_outer[0][1], region_add*self.p_outer[3][0], region_add*self.p_outer[3][1])
        # mi_addboundprop('Asymptotic', 0, 0, 0, 0, 0, 0, 1 / (para.mu_0 * bound.width), 0, 2); % Mixed
        femm.mi_addboundprop('Asymptotic', 0, 0, 0, 0, 1, 50, 0, 0, 1)
        femm.mi_selectsegment(region_add*self.p_outer[3][0], region_add*self.p_outer[3][1])
        femm.mi_setsegmentprop('Asymptotic', 1, 1, 0, 0)
        """

        # == Labels/Designations ==

        # Label for core
        femm.mi_addblocklabel(self.p_outer[3, 0]-0.001, self.p_outer[3, 1]-0.001)
        femm.mi_selectlabel(self.p_outer[3, 0]-0.001, self.p_outer[3, 1]-0.001)
        femm.mi_setblockprop('Ferrite', 1, 0, '<None>', 0, 0, 0)
        femm.mi_clearselected()

        # Labels for air
        femm.mi_addblocklabel(0.001, 0)
        femm.mi_selectlabel(0.001, 0)
        femm.mi_setblockprop('Air', 1, 0, '<None>', 0, 0, 0)
        femm.mi_clearselected()
        femm.mi_addblocklabel(self.p_outer[3, 0]+0.001, self.p_outer[3, 1]+0.001)
        femm.mi_selectlabel(self.p_outer[3, 0]+0.001, self.p_outer[3, 1]+0.001)
        femm.mi_setblockprop('Air', 1, 0, '<None>', 0, 0, 0)
        femm.mi_clearselected()

        # Now, the finished input geometry can be displayed.
        femm.mi_zoomnatural()
        femm.mi_saveas(self.path_res_FEMM + 'coil.fem')
        femm.mi_analyze()
        femm.mi_loadsolution()

        # == Losses ==
        tmp = femm.mo_getcircuitproperties('Primary')
        self.tot_loss_femm = 0.5 * tmp[0] * tmp[1]
        print(self.tot_loss_femm)

        """
        # If we were interested in the flux density at specific positions,
        # we could inquire at specific points directly:
        b0 = femm.mo_getb(0, 0)
        print('Flux density at the center of the bar is %g T' % np.abs(b0[1]))
        b1 = femm.mo_getb(0.01, 0.05)
        print(f"Flux density at r=1cm, z=5cm is {np.abs(b1[1])} T")

        # The program will report the terminal properties of the circuit:
        # current, voltage, and flux linkage
        vals = femm.mo_getcircuitproperties('icoil')


        # [i, v, \[Phi]] = MOGetCircuitProperties["icoil"]

        # If we were interested in inductance, it could be obtained by
        # dividing flux linkage by current
        L = 1000 * np.abs(vals[2]) / np.abs(vals[0])
        print('The self-inductance of the coil is %g mH' % L)

        # Or we could, for example, plot the results along a line using
        zee = []
        bee = []
        for n in range(-100, 101):
            b = femm.mo_getb(0.01, n)
            zee.append(n)
            bee.append(b[1])

        plt.plot(zee, bee)
        plt.ylabel('Flux Density, Tesla')
        plt.xlabel('Distance along the z-axis, mm')
        plt.title('Plot of flux density along the axis')
        plt.show()
        """
        # When the analysis is completed, FEMM can be shut down.
        # femm.closefemm()

    # === Litz Approximation ===

    def pre_simulate(self):
        """
        Used to determine the litz-approximation coefficients.
        :return:
        """
        for num in range(0, self.n_conductors):
            if self.conductor_type[num] == 'litz':
                # ---
                # Litz Approximation Coefficients were created with 4 layers
                # Thats why here a hard-coded 4 is implemented
                # if os.path.isfile(self.path + f"/pre/coeff/pB_RS_la{self.FF[num]}_{self.n_layers[num]}layer.dat"):
                if os.path.isfile(self.path + f"/pre/coeff/pB_RS_la{self.FF[num]}_4layer.dat"):
                    print("Coefficients for stands approximation are found.")

                else:
                    # Rounding X to fit it with corresponding parameters from the database
                    X = self.red_freq[num]
                    X = np.around(X, decimals=3)
                    print(f"Rounded Reduced frequency X = {X}")
                    self.create_strand_coeff(num)

    def create_strand_coeff(self, num):
        """

        :return:
        """
        print(f"\n"
              f"Pre-Simulation\n"
              f"-----------------------------------------\n"
              f"Create coefficients for strands approximation\n")
        # Create a new onelab client
        # -- Pre-Simulation Settings --
        text_file = open(self.path + "/pre/PreParameter.pro", "w")
        # ---
        # Litz Approximation Coefficients are created with 4 layers
        # Thats why here a hard-coded 4 is implemented
        #text_file.write(f"NbrLayers = {self.n_layers[num]};\n")
        text_file.write(f"NbrLayers = 4;\n")
        text_file.write(f"Fill = {self.FF[num]};\n")
        print("Here")
        text_file.write(f"Rc = {self.strand_radius[num]};\n")  # double named!!! must be changed
        text_file.close()
        self.onelab_setup()
        c = onelab.client(__file__)
        cell_geo = c.getPath('pre/cell.geo')

        # Run gmsh as a sub client
        mygmsh = self.onelab + 'gmsh'
        c.runSubClient('myGmsh', mygmsh + ' ' + cell_geo + ' -2 -v 2')

        modes = [1, 2]  # 1 = "skin", 2 = "proximity"
        reduced_frequencies = np.linspace(0, 1.25, 6)  # must be even
        for mode in modes:
            for rf in reduced_frequencies:
                # -- Pre-Simulation Settings --
                text_file = open(self.path + "/pre/PreParameter.pro", "w")
                text_file.write(f"Rr_cell = {rf};\n")
                text_file.write(f"Mode = {mode};\n")
                # Litz Approximation Coefficients are created with 4 layers
                # Thats why here a hard-coded 4 is implemented
                # text_file.write(f"NbrLayers = {self.n_layers[num]};\n")
                text_file.write(f"NbrLayers = 4;\n")

                text_file.write(f"Fill = {self.FF[num]};\n")
                text_file.write(f"Rc = {self.strand_radius[num]};\n")  # double named!!! must be changed
                text_file.close()

                # get model file names with correct path
                input_file = c.getPath('pre/cell_dat.pro')
                cell = c.getPath('pre/cell.pro')

                # Run simulations as sub clients
                mygetdp = self.onelab + 'getdp'
                c.runSubClient('myGetDP', mygetdp + ' ' + cell + ' -input ' + input_file + ' -solve MagDyn_a -v2')

        # Formatting stuff
        # Litz Approximation Coefficients are created with 4 layers
        # Thats why here a hard-coded 4 is implemented
        #files = [self.path + f"/pre/coeff/pB_RS_la{self.FF[num]}_{self.n_layers[num]}layer.dat",
        #         self.path + f"/pre/coeff/pI_RS_la{self.FF[num]}_{self.n_layers[num]}layer.dat",
        #         self.path + f"/pre/coeff/qB_RS_la{self.FF[num]}_{self.n_layers[num]}layer.dat",
        #         self.path + f"/pre/coeff/qI_RS_la{self.FF[num]}_{self.n_layers[num]}layer.dat"]
        files = [self.path + f"/pre/coeff/pB_RS_la{self.FF[num]}_4layer.dat",
                 self.path + f"/pre/coeff/pI_RS_la{self.FF[num]}_4layer.dat",
                 self.path + f"/pre/coeff/qB_RS_la{self.FF[num]}_4layer.dat",
                 self.path + f"/pre/coeff/qI_RS_la{self.FF[num]}_4layer.dat"]
        for i in range(0, 4):
            with fileinput.FileInput(files[i], inplace=True) as file:
                for line in file:
                    print(line.replace(' 0\n', '\n'), end='')

        # Corrects pB coefficient error at 0Hz
        # Must be changed in future in cell.pro
        for i in range(0, 4):
            with fileinput.FileInput(files[i], inplace=True) as file:
                for line in file:
                    print(line.replace(' 0\n', ' 1\n'), end='')

    def pre_simulation(self):
        """
        - Complete "pre-simulation" call
        :return:
        """
        self.high_level_geo_gen()
        self.excitation(f=100000, i=1)  # arbitrary values: frequency and current
        self.file_communication()
        self.pre_simulate()

    # ==== Front-End Methods =====
    # === Geometry Definitions ===
    def update_core(self, core_type,  **kwargs):
        """
        - One positional parameter core_type
        - All core parameters can be passed or adjusted by keyword calling
            - Allows single parameter changing
            - Depending on core_type
            - Strict keyword usage!
        :param core_type:
        :param kwargs:
            - Case "2D, axisym., EI": 'core_w', 'window_w', 'window_h'
            - Case "3D, EI": ...tba...
        :return:
        """

        if self.core_update_count == 0:
            print(f"Initialize the magnetic Core as {self.core_type}-type with some standard values.\n"
                  f"---")
        else:
            print(f"Update the magnetic Core to {self.core_type}-type with following parameters: {kwargs}\n"
                  f"---")
        self.core_update_count+=1

        self.core_type = core_type
        if self.core_type == "EI":
            if self.dimensionality == "2D axi":
                for key, value in kwargs.items():
                    if key == 'core_w':
                        self.core_w = value
                    if key == 'window_w':
                        self.window_w = value
                    if key == 'window_h':
                        self.window_h = value
        if self.core_type == "EI":
            if self.dimensionality == "3D":
                # tba 3D Group
                None

    def update_air_gaps(self, method="center", n_air_gaps=[], position_tag=[0], air_gap_position=[0], air_gap_h=[0.001],
                        **kwargs):
        """
        - "self.air_gaps" is a list with [position_tag, air_gap_position, air_gap_h, c_air_gap]
           - position_tag: specifies the gapped "leg"
           - air_gap_position: specifies the coordinate of the air gap's center point along the specified leg
           - air_gap_h: height/length of the air gap
           - c_air_gap: mesh accuracy factor
        - "EI 2D axi": position_tag = 0  # '-1': left leg | '0': center leg | '1': right leg
        :param n_air_gaps:
        :param position_tag:
        :param air_gap_h:
        :param air_gap_position:
        :param method: "random", "center", "percent", "manually"
        :return:
        """
        print(f"Update the air gaps.\n"
              f"---")

        # Update the mesh accuracy of the window
        self.c_window = self.window_w/20 * self.s

        # Rewrite variables
        self.n_air_gaps = n_air_gaps
        self.air_gaps = np.empty((self.n_air_gaps, 4))
        self.c_air_gap = [None] * self.n_air_gaps


        # Update air gaps with chosen method

        # Center
        if method == "center" and self.dimensionality == "2D axi":
            if self.n_air_gaps > 1:
                print(f"{self.n_air_gaps} are too many air gaps for the 'center' option!")
                raise Warning
            else:
                self.c_air_gap[0] = air_gap_h[0] * self.s
                self.air_gaps[0, :] = np.array([0, 0, air_gap_h[0], self.c_air_gap[0]])

        # Deterministic
        if (method == "manually" or method == "percent") and self.dimensionality == "2D axi":
            for i in range(0, self.n_air_gaps):
                if method == "percent":
                    air_gap_position[i] = air_gap_position[i] / 100 * (self.window_h - air_gap_h[i]) - (
                                self.window_h / 2 - air_gap_h[i] / 2)
                # Overlapping Control
                for j in range(0, self.air_gaps.shape[0]):
                    if self.air_gaps[j, 1]+self.air_gaps[j, 2]/2 > air_gap_position[i] > self.air_gaps[j, 1]-self.air_gaps[j, 2]/2:
                        if position_tag[i] == self.air_gaps[j, 0]:
                            print(f"Overlapping Air Gap")
                            #raise Warning
                    else:
                        # self.c_air_gap[i] = air_gap_h[i] * self.s
                        self.c_air_gap[i] = self.c_window
                        #print(f"c_window: {self.c_window}")
                        self.air_gaps[i, :] = np.array([position_tag[i], air_gap_position[i], air_gap_h[i], self.c_air_gap[i]])

        # Random
        if method == "random" and self.dimensionality == "2D axi":
            position_tag = [0] * self.n_air_gaps

            i = 0
            while i in range(0, self.n_air_gaps):
                height = np.random.rand(1) * 0.001 + 0.001
                position = np.random.rand(1) * (self.window_h - height) - (self.window_h / 2 - height / 2)
                self.c_air_gap[i] = height * self.s
                # Overlapping Control
                for j in range(0, self.air_gaps.shape[0]):
                    if self.air_gaps[j, 1]+self.air_gaps[j, 2]/2 > position > self.air_gaps[j, 1]-self.air_gaps[j, 2]/2:
                        if position_tag[i] == self.air_gaps[j, 0]:
                            print(f"Overlapping air Gaps have been corrected")
                else:
                    self.air_gaps[i, :] = np.array([position_tag[i], position, height, self.c_air_gap[i]])
                    i += 1

        # Optional modelling of a stray path
        for key, value in kwargs.items():
            if key == 'stray_path':
                self.start_i, self.end_i = value[0]
                self.added_bar = value[1]
                print(f"Stray Path arguments{self.start_i, self.end_i, self.added_bar}")

    def update_conductors(self, n_turns=[], conductor_type=[], scheme=[], conductor_radix=[], litz_para_type=[], ff=[],
                          layer_numbers=[], strand_radix=[], thickness=[], wrap_para=[], cond_cond_isolation=[],
                          core_cond_isolation=[]):
        """
        conductor_type: - "stacked"  # Vertical packing of conductors
                        - "full"     # One massive Conductor in each window
                        - "foil"     # Horizontal packing of conductors
                        - "solid"    # Massive wires
                        - "litz"     # Litz wires
        :param cond_cond_isolation:
        :param core_cond_isolation:
        :param n_turns:
        :param strand_radix:
        :param layer_numbers:
        :param conductor_radix:
        :param conductor_radius:
        :param n_conductors:
        :param conductor_type:
        :return:
        """
        if self.conductor_update_count == 0:
            print(f"Initialize the conductors with some standard values.\n"
                  f"---")
        else:
            print(f"Update the conductors with type {conductor_type}\n"
                  f"---")

        if self.component_type == "inductor":
            if len(n_turns) != 1 or len(conductor_type) != 1:
                print(f"Wrong number of conductor parameters passed to inductor model!")
                raise Warning

        if self.component_type == "transformer":
            if len(n_turns) != 2 or len(conductor_type) != 2:
                print(f"Wrong number of conductor parameters passed to transformer model!")
                raise Warning

        self.turns = n_turns
        self.conductor_type = conductor_type
        self.scheme = scheme
        self.thickness = thickness
        self.wrap_para = wrap_para
        self.core_cond_isolation = core_cond_isolation
        self.cond_cond_isolation = cond_cond_isolation

        for i in range(0, self.n_conductors):
            # self.n_conductors is implied by component type
            if self.conductor_type[i] == 'solid':
                self.conductor_radius[i] = conductor_radix[i]
                self.A_cell[i] = np.pi * self.conductor_radius[i]**2  # Cross section of the solid conductor

            if self.conductor_type[i] == 'litz':
                if litz_para_type[i] == 'implicite_ff':
                    self.update_litz_configuration(num=i,
                                                   litz_parametrization_type=litz_para_type[i],
                                                   conductor_radius=conductor_radix[i],
                                                   n_layers=layer_numbers[i],
                                                   strand_radius=strand_radix[i])
                if litz_para_type[i] == 'implicite_litz_radius':
                    self.update_litz_configuration(num=i,
                                                   litz_parametrization_type=litz_para_type[i],
                                                   ff=ff[i],
                                                   n_layers=layer_numbers[i],
                                                   strand_radius=strand_radix[i])
                if litz_para_type[i] == 'implicite_strands_number':
                    self.update_litz_configuration(num=i,
                                                   litz_parametrization_type=litz_para_type[i],
                                                   ff=ff[i],
                                                   conductor_radius=conductor_radix[i],
                                                   strand_radius=strand_radix[i])

            if self.conductor_type[i] == 'full' or self.conductor_type[i] == 'foil' or self.conductor_type[i] == 'stacked':
                self.A_cell[i] = 1  # TODO:
                self.conductor_radius[i] = 1  # revisit


                # Surface of the litz approximated hexagonal cell
                # self.A_cell = np.pi * self.conductor_radius**2  # * self.FF

    def update_litz_configuration(self, num=0, litz_parametrization_type='implicite_ff', strand_radius=None, ff=None,
                                  conductor_radius=None, n_layers=None):
        """
        - updates the conductor #num (simple transformer: num=0 -> primary winding,
                                                                     num=1 -> secondary winding)
        - used to change litz configurations
        - also used at first initialisation of the geometry
        - needed to always make sure that the relation between litz parameters (strand radius, fill factor, number of
          layers/strands and conductor/litz radius) is valid and consistent
        - 4 parameters, 1 degree of freedom (dof)
        :param num:
        :param litz_parametrization_type:
        :param strand_radius:
        :param ff:
        :param conductor_radius:
        :param n_layers:
        :return:
        """
        # Litz Approximation
        if litz_parametrization_type == 'implicite_ff':
            self.conductor_radius[num] = conductor_radius
            self.n_layers[num] = n_layers
            self.n_strands[num] = NbrStrands(self.n_layers[num])
            self.strand_radius[num] = strand_radius
            # hexagonal packing: ~90.7% are theoretical maximum FF
            ff_exact = self.n_strands[num]*self.strand_radius[num]**2/self.conductor_radius[num]**2
            print(f"Exact fill factor: {ff_exact}")
            self.FF[num] = np.around(ff_exact, decimals=2)
            print(f" Updated Litz Configuration: \n"
                  f" FF: {self.FF[num]} \n"
                  f" Number of layers/strands: {self.n_layers[num]}/{self.n_strands[num]} \n"
                  f" Strand radius: {self.strand_radius[num]} \n"
                  f" Conductor radius: {self.conductor_radius[num]}\n"
                  f"---")
            # print(f"Rounded fill factor: {self.FF}")

        if litz_parametrization_type == 'implicite_litz_radius':
            self.FF[num] = ff
            self.n_layers[num] = n_layers
            self.n_strands[num] = NbrStrands(self.n_layers[num])
            self.strand_radius[num] = strand_radius
            self.conductor_radius[num] = np.sqrt(self.n_strands[num]*self.strand_radius[num]**2/self.FF[num])
            print(f"Updated Litz Configuration: \n"
                  f" FF: {self.FF[num]} \n"
                  f" Number of layers/strands: {self.n_layers[num]}/{self.n_strands[num]} \n"
                  f" Strand radius: {self.strand_radius[num]} \n"
                  f" Conductor radius: {self.conductor_radius[num]}\n"
                  f"---")

        if litz_parametrization_type == 'implicite_strands_number':
            self.FF[num] = ff
            self.strand_radius[num] = strand_radius
            self.conductor_radius[num] = conductor_radius
            self.n_strands[num] = self.conductor_radius[num]**2/self.strand_radius[num]**2*self.FF[num]
            self.n_layers[num] = NbrLayers(self.n_strands[num])
            print(f"Updated Litz Configuration: \n"
                  f" FF: {self.FF[num]} \n"
                  f" Number of layers/strands: {self.n_layers[num]}/{self.n_strands[num]} \n"
                  f" Strand radius: {self.strand_radius[num]} \n"
                  f" Conductor radius: {self.conductor_radius[num]}\n"
                  f"---")

        self.A_cell[num] = self.n_strands[num] * self.strand_radius[num]**2 * np.pi / self.FF[num]

    # === Standard Simulations ===
    def single_simulation(self, freq, current, phi=[], skin_mesh_factor=1):
        """
        - can be used for a single simulation
        - no sweeping at all
        :param freq:
        :param current:
        :return:
        """
        self.high_level_geo_gen(frequency=freq, skin_mesh_factor=skin_mesh_factor)
        self.generate_mesh()
        self.excitation(f=freq, i=current, phases=phi)  # frequency and current
        self.file_communication()
        self.pre_simulate()
        self.simulate()
        self.visualize()

    def get_inductances(self, I0, op_frequency=0, skin_mesh_factor=1, visualize=1):
        """

        :param mesh_accuracy:
        :param I0:
        :param op_frequency:
        :return:
        """


        # Remove "old" Inductance Logs
        try:
            os.remove(self.path + "/" + self.path_res_values + "L_11.dat")
            os.remove(self.path + "/" + self.path_res_values + "L_22.dat")
        except:
            print("Could not find Inductance logs")

        # -- Inductance Estimation --
        self.mesh(frequency=op_frequency, skin_mesh_factor=skin_mesh_factor)

        if self.valid:
            frequencies = [op_frequency] * 2
            currents = [[I0, 0], [0, I0]]
            phases = [[0, 180], [0, 180]]

            self.excitation_sweep(frequencies=frequencies, currents=currents, phi=phases[0], show_last=visualize)

            print(f"\n"
                  f"                             == Inductances ==                             \n")

            # Read the logged Flux_Linkages
            with open(self.path + "/" + self.path_res_values + "Flux_Linkage_1.dat") as f:
                line = f.readlines()[-2:]
                # Fluxes induced in Winding 1
                Phi_11 = float(line[0].split(sep=' ')[2])
                Phi_12 = float(line[1].split(sep=' ')[2])

            with open(self.path + "/" + self.path_res_values + "Flux_Linkage_2.dat") as f:
                line = f.readlines()[-2:]
                # Fluxes induced in Winding 2
                Phi_21 = float(line[0].split(sep=' ')[2])
                Phi_22 = float(line[1].split(sep=' ')[2])

            print(f"\n"
                  f"Fluxes: \n"
                  f"Phi_11 = {Phi_11}     Induced by I_1 in Winding1 \n"
                  f"Phi_21 = {Phi_21}     Induced by I_1 in Winding2 \n"
                  f"Phi_12 = {Phi_12}     Induced by I_2 in Winding1 \n"
                  f"Phi_22 = {Phi_22}     Induced by I_2 in Winding2 \n")

            """
            # Old way
            # Calculation of inductance matrix
            L_s1 = 0.5*(L_11-self.turns[0]**2/self.turns[1]**2*L_22+L_k1)
            L_m1 = L_11 - L_s1
            L_m = self.turns[1]/self.turns[0]*L_m1
            L_m2 = self.turns[1]/self.turns[0]*L_m
            L_s2 = L_22 - L_m2
            """

            # Turns Ratio n=N1/N2 with relative winding sense
            if phases[0][0] != phases[0][1]:
                n = -1 * self.turns[0] / self.turns[1]
            else:
                n = self.turns[0] / self.turns[1]
            print(f"\n"
                  f"Turns Ratio:\n"
                  f"n = {n}\n"
                  )

            # Coupling Factors
            K_21 = Phi_21 / Phi_22
            K_12 = Phi_12 / Phi_11
            k = n/np.abs(n) * (K_21*K_12)**0.5
            print(f"Coupling Factors:\n"
                  f"K_12 = Phi_21 / Phi_22 = {K_12}\n"
                  f"K_21 = Phi_12 / Phi_11 = {K_21}\n"
                  f"k = Sqrt(K_12 * K_21) = M / Sqrt(L_11 * L_22) = {k}\n"
                  )

            # Read the logged inductance values
            with open(self.path + "/" + self.path_res_values + "L_11.dat") as f:
                line = f.readlines()[-1]
                words = line.split(sep=' ')
                self.L_11 = float(words[2])
            with open(self.path + "/" + self.path_res_values + "L_22.dat") as f:
                line = f.readlines()[-1]
                words = line.split(sep=' ')
                self.L_22 = float(words[2])
            print(f"\n"
                  f"Self Inductances:\n"
                  f"L_11 = {self.L_11}\n"
                  f"L_22 = {self.L_22}\n"
                  )

            # Main/Counter Inductance
            self.M = k * (self.L_11*self.L_22)**0.5
            M_ = self.L_11 * K_12  # Only to proof correctness - ideally: M = M_ = M__
            M__ = self.L_22 * K_21  # Only to proof correctness - ideally: M = M_ = M__
            print(f"\n"
                  f"Main/Counter Inductance:\n"  
                  f"M = k * Sqrt(L_11 * L_22) = {self.M}\n"
                  f"M_ = L_11 * K_12 = {M_}\n"
                  f"M__ = L_22 * K_21 = {M__}\n"
                  )

            # Stray Inductance with 'Turns Ratio' n as 'Transformation Ratio' ü
            L_s1 = self.L_11 - self.M * n
            L_s2 = self.L_22 - self.M / n
            L_h = self.M * n
            print(f"\n"
                  f"T-ECD (primary side transformed):\n"
                  f"[Underdetermined System: 'Transformation Ratio' := 'Turns Ratio']\n"
                  f"    - Transformation Ratio: ü\n"
                  f"    - Primary Side Stray Inductance: L_s1\n"
                  f"    - Secondary Side Stray Inductance: L_s2\n"
                  f"    - Primary Side Main Inductance: L_h\n"
                  f"ü := n = {n}\n"
                  f"L_s1 = L_11 - M * n = {L_s1}\n"
                  f"L_s2 = L_22 - M / n = {L_s2}\n"
                  f"L_h = M * n = {L_h}\n"
                  )

            # Stray Inductance concentrated on Primary Side
            ü_conc = self.M / self.L_22
            L_s_conc = (1 - k**2) * self.L_11
            L_h_conc = self.M**2 / self.L_11
            print(f"\n"
                  f"T-ECD (primary side concentrated):\n"
                  f"[Underdetermined System: ü := M / L_22  -->  L_s2 = L_22 - M / n = 0]\n"
                  f"    - Transformation Ratio: ü\n"
                  f"    - (Primary) Stray Inductance: L_s1\n"
                  f"    - Primary Side Main Inductance: L_h\n"
                  f"ü := M / L_22 = k * Sqrt(L_11 / L_22) = {ü_conc}\n"
                  f"L_s1 = (1 - k^2) * L_11 = {L_s_conc}\n"
                  f"L_h = M^2 / L_22 = k^2 * L_11 = {L_h_conc}\n"
                  )

        else:
            print(f"Invalid Geommetry Data!")

    def excitation_sweep(self, frequencies=[], currents=[], phi=[0, 180], show_last=False):
        """
        Performs a sweep simulation for frequency-current pairs. Both values can
        be passed in lists of the same length. The mesh is only created ones (fast sweep)!

        Example Code:
            1 geo = MagneticComponent()
            2 geo.mesh()
            3 fs = np.linspace(0, 250000, 6)
            4 cs = [10, 2, 1, 0.5, 0.2, 0.1]
            5 geo.excitation_sweep(frequencies=fs, currents=cs)
        :param currents:
        :param frequencies:
        :param show_last:
        :return:
        """
        #if len(frequencies) != len(currents):
        #    print('len(frequencies) != len(currents)')
        #    raise Exception
        for i in range(0, len(frequencies)):
            self.excitation(f=frequencies[i], i=currents[i], phases=phi)  # frequency and current
            self.file_communication()
            self.pre_simulate()
            self.simulate()
        if show_last:
            self.visualize()

    def get_Core_Loss(self, Ipeak=[10, 10], ki=1, alpha=1.2, beta=2.2, t_rise=3e-6, t_fall=3e-6, f_switch=100000,
                      skin_mesh_factor=0.5):
        """

        :param ki:
        :param alpha:
        :param beta:
        :param t_rise:
        :param t_fall:
        :param f_switch:
        :return:
        """
        self.core_loss_simlation = 1
        self.Ipeak = Ipeak
        self.ki = ki
        self.alpha = alpha
        self.beta = beta
        self.t_rise = t_rise
        self.t_fall = t_fall
        self.f_switch = f_switch

        # TODO:
        #  - ki calculation
        #  - all piecewise linear functions (t_1, t_2, ... with for loop in .pro file)

        # Call Simulation
        #self.high_level_geo_gen(frequency=0, skin_mesh_factor=skin_mesh_factor)
        #self.generate_mesh()
        self.excitation(f=100000, i=Ipeak, phases=[0, 180])  # frequency and current
        self.file_communication()
        self.pre_simulate()
        self.simulate()
        self.visualize()

    # === Special/Experimental Simulations ===
    def adaptive_single_simulation(self, freq, current, phi=[], max_iter=1, local=0):
        """
        - can be used for a single simulation
        - no sweeping at all
        :param freq:
        :param current:
        :return:
        """
        self.high_level_geo_gen(frequency=freq)
        self.generate_mesh()
        self.excitation(f=freq, i=current, phases=phi)  # frequency and current
        self.file_communication()
        self.pre_simulate()
        self.simulate()
        self.visualize()

        for i in range(0, max_iter):
            self.refine_mesh(local=local)
            self.excitation(f=freq, i=current, phases=phi)  # frequency and current
            self.file_communication()
            self.pre_simulate()
            self.simulate()
            self.visualize()

    def litz_loss_comparison(self, FF, n_layers, strand_radius, sim_choice, sweep_parameter='fill_factor', nametag=''):
        """

        :param nametag:
        :param sweep_parameter:
        :param FF:
        :param n_layers:
        :param strand_radius:
        :param sim_choice:
        :return:
        """
        # Excitation: fixed sweep parameters
        frequencies = np.linspace(0, 250000, 6)
        currents = [2, 2, 2, 2, 2, 2]

        # Find Json logfile
        target_femm = self.path + nametag + 'Pv_FEMM_' + sweep_parameter + '.json'
        target_femmt = self.path + nametag + 'Pv_FEMMT_' + sweep_parameter + '.json'

        # Update model to chosen litz parameters
        self.update_litz_configuration(litz_parametrization_type='implicite_litz_radius', n_layers=n_layers,
                                       strand_radius=strand_radius, ff=FF)
        for fill_factors in self.FF:
            if fill_factors < 0.4 or fill_factors > 0.9:
                print(f"Skip simulation with non realistic fill factor {fill_factors}")

            else:
                # Either read old data or create new dataframe
                if sim_choice != 'show':
                    if not os.path.isfile(target_femm):
                        df_pv_femm = pd.DataFrame([], index=None, columns=[])
                        df_pv_femm.insert(loc=0, column=f"Frequencies", value=frequencies)
                    else:
                        df_pv_femm = pd.read_json(target_femm)
                    if not os.path.isfile(target_femmt):
                        df_pv_femmt = pd.DataFrame([], index=None, columns=[])
                        df_pv_femmt.insert(loc=0, column=f"Frequencies", value=frequencies)
                    else:
                        df_pv_femmt = pd.read_json(target_femmt)

                # Column tags
                femmt_col_tag = f"onelab, {self.n_layers}, {self.strand_radius}, {self.FF}"
                femm_col_tag = f"femm, {self.n_layers}, {self.strand_radius}, {self.FF}"

                # Prevent from rewriting already used parametrization
                # rename duplicated tag by adding randomness | string of length 6
                femmt_col_tags = df_pv_femmt.columns.values.tolist()
                femm_col_tags = df_pv_femm.columns.values.tolist()
                random_id = id_generator()
                if any(femmt_col_tag in s for s in femmt_col_tags):
                    femmt_col_tag = femmt_col_tag + random_id
                if any(femm_col_tag in s for s in femm_col_tags):
                    femm_col_tag = femm_col_tag + random_id

                # -- Reference simulation with FEMM --
                if sim_choice == 'both' or sim_choice == 'femm':
                    pv_femm = []
                    # Iterate on frequency
                    for f in frequencies:
                        self.femm_reference(freq=f, current=2, sigma=58, non_visualize=1)
                        pv_femm.append(self.tot_loss_femm.real)
                    # Add new or rewrite old data // Maybe ask for replacement and wait for 30 s then go on...
                    df_pv_femm.insert(loc=1, column=femm_col_tag, value=np.transpose(pv_femm), allow_duplicates=True)
                    # Save dataframes in .json files
                    df_pv_femm.to_json(target_femm, date_format=None)

                # -- Onelab simulation with FEMMT --
                if sim_choice == 'both' or sim_choice == 'femmt':
                    # High level geometry generation + Generate Mesh
                    self.mesh()
                    # Iterate on frequency
                    self.excitation_sweep(currents=currents, frequencies=frequencies)

                    # Get losses from Onelab result file
                    data = self.get_loss_data(last_n_values=len(frequencies), loss_type='litz_loss')

                    pv_femmt = []
                    for lines in data:
                        print(re.findall(r"[-+]?\d*\.\d+|\d+", lines[0]))
                        fls = re.findall(r"[-+]?\d*\.\d+|\d+", lines[0])
                        if len(fls) == 3:
                            pv_femmt.append(float(fls[1]))
                        else:
                            pv_femmt.append(0.0)
                            warnings.warn("There is something wrong with the Loss data!")

                    # Add new or rewrite old data
                    df_pv_femmt.insert(loc=1, column=femmt_col_tag, value=np.transpose(pv_femmt))

                    # Save dataframes in .json files
                    df_pv_femmt.to_json(target_femmt, date_format=None)

    def load_litz_loss_logs(self, tag=''):
        """
        Used with litz_loss_comparison()
        :param tag:
        :return:
        """

        # Read Json to pandas dataframe
        df_femm = pd.read_json(self.path + tag + 'Pv_FEMM_fill_factor.json', convert_axes=False)
        df_femmt = pd.read_json(self.path + tag + 'Pv_FEMMT_fill_factor.json', convert_axes=False)

        # Make frequencies the index
        df_Pv_femm = df_femm.set_index('Frequencies')
        df_Pv_femmt = df_femmt.set_index('Frequencies')

        # Correct 0Hz error in femm
        print(df_Pv_femm)
        print(df_Pv_femm.iloc[:, 0])
        df_Pv_femm.iloc[0] = df_Pv_femm.iloc[0] * 2

        """
        # Error plotting
        error = pd.DataFrame([], columns=[])
        for col in range(0, len(df_Pv_femmt.columns)):
            error.insert(loc=0, column=f"FF{fillfactors[-col - 1]}",
                         value=(df_Pv_femmt.iloc[:, col] - df_Pv_femm.iloc[:, col]).div(df_Pv_femmt.iloc[:, col]))
        """

        # Error plotting
        error = pd.DataFrame([], columns=[])
        for col in range(0, len(df_Pv_femmt.columns)):
            error.insert(loc=0, column=df_Pv_femmt.columns[col].replace("onelab, ", ""),
                         value=(df_Pv_femmt.iloc[:, col] - df_Pv_femm.iloc[:, col]).div(df_Pv_femmt.iloc[:, col]))

        # print("Error: \n", error)
        # print("FEMM: \n", df_Pv_femm)
        # print("FEMMT: \n", df_Pv_femmt)

        # Single Plots
        # df_Pv_femm.plot(title="FEMM")
        # df_Pv_femmt.plot(title="FEMMT")
        error.plot(title=r"$\frac{P_{v,onelab}-P_{v,femm}}{P_{v,onelab}}$")

        # Two Plots in one
        ax = df_Pv_femm.plot(marker="p")
        df_Pv_femmt.plot(ax=ax, marker="o", title=r"Losses in stranded conductors", xlabel="Frequency in Hz", ylabel="Losses in W")

        # ax.text(25000, 1, 'FEMM', color='r', ha='right', rotation=0, wrap=True)
        # ax.text(25000, 0.5, 'FEMMT', color='g', ha='right', rotation=0, wrap=True)
        plt.show()

#  ===== Static Functions  =====
#  Used somewhere in the
def inner_points(a, b, input_points):
    """
    Returns the input points that have a common coordinate as the two
    interval borders a and b
    :param a:
    :param b:
    :param input_points:
    :return:
    """
    [min, max] = [None, None]
    output = input_points
    dim = None
    # Find equal dimension
    for i in range(0, 3):
        if a[i] == b[i] and a[i] != 0:
            dim = i
    if dim == None:
        raise Exception("Given points do not have a common dimension")
    n = 0
    while n < output.shape[0]:
        if a[dim] != output[n, dim]:
            output = np.delete(output, n, 0)
        else:
            n += 1
    if output.shape[0] == 0:
        raise Exception("Not implemented Error: No air gaps between interval borders")
    if output.shape[0] % 2 == 1:
        raise Exception("Odd number of input points")
    if dim == 2:
        raise Exception("Not implemented Error: Only 2D is implemeted")
    dim2 = (dim+1) % 2
    if output.shape[0] >= 2:
        argmax = np.argmax(output[:, dim2])
        output = np.delete(output, argmax, 0)
        argmin = np.argmin(output[:, dim2])
        output = np.delete(output, argmin, 0)
        #if output.shape[0] == 0:
            #print("Only one air gap in this leg. No island needed.")
    return output


def min_max_inner_points(a, b, input_points):
    """
    Returns the input points that have a common coordinate and
    the minimum distance from the interval borders.
    :param a:
    :param b:
    :param input_points:
    :return:
    """

    [min, max] = [None, None]
    buffer = input_points
    dim = None
    # Find equal dimension
    for i in range(0, 3):
        if a[i] == b[i] and a[i] != 0:
            dim = i
    if dim == None:
        raise Exception("Given points do not have a common dimension")
    n = 0
    while n < buffer.shape[0]:
        if a[dim] != buffer[n, dim]:
            buffer = np.delete(buffer, n, 0)
        else:
            n += 1
    if buffer.shape[0] == 0:
        print("No air gaps between interval borders")
    if buffer.shape[0] % 2 == 1:
        raise Exception("Odd number of input points")
    if dim == 2:
        raise Exception("Not implemented Error: Only 2D is implemeted")
    dim2 = (dim+1) % 2
    if buffer.shape[0] >= 2:
        argmax = np.argmax(buffer[:, 1])
        max = buffer[argmax]
        argmin = np.argmin(buffer[:, 1])
        min = buffer[argmin]
    return [min, max]


def call_for_path(destination, config_file="config.json"):
    """
    asks the user to enter the filepath of a destinated file WITHOUT the suffix
    stores a the filepath as a python string declaration in a config file
    returns the filepath
    :param destination:
    :param config_file:
    :return:
    """
    # pickle_file = open(config_file, "w")
    # path = input(f"Please enter the parent folder path of {destination} in ways of 'C:.../onelab-Windows64/': ")
    # pickle.dumps(path, pickle_file) # f"{destination} = '{path}'\n")
    # pickle_file.close()

    # Find out the path of installed module, or in case of running directly from git, find the path of git repository
    module_file_path = pathlib.Path(__file__).parent.absolute()

    path = input(f"Please enter the parent folder path of {destination} in ways of 'C:.../onelab-Windows64/': ")
    dict = {"onelab": path}
    file = open(module_file_path / config_file, 'w', encoding='utf-8')
    json.dump(dict, file, ensure_ascii=False)
    file.close()

    return path


def id_generator(size=6, chars=string.ascii_uppercase + string.digits):
    return ''.join(random.choice(chars) for _ in range(size))


def NbrStrands(NbrLayers):
    """
    Returns the number of strands in a hexagonal litz winding with a
    specified number of layers (NbrLayers). CAUTION: Zero number of
    layers corresponds to a single strand.
    :param NbrLayers:
    :return:
    """
    return 3*(NbrLayers+1)**2 - 3*(NbrLayers+1) + 1

<<<<<<< HEAD
def NbrLayers(NbrStrands):
    """
    Returns the number of layers in a hexagonal litz winding with a
    specified number of strands (NbrStrands). CAUTION: Zero number of
    layers corresponds to a single strand.
    :param NbrStrands:
    :return:
    """
    return np.sqrt(0.25+(NbrStrands-1)/3)-0.5
=======

def fft(period_vector_t_i: npt.ArrayLike, sample_factor: float = 1000, plot: str = 'no', rad: str ='no',
        f0: Union[float, None]=None, title: str='FFT') -> npt.NDArray[list]:
    """
    A fft for a input signal. Input signal is in vector format and should include one period.

    Output vector includes only frequencies with amplitudes > 1% of input signal

    Minimal example:
    example_waveform = np.array([[0, 1.34, 3.14, 4.48, 6.28],[-175.69, 103.47, 175.69, -103.47,-175.69]])
    out = fft(example_waveform, plot=True, rad='yes', f0=25000, title='FFT input current')

    :param period_vector_t_i: numpy-array [[time-vector[,[current-vector]]. One period only
    :param sample_factor: f_sampling/f_period, defaults to 1000
    :param plot: insert anything else than "no" or 'False' to show a plot to visualize input and output
    :param rad: 'no' for time domain input vector, anything else than 'no' for 2pi-time domain
    :param f0: set when rad != 'no' and rad != False
    :param title: plot window title, defaults to 'FFT'
    :return: numpy-array [[frequency-vector],[amplitude-vector],[phase-vector]]
    """
    t = period_vector_t_i[0]
    i = period_vector_t_i[1]

    if rad != 'no' and rad!=False:
        if f0 is None:
            raise ValueError("if rad!='no', a fundamental frequency f0 must be set")
        else:
            period_vector_t_i[0] = period_vector_t_i[0] / (2 * np.pi * f0)

    # time domain
    t_interp = np.linspace(0, t[-1], sample_factor)
    i_interp = np.interp(t_interp, t, i)

    f0 = round(1 / t[-1])
    Fs = f0 * sample_factor

    # frequency domain
    f = np.linspace(0, (sample_factor - 1) * f0, sample_factor)
    x = np.fft.fft(i_interp)
    x_mag = np.abs(x) / sample_factor
    phi_rad = np.angle(x)

    f_corrected = f[0:int(sample_factor / 2 + 1)]
    x_mag_corrected = 2 * x_mag[0:int(sample_factor / 2 + 1)]
    x_mag_corrected[0] = x_mag_corrected[0] / 2
    phi_rad_corrected = phi_rad[0:int(sample_factor / 2 + 1)]

    f_out = []
    x_out = []
    phi_rad_out = []
    for count, value in enumerate(x_mag_corrected):
        if x_mag_corrected[count] > 0.01 * max(i):
            f_out.append(f_corrected[count])
            x_out.append(x_mag_corrected[count])
            phi_rad_out.append(phi_rad_corrected[count])

    if plot != 'no' and plot != False:
        print(f"{title = }")
        print(f"{t[-1] = }")
        print(f"{f0 = }")
        print(f"{Fs = }")
        print(f"{sample_factor = }")
        print(f"f_out = {np.around(f_out, 0)}")
        print(f"x_out = {np.around(x_out, 1)}")
        print(f"phi_rad_out = {np.around(phi_rad_out, 1)}")

        reconstructed_signal = 0
        for i_range in range(len(f_out)):
            reconstructed_signal += x_out[i_range] * np.cos(
                2 * np.pi * f_out[i_range] * t_interp + phi_rad_out[i_range])

        fig, [ax1, ax2] = plt.subplots(num=title, nrows=2, ncols=1)
        ax1.plot(t, i, label='original signal')
        ax1.plot(t_interp, reconstructed_signal, label='reconstructed signal')
        ax1.grid()
        ax1.set_title('Signal')
        ax1.set_xlabel('time in s')
        ax1.set_ylabel('Amplitude')
        ax1.legend()
        ax2.stem(f_out, x_out)
        ax2.grid()
        ax2.set_title('FFT')
        ax2.set_xlabel('Frequency in Hz')
        ax2.set_ylabel('Amplitude')
        plt.tight_layout()
        plt.show()

    return np.array([f_out, x_out, phi_rad_out])


def compare_fft_list(list: list, rad: float = 'no', f0: Union[float,None] = None) -> None:
    """
    generate fft curves from input curves and compare them to each other

    minimal example:
    example_waveform = np.array([[0, 1.34, 3.14, 4.48, 6.28],[-175.69, 103.47, 175.69, -103.47,-175.69]])
    example_waveform_2 = np.array([[0, 0.55, 3.14, 3.69, 6.28],[-138.37, 257.58, 138.37, -257.58, -138.37]])
    compare_fft_list([example_waveform, example_waveform_2], rad='yes', f0=25000)

    :param list: list of fft-compatible numpy-arrays [element, element, ... ], each element format like [[time-vector[,[current-vector]]. One period only
    :param rad: 'no' for time domain input vector, anything else than 'no' for 2pi-time domain
    :param f0: set when rad != 'no'
    :return: plot
    """

    out = []
    for count, value in enumerate(list):
        out.append([fft(list[count], sample_factor=1000, plot='no', rad=rad, f0=f0)])

    fig, axs = plt.subplots(2, len(list), sharey=True)
    for count, value in enumerate(list):
        axs[0, count].plot(list[count][0], list[count][1], label='original signal')
        axs[0, count].grid()
        axs[0, count].set_xlabel('time in s')
        axs[0, count].set_ylabel('Amplitude')
        axs[1, count].stem(out[count][0][0], out[count][0][1])
        axs[1, count].grid()
        axs[1, count].set_xlabel('frequency in Hz')
        axs[1, count].set_ylabel('Amplitude')

        # ax1.plot(t_interp, reconstructed_signal, label='reconstructed signal')

    plt.tight_layout()
    plt.show()
>>>>>>> c30a20ab
<|MERGE_RESOLUTION|>--- conflicted
+++ resolved
@@ -1,2837 +1,2837 @@
-# Usual Python libraries
-import csv
-import fileinput
-import numpy as np
-import numpy.typing as npt
-import os
-import pandas as pd
-import pathlib
-import re
-import sys
-import time
-import warnings
-from matplotlib import pyplot as plt
-import gmsh
-# import adapt_mesh
-from onelab import onelab
-import json
-import random
-import string
-import subprocess
-import pkg_resources
-from typing import Union
-# Self written functions. It is necessary to write a . before the function, due to handling
-# this package also as a pip-package
-# from .femmt_functions import id_generator, inner_points, min_max_inner_points, call_for_path, NbrStrands
-
-
-def install_femm_if_missing():
-    required = {'pyfemm'}
-    installed = {pkg.key for pkg in pkg_resources.working_set}
-    missing = required - installed
-
-    if missing:
-        print("Missing 'pyfemm' installation.")
-        print("Installing 'pyfemm' ...")
-        python = sys.executable
-        subprocess.check_call([python, '-m', 'pip', 'install', *missing], stdout=subprocess.DEVNULL)
-        print("'pyfemm' is now installed!")
-
-# Optional usage of FEMM tool by David Meeker
-# 2D Mesh and FEM interfaces (only for windows machines)
-if os.name == 'nt':
-    install_femm_if_missing()
-    import femm
-
-
-#  ===== Main Class  =====
-class MagneticComponent:
-    """
-    - Initialization of all class variables
-    - Common variables for all instances
-    """
-    # -- Parent folder path --
-    path = str(pathlib.Path(__file__).parent.absolute())  # Path of FEMMT files
-    onelab = None  # Path to Onelab installation folder
-    path_mesh = "mesh/"
-    path_res = "results/"
-    path_res_fields = "results/fields/"
-    path_res_values = "results/values/"
-    path_res_circuit = "results/circuit/"
-    path_res_FEMM = "FEMM/"
-
-    def __init__(self, component_type="inductor"):
-        """
-        - Initialization of all instance variables
-        - One or more "MagneticComponents" can be created
-        - Each "MagneticComponent" owns its own instance variable values
-        :param component_type: Available options are "inductor" and "transformer"
-        """
-        print(f"\n"
-              f"Initialized a new Magnetic Component of type {component_type}\n"
-              f"--- --- --- ---")
-
-        # Breaking variable
-        self.valid = True
-
-        # ==============================
-        # Geometry
-        # ==============================
-        # -- Control Flags --
-        self.region = None # Apply an outer Region or directly apply a constraint on the Core Boundary
-        self.padding = 1.5 # ... > 1
-        self.y_symmetric = 1  # Mirror-symmetry across y-axis
-        self.dimensionality = "2D axi"  # Axial-symmetric model (idealized full-cylindrical)
-        self.s = 0.5  # Parameter for mesh-accuracy
-        self.component_type = component_type  # "inductor" or "transformer"
-
-        # -- Core --
-        self.core_type = "EI"  # Basic shape of magnetic conductor
-        self.core_w = None  # Axi symmetric case | core_w := core radius
-        self.window_w = None  # Winding window width
-        self.window_h = None  # Winding window height
-        self.core_update_count = 0
-        self.update_core(core_type="EI", core_w=0.02, window_w=0.01, window_h=0.03)  # some initial values
-
-        # -- Air gaps --
-        self.n_air_gaps = 1  # Number of air gaps [==1: air gap in center | >1: random air gaps]
-        self.air_gaps = np.empty((self.n_air_gaps, 4))  # list: [position_tag, air_gap_position, air_gap_h, c_air_gap]
-
-        # -- Explicite Stray Path --
-        self.start_i = None
-        self.end_i = None
-        self.added_bar = None
-
-        # -- Conductor --
-        self.n_conductors = None  # Number of (homogenised) conductors in one window
-        if component_type == "inductor":
-            self.n_conductors = 1
-        if component_type == "transformer":
-            self.n_conductors = 2
-        self.conductor_type = [None] * self.n_conductors  # List of possible conductor types
-        self.scheme = [None] * self.n_conductors  # List of possible conductor winding schemes
-        self.turns = [None] * self.n_conductors
-        self.FF = [None] * self.n_conductors
-        self.n_layers = [None] * self.n_conductors
-        self.n_strands = [None] * self.n_conductors
-        self.strand_radius = [None] * self.n_conductors
-        self.conductor_radius = [None] * self.n_conductors
-        self.A_cell = [None] * self.n_conductors
-        self.conductor_update_count = 0
-        self.update_conductors(n_turns=[None] * self.n_conductors,
-                               conductor_type=[None] * self.n_conductors,
-                               conductor_radix=[None] * self.n_conductors,
-                               scheme=[None] * self.n_conductors,
-                               layer_numbers=[None] * self.n_conductors,
-                               strand_radix=[None] * self.n_conductors,
-                               wrap_para=[None] * self.n_conductors)
-        self.thickness = [None] * self.n_conductors
-        self.wrap_para = [None] * self.n_conductors
-
-        # -- Isolation ---
-        self.core_cond_isolation = [None] * self.n_conductors  # gap between Core and each Conductor
-        self.cond_cond_isolation = [None] * (self.n_conductors * 2 - 1)  # \n
-        # first n_conductor arguments: isolation gap between two turns of common conductors
-        # last n_conductor-1 arguments: gap between two neighboured conductors
-        # 12, 13, 23
-        #TODO: (n-1)! = (n-1)*(n-2)...*1 + 1
-
-        # -- Geometric Parameters/Coordinates --
-        self.n_windows = None
-        self.p_outer = None
-        self.p_window = None
-        self.p_conductor = []
-        for i in range(0, self.n_conductors):
-            self.p_conductor.insert(i, [])
-        self.p_air_gaps = None
-
-        # ==============================
-        # Materials
-        # ==============================
-        # frequency = 0: mu_rel only used if flag_non_linear_core == 0
-        # frequency > 0: mu_rel is used
-        self.mu0 = 4e-7*np.pi
-        self.mu_rel = 3000   # relative Core Permeability
-        self.core_material = 95  # 95 := TDK-N95 | Currently only works with Numbers corresponding to BH.pro
-        self.sigma = 5.8e7
-        #TODO:Update_Materials Method
-
-        # ==============================
-        # Problem Definition
-        # ==============================
-        # -- Excitation Parameters --
-        self.flag_imposed_reduced_frequency = None
-        self.flag_excitation_type = None
-        self.flag_non_linear_core = None
-        self.current = [None] * self.n_conductors  # Defined for every conductor
-        self.current_density = [None] * self.n_conductors  # Defined for every conductor
-        self.voltage = [None] * self.n_conductors  # Defined for every conductor
-        self.frequency = None
-        self.phase_tmp = np.zeros(self.n_conductors)  # Default is zero, Defined for every conductor
-        self.red_freq = [None] * self.n_conductors  # Defined for every conductor
-        self.delta = None
-
-        # ==============================
-        # Meshing
-        # ==============================
-        # -- Characteristic lengths -- [for mesh sizes]
-        self.skin_mesh_factor = None
-        self.c_core = None
-        # self.c_core =  self.core_w/10. * self.s
-        self.c_window = None
-        self.c_conductor = [None] * self.n_conductors  # self.delta  # self.s /20 #self.window_w/30 * self.s
-        self.c_center_conductor = [None] * self.n_conductors  # used for the mesh accuracy in the conductors
-        self.c_air_gap = []
-        self.island_mesh_acc = 1  # will be multiplied with self.c_window later
-        self.zero_mesh_acc = self.island_mesh_acc  # points that are pulled to x=0
-
-        # -- Used for Litz Validation --
-        self.sweep_frequencies = None
-
-        # -- Core Loss --
-        self.core_loss_simlation = 0
-        self.Ipeak = None
-        self.ki = None
-        self.alpha = None
-        self.beta = None
-        self.t_rise = None
-        self.t_fall = None
-        self.f_switch = None
-
-        # -- Results --
-        self.L_11 = None
-        self.L_22 = None
-        self.M = None
-        self.Pv = None
-
-        # -- FEMM variables --
-        self.tot_loss_femm = None
-
-    # ==== Back-End Methods ====
-    # Methods that are usually not directly called from outside
-
-    # === Setup ===
-    def onelab_setup(self):
-        """
-        Either reads onelab parent folder path from config.p or asks the user to provide it.
-        Creates a config.p at first run.
-        :return: -
-        """
-        # find out path of femmt (installed module or directly opened in git)?
-        module_file_path = pathlib.Path(__file__).parent.absolute()
-        config_file_path = module_file_path / 'config.json'
-
-        # check if config.json is available and not empty
-        if pathlib.Path.is_file(config_file_path) and pathlib.Path.stat(config_file_path).st_size != 0:
-            json_file = config_file_path.open('rb')
-            loaded_dict = json.load(json_file)
-            json_file.close()
-            path = loaded_dict['onelab']
-
-            if os.path.exists(path):
-                self.onelab = path
-            else:
-                self.onelab = call_for_path("onelab")
-        else:
-            self.onelab = call_for_path("onelab")
-
-    # === Geometry ===
-    def high_level_geo_gen(self, core_type="EI", dimensionality="2D axi", frequency=None, skin_mesh_factor=1):
-        """
-        - high level geometry generation
-        - based on chosen core and conductor types and simulation mode
-        - calls "low level" methods, that creates all points needed for mesh generation
-        :return:
-        """
-        # ==============================
-        # High-Level Geometry Generation
-        # ==============================
-
-        # Mesh-Parameters must be updated depending on geometry size
-        self.c_core =  self.core_w/10. * self.s
-        self.c_window = self.window_w/30 * self.s
-
-        # Update Skin Depth (needed for meshing)
-        self.skin_mesh_factor = skin_mesh_factor
-        if frequency != None:
-            if frequency == 0:
-                self.delta = 1e9
-            else:
-                self.delta = np.sqrt(2 / (2 * frequency * np.pi * self.sigma * self.mu0))
-            for i in range(0, self.n_conductors):
-                if self.conductor_type[i] == "solid":
-                    self.c_conductor[i] = min([self.delta * self.skin_mesh_factor,
-                                               self.conductor_radius[i] / 4 * self.skin_mesh_factor])
-                    self.c_center_conductor[i] = self.conductor_radius[i] / 4 * self.skin_mesh_factor
-                    #print(f"Werte Leiter: {self.c_conductor, self.c_center_conductor}")
-                elif self.conductor_type[i] == "litz":
-                    #print(self.conductor_radius)
-                    self.c_conductor[i] = self.conductor_radius[i] / 4 * self.skin_mesh_factor
-                    self.c_center_conductor[i] = self.conductor_radius[i] / 4 * self.skin_mesh_factor
-                    #print(f"Werte Leiter: {self.c_conductor, self.c_center_conductor}")
-                else:
-                    self.c_conductor[i] = 0.0001  # revisit
-
-        # -- Core-type --
-        if self.core_type == core_type:
-            self.n_windows = 2
-
-        # -- Symmetry -- [Choose between asymmetric, symmetric and axi symmetric]
-        self.dimensionality = dimensionality
-        if self.dimensionality == "2D axi":
-            self.y_symmetric = 1
-
-        if self.core_type == "EI" and self.dimensionality == "2D axi":
-            self.ei_axi()
-
-    def ei_axi(self):
-        """
-        - creates all points needed for the radial axi-symmetric EI core typology
-        :return:
-        """
-        # -- Air Gap Data -- [random air gap generation]
-        #self.update_air_gaps()
-
-        # -- Arrays for geometry data -- [all points with (x, y, z, mesh_accuracy)]
-        self.p_outer = np.zeros((4, 4))
-        self.p_region_bound = np.zeros((4, 4))
-        self.p_window = np.zeros((4*self.n_windows, 4))
-        self.p_air_gaps = np.zeros((4*self.n_air_gaps, 4))
-
-        # -- Geometry data --
-
-        """
-        if self.y_symmetric == 0:
-            # Outer
-            self.p_outer[0][:] = [-(self.core_w + self.window_w), -(self.window_h / 2 + self.core_w), 0, self.c_core]
-            self.p_outer[1][:] = [self.core_w + self.window_w, -(self.window_h / 2 + self.core_w), 0, self.c_core]
-            self.p_outer[2][:] = [-(self.core_w + self.window_w), (self.window_h / 2 + self.core_w), 0, self.c_core]
-            self.p_outer[3][:] = [self.core_w + self.window_w, (self.window_h / 2 + self.core_w), 0, self.c_core]
-            # Window
-            self.p_window[0] = [-(self.core_w/2+self.window_w), -self.window_h/2, 0, self.c_window]
-            self.p_window[1] = [-self.core_w/2, -self.window_h/2, 0, self.c_window]
-            self.p_window[2] = [-(self.core_w/2+self.window_w)/2, self.window_h, 0, self.c_window]
-            self.p_window[3] = [-self.core_w/2, self.window_h/2, 0, self.c_window]
-            self.p_window[4] = [self.core_w/2, -self.window_h/2, 0, self.c_window]
-            self.p_window[5] = [(self.core_w/2+self.window_w), -self.window_h/2, 0, self.c_window]
-            self.p_window[6] = [self.core_w/2, self.window_h/2, 0, self.c_window]
-            self.p_window[7] = [(self.core_w/2+self.window_w), self.window_h/2, 0, self.c_window]
-        """
-
-        # Fitting the outer radius to ensure surface area
-        r_inner = self.window_w + self.core_w/2
-        r_outer = np.sqrt((self.core_w/2)**2 + r_inner**2)  # np.sqrt(window_w**2 + window_w * core_w + core_w**2/2)
-
-        # Outer Core
-        # (A_zyl=2pi*r*h => h=0.5r=0.25core_w <=> ensure A_zyl=A_core on the tiniest point)
-        self.p_outer[0][:] = [-r_outer, -(self.window_h / 2 + self.core_w/4), 0, self.c_core]
-        self.p_outer[1][:] = [r_outer, -(self.window_h / 2 + self.core_w/4), 0, self.c_core]
-        self.p_outer[2][:] = [-r_outer, (self.window_h / 2 + self.core_w/4), 0, self.c_core]
-        self.p_outer[3][:] = [r_outer, (self.window_h / 2 + self.core_w/4), 0, self.c_core]
-
-        # Window
-        #print(f"win: c_window: {self.c_window}")
-        self.p_window[0] = [-r_inner, -self.window_h/2, 0, self.c_window]
-        self.p_window[1] = [-self.core_w/2, -self.window_h/2, 0, self.c_window]
-        self.p_window[2] = [-r_inner, self.window_h/2, 0, self.c_window]
-        self.p_window[3] = [-self.core_w/2, self.window_h/2, 0, self.c_window]
-        self.p_window[4] = [self.core_w/2, -self.window_h/2, 0, self.c_window]
-        self.p_window[5] = [r_inner, -self.window_h/2, 0, self.c_window]
-        self.p_window[6] = [self.core_w/2, self.window_h/2, 0, self.c_window]
-        self.p_window[7] = [r_inner, self.window_h/2, 0, self.c_window]
-
-
-        # - Air gaps -
-        # "air_gaps" is a list with [position_tag, air_gap_position, air_gap_h, c_air_gap]
-        #   - position_tag: specifies the gapped "leg"
-        #   - air_gap_position: specifies the coordinate of the air gap's center point along the specified leg
-        #   - air_gap_h: height/length of the air gap
-        #   - c_air_gap: mesh accuracy factor
-        # at this point the 4 corner points of each air gap are generated out of "air_gaps"
-        for i in range(0, self.n_air_gaps):
-            # Left leg (-1)
-            if self.air_gaps[i][0] == -1:
-                self.p_air_gaps[i * 4] = [-(self.core_w + self.window_w), self.air_gaps[i][1] - self.air_gaps[i][2] / 2, 0, self.air_gaps[i][3]]
-                self.p_air_gaps[i * 4 + 1] = [-(self.core_w / 2 + self.window_w), self.air_gaps[i][1] - self.air_gaps[i][2] / 2, 0, self.air_gaps[i][3]]
-                self.p_air_gaps[i * 4 + 2] = [-(self.core_w + self.window_w), self.air_gaps[i][1] + self.air_gaps[i][2] / 2, 0, self.air_gaps[i][3]]
-                self.p_air_gaps[i * 4 + 3] = [-(self.core_w / 2 + self.window_w), self.air_gaps[i][1] + self.air_gaps[i][2] / 2, 0, self.air_gaps[i][3]]
-
-            # Center leg (0)
-            if self.air_gaps[i][0] == 0:
-                print(self.air_gaps[i][3])
-                #TODO: sadly the center points are passed by update_air_gaps() and at this point transformed into 4 corner points
-                self.p_air_gaps[i * 4 + 0] = [-self.core_w/2, self.air_gaps[i][1] - self.air_gaps[i][2] / 2, 0, self.air_gaps[i][3]]
-                self.p_air_gaps[i * 4 + 1] = [ self.core_w/2, self.air_gaps[i][1] - self.air_gaps[i][2] / 2, 0, self.air_gaps[i][3]]
-                self.p_air_gaps[i * 4 + 2] = [-self.core_w/2, self.air_gaps[i][1] + self.air_gaps[i][2] / 2, 0, self.air_gaps[i][3]]
-                self.p_air_gaps[i * 4 + 3] = [ self.core_w/2, self.air_gaps[i][1] + self.air_gaps[i][2] / 2, 0, self.air_gaps[i][3]]
-
-            # Right leg (+1)
-            if self.air_gaps[i][0] == 1:
-                self.p_air_gaps[i * 4] = [self.core_w / 2 + self.window_w, self.air_gaps[i][1] - self.air_gaps[i][2] / 2, 0, self.air_gaps[i][3]]
-                self.p_air_gaps[i * 4 + 1] = [self.core_w + self.window_w, self.air_gaps[i][1] - self.air_gaps[i][2] / 2, 0, self.air_gaps[i][3]]
-                self.p_air_gaps[i * 4 + 2] = [self.core_w / 2 + self.window_w, self.air_gaps[i][1] + self.air_gaps[i][2] / 2, 0, self.air_gaps[i][3]]
-                self.p_air_gaps[i * 4 + 3] = [self.core_w + self.window_w, self.air_gaps[i][1] + self.air_gaps[i][2] / 2, 0, self.air_gaps[i][3]]
-
-
-        # Virtual Windows
-        separation_hor = 0 #self.window_h * 0.5
-        separation_vert = self.window_w * 0.5
-        if self.start_i == None:
-            vwc = 2
-            if vwc == 3:
-                # bottom left window
-                min11 = -self.window_h / 2 + self.core_cond_isolation[0] / 2  # bottom
-                max11 = -separation_hor - self.cond_cond_isolation[-1] / 2  # separation_hor
-                left11 = self.core_w / 2 + self.core_cond_isolation[0]
-                right11 = r_inner - self.cond_cond_isolation[0] - separation_vert
-
-                # bottom right window
-                min12 =-self.window_h / 2 + self.core_cond_isolation[0] / 2  # bottom
-                max12 = -separation_hor - self.cond_cond_isolation[-1] / 2  # separation_hor
-                left12 = r_inner + self.cond_cond_isolation[0] - separation_vert
-                right12 = r_inner - self.core_cond_isolation[0]
-
-                # top window
-                min21 = -separation_hor + self.cond_cond_isolation[-1] / 2  # separation_hor
-                max21 = self.window_h / 2 - self.core_cond_isolation[0]  # top
-                left21 = self.core_w / 2 + self.core_cond_isolation[0]
-                right21 = r_inner - self.core_cond_isolation[0]
-                self.virtual_windows = [[[min11, max11, left11, right11], [min12, max12, left12, right12]],
-                                        [[min21, max21, left21, right21]]]  # \n
-
-            if vwc == 2:
-                # bottom right window
-                min11 =-self.window_h / 2 + self.core_cond_isolation[0] / 2  # bottom
-                max11 = -separation_hor - self.cond_cond_isolation[-1] / 2  # separation_hor
-                left11 = self.core_w / 2 + self.core_cond_isolation[0]
-                right11 = r_inner - self.core_cond_isolation[0]
-
-                # top window
-                min21 = -separation_hor + self.cond_cond_isolation[-1] / 2  # separation_hor
-                max21 = self.window_h / 2 - self.core_cond_isolation[0]  # top
-                left21 = self.core_w / 2 + self.core_cond_isolation[0]
-                right21 = r_inner - self.core_cond_isolation[0]
-                self.virtual_windows = [[[min11, max11, left11, right11]],
-                                        [[min21, max21, left21, right21]]]  # \n
-
-        if self.start_i != None:
-            # bottom window
-            island_right_tmp = inner_points(self.p_window[4], self.p_window[6], self.p_air_gaps)
-            min11 = -self.window_h / 2 + self.core_cond_isolation[0] / 2  # bottom
-            max11 = island_right_tmp[(self.start_i - 1) * 2][1] - self.core_cond_isolation[0] / 2  # separation_hor
-            left11 = self.core_w / 2 + self.core_cond_isolation[0]
-            right11 = r_inner - self.core_cond_isolation[0]
-
-            # top window
-            min21 = island_right_tmp[(self.start_i - 1) * 2 + 1][1] + self.core_cond_isolation[0] / 2  # separation_hor
-            max21 = self.window_h / 2 - self.core_cond_isolation[0]  # top
-            left21 = self.core_w / 2 + self.core_cond_isolation[0]
-            right21 = r_inner - self.core_cond_isolation[0]
-            self.virtual_windows = [[[min11, max11, left11, right11]],
-                                    [[min21, max21, left21, right21]]]  # \n
-        # n_conductors x virtual_windows[num] x 4
-        # [bot_bound, top_bound, left_bound, right_bound]
-
-        # - Conductors -
-        for num in range(0, self.n_conductors):
-            #print(f"num = {num}")
-            # for each wonductor...
-            for separation_boarders in self.virtual_windows[num]:
-                # for each virtual winding window associated to each conductor...
-
-                # Virtual Winding Windows (inner separation of window)
-
-                if self.component_type == "transformer":
-                    bot_bound = separation_boarders[0]
-                    top_bound = separation_boarders[1]
-                    left_bound = separation_boarders[2]
-                    right_bound = separation_boarders[3]
-                    #print(f"top: {top_bound}\n"
-                    #      f"bot: {bot_bound}")
-
-                """
-                # Virtual Winding Windows (inner separation of window)
-                left_bound = self.core_w / 2 + self.core_cond_isolation[num]
-                right_bound = r_inner - self.core_cond_isolation[num]
-                separation_boarder = 0.005
-
-                if self.component_type == "transformer":
-                    # xfmr: oben prim - unten sek
-                    if num == 0:
-                        top_bound = self.window_h / 2 - self.core_cond_isolation[num]
-                        bot_bound = separation_boarder + self.cond_cond_isolation[-1] / 2
-                    if num == 1:
-                        top_bound = separation_boarder + -self.cond_cond_isolation[-1] / 2
-                        bot_bound = -self.window_h / 2 + self.core_cond_isolation[num]
-                """
-
-                # for the inductor case use the whole winding window
-                if self.component_type == "inductor":
-                    top_bound = self.window_h / 2 - self.core_cond_isolation[num]
-                    bot_bound = -self.window_h / 2 + self.core_cond_isolation[num]
-                    left_bound = self.core_w / 2 + self.core_cond_isolation[num]
-                    right_bound = r_inner - self.core_cond_isolation[num]
-
-                # Case: no conductors [only theoretical]
-                #self.p_conductor = np.empty((num, 0))
-                #print(f"Empty Conductor List: {self.p_conductor}")
-
-                # Rectangle Conductors:
-                if self.conductor_type[num] == "full":
-                    if self.turns[num] != 1:
-                        print(f"For a \"full\" conductor you must choose 1 turn for each conductor!")
-                    # full window conductor
-                    self.p_conductor[num].append([left_bound, bot_bound, 0, self.c_conductor[num]])
-                    self.p_conductor[num].append([right_bound, bot_bound, 0, self.c_conductor[num]])
-                    self.p_conductor[num].append([left_bound, top_bound, 0, self.c_conductor[num]])
-                    self.p_conductor[num].append([right_bound, top_bound, 0, self.c_conductor[num]])
-
-
-                if self.conductor_type[num] == "stacked":
-                    # Stack defined number of turns and chosen thickness
-                    for i in range(0, self.turns[num]):
-                        # CHECK if top bound is reached
-                        if (bot_bound + (i+1)*self.thickness[num] + i*self.cond_cond_isolation[num]) <= top_bound:
-                            # stacking from the ground
-                            self.p_conductor[num].append([left_bound, bot_bound+ i*self.thickness[num] + i*self.cond_cond_isolation[num], 0, self.c_conductor[num]])
-                            self.p_conductor[num].append([right_bound, bot_bound + i*self.thickness[num] + i*self.cond_cond_isolation[num], 0, self.c_conductor[num]])
-                            self.p_conductor[num].append([left_bound, bot_bound+ (i+1)*self.thickness[num] + i*self.cond_cond_isolation[num], 0, self.c_conductor[num]])
-                            self.p_conductor[num].append([right_bound, bot_bound+ (i+1)*self.thickness[num] + i*self.cond_cond_isolation[num], 0, self.c_conductor[num]])
-
-
-                if self.conductor_type[num] == "foil":
-
-                    # Wrap defined number of turns and chosen thickness
-                    if self.wrap_para[num] == "fixed_thickness":
-                        for i in range(0, self.turns[num]):
-                            # CHECK if right bound is reached
-                            if (left_bound + (i + 1) * self.thickness[num] + i * self.cond_cond_isolation[num]) <= right_bound:
-                                # Foils
-                                self.p_conductor[num].append([left_bound + i    *self.thickness[num] + i*self.cond_cond_isolation[num], bot_bound, 0, self.c_conductor[num]])
-                                self.p_conductor[num].append([left_bound + (i+1)*self.thickness[num] + i*self.cond_cond_isolation[num], bot_bound, 0, self.c_conductor[num]])
-                                self.p_conductor[num].append([left_bound + i    *self.thickness[num] + i*self.cond_cond_isolation[num], top_bound, 0, self.c_conductor[num]])
-                                self.p_conductor[num].append([left_bound + (i+1)*self.thickness[num] + i*self.cond_cond_isolation[num], top_bound, 0, self.c_conductor[num]])
-
-                    # Fill the allowed space in the Winding Window with a chosen number of turns
-                    if self.wrap_para[num] == "interpolate":
-                        x_interpol = np.linspace(left_bound, right_bound+self.cond_cond_isolation[num], self.turns[num]+1)
-                        print(x_interpol)
-                        for i in range(0, self.turns[num]):
-                            # Foils
-                            self.p_conductor[num].append([x_interpol[i], bot_bound, 0, self.c_conductor[num]])
-                            self.p_conductor[num].append([x_interpol[i+1] - self.cond_cond_isolation[num], bot_bound, 0, self.c_conductor[num]])
-                            self.p_conductor[num].append([x_interpol[i], top_bound, 0, self.c_conductor[num]])
-                            self.p_conductor[num].append([x_interpol[i+1] - self.cond_cond_isolation[num], top_bound, 0, self.c_conductor[num]])
-
-
-                # Round Conductors:
-                if self.conductor_type[num] == "litz" or self.conductor_type[num] == "solid":
-                    if self.scheme[num] == "square":
-                        y = bot_bound + self.conductor_radius[num]
-                        x = left_bound + self.conductor_radius[num]
-                        i = 0
-                        # Case n_conductors higher that "allowed" is missing
-                        while y < top_bound-self.conductor_radius[num] and i < self.turns[num]:
-                            while x < right_bound-self.conductor_radius[num] and i < self.turns[num]:
-                                self.p_conductor[num].append([x, y, 0, self.c_center_conductor[num]])
-                                self.p_conductor[num].append([x-self.conductor_radius[num], y, 0, self.c_conductor[num]])
-                                self.p_conductor[num].append([x, y+self.conductor_radius[num], 0, self.c_conductor[num]])
-                                self.p_conductor[num].append([x+self.conductor_radius[num], y, 0, self.c_conductor[num]])
-                                self.p_conductor[num].append([x, y-self.conductor_radius[num], 0, self.c_conductor[num]])
-                                i += 1
-                                x += self.conductor_radius[num] * 2 + self.cond_cond_isolation[num]  # from left to top
-                            y += self.conductor_radius[num] * 2 + self.cond_cond_isolation[num]  # one step from left to right
-                            x = left_bound + self.conductor_radius[num]  # always the same
-
-                    if self.scheme[num] == "hexa":
-                        y = bot_bound + self.conductor_radius[num]
-                        x = left_bound + self.conductor_radius[num]
-                        i = 0
-                        base_line = True
-                        # Case n_conductors higher that "allowed" is missing
-                        while x < right_bound - self.conductor_radius[num] and i < self.turns[num]:
-                            while y < top_bound - self.conductor_radius[num] and i < self.turns[num]:
-                                self.p_conductor[num].append([x, y, 0, self.c_center_conductor[num]])
-                                self.p_conductor[num].append([x - self.conductor_radius[num], y, 0, self.c_conductor[num]])
-                                self.p_conductor[num].append([x, y + self.conductor_radius[num], 0, self.c_conductor[num]])
-                                self.p_conductor[num].append([x + self.conductor_radius[num], y, 0, self.c_conductor[num]])
-                                self.p_conductor[num].append([x, y - self.conductor_radius[num], 0, self.c_conductor[num]])
-                                i += 1
-                                y += self.conductor_radius[num] * 2 + self.cond_cond_isolation[num]  # from bottom to top
-                            x += 2 * np.cos(np.pi/6) * (self.conductor_radius[num] + self.cond_cond_isolation[num]/2) #* np.sqrt(2 / 3 * np.pi / np.sqrt(3))  # one step from left to right
-                            # depending on what line, hexa scheme starts shifted
-                            # reset y to "new" bottom
-                            base_line = (not base_line)
-                            if base_line:
-                                y = bot_bound + self.conductor_radius[num]
-                            else:
-                                y = bot_bound + 2*self.conductor_radius[num] + self.cond_cond_isolation[num]/2
-
-                if (self.component_type == "inductor"):
-                    break
-
-            #print(f"self.turns: {self.turns}")
-
-            # Covert to numpy
-            # Check if all Conductors could be resolved
-            self.p_conductor[num] = np.asarray(self.p_conductor[num])
-
-            # CHECK: rectangle conductors with 4 points
-            if self.conductor_type[num] == "full" or self.conductor_type[num] == "stacked" or \
-                    self.conductor_type[num] == "foil":
-                if int(self.p_conductor[num].shape[0]/4) < self.turns[num]:
-                    print("Could not resolve all conductors.")
-                    # self.turns[num] = int(self.p_conductor[num].shape[0]/4)
-                    self.valid = None
-
-            # CHECK: round conductors with 5 points
-            if self.conductor_type[num] == "solid" or self.conductor_type[num] == "litz":
-                if int(self.p_conductor[num].shape[0]/5) < self.turns[num]:
-                    print("Could not resolve all conductors.")
-                    self.turns[num] = int(self.p_conductor[num].shape[0]/5)
-                    # TODO: break and warning
-                    self.valid = None
-
-        # Region for Boundary Condition
-        self.p_region_bound[0][:] = [-r_outer*self.padding, -(self.window_h / 2 + self.core_w/4)*self.padding, 0, self.c_core*self.padding]
-        self.p_region_bound[1][:] = [r_outer*self.padding, -(self.window_h / 2 + self.core_w/4)*self.padding, 0, self.c_core*self.padding]
-        self.p_region_bound[2][:] = [-r_outer*self.padding, (self.window_h / 2 + self.core_w/4)*self.padding, 0, self.c_core*self.padding]
-        self.p_region_bound[3][:] = [r_outer*self.padding, (self.window_h / 2 + self.core_w/4)*self.padding, 0, self.c_core*self.padding]
-
-    # === Meshing ===
-    def generate_mesh(self, refine=0, alternative_error=0):
-        """
-        - interaction with gmsh
-        - mesh generation
-            - Skin depth based forward meshing
-            [- adaptive refinement
-                - with the help of mesh-size-fields/background meshes
-                - with an appropriate local error metric ]
-        :return:
-        """
-        # Initialization
-        gmsh.initialize()
-
-        if refine == 1:
-            # Choose applied Error Function
-            if alternative_error == 1:
-                local_error = self.alternative_local_error()  # something like current density
-            else:
-                local_error = self.local_error()  # Here a "real" numeric error should be applied
-
-            self.create_background_mesh(local_error)
-
-        gmsh.option.setNumber("General.Terminal", 1)
-        gmsh.model.add(self.path_mesh + "geometry")
-        # ------------------------------------------ Geometry -------------------------------------------
-        # Core generation
-        if self.core_type == "EI":
-            # --------------------------------------- Points --------------------------------------------
-            if self.y_symmetric == 1:
-                if self.dimensionality == "2D axi":
-
-                    # Find points of air gaps (used later)
-                    if self.n_air_gaps > 0:
-                        # Top and bottom point
-                        center_right = min_max_inner_points(self.p_window[4], self.p_window[6], self.p_air_gaps)
-                        island_right = inner_points(self.p_window[4], self.p_window[6], self.p_air_gaps)
-                        # print(f"Air gap island points: {center_right}\n{island_right}")
-                        # Explicite stray path:
-                        if self.start_i != None:
-                            # mshopt stray_path_gap = [[], []]
-                            # mshopt stray_path_gap[0][:] = island_right[(self.start_i-1)*2][:]
-                            # mshopt stray_path_gap[1][:] = island_right[(self.start_i-1)*2+1][:]
-                            island_right[(self.start_i-1)*2][0] = self.added_bar
-                            island_right[(self.start_i-1)*2+1][0] = self.added_bar
-
-
-                    # Pre-Definitions
-                    # Points
-                    p_core = []
-                    p_island = []
-                    p_cond = [[], []]
-                    p_region = []
-                    # Curves
-                    l_bound_core = []
-                    l_bound_air = []
-                    l_core_air = []
-                    l_cond = [[], []]
-                    l_region = []
-                    curve_loop_cond = [[], []]
-                    # Curve Loops
-                    curve_loop_island = []
-                    curve_loop_air = []
-                    curve_loop_outer_air = []
-                    curve_loop_bound = []
-                    # Plane Surfaces
-                    plane_surface_core = []
-                    plane_surface_cond = [[], []]
-                    plane_surface_air = []
-                    plane_surface_outer_air = []
-
-                    # =====================
-                    # Main Core
-
-                    # """ Points """
-                    # (index refers to sketch)
-
-                    # First point (left point of lowest air gap)
-                    if self.n_air_gaps > 0:
-                        #p_core.append(gmsh.model.geo.addPoint(0, center_right[0][1], center_right[0][2],
-                        #                                        center_right[0][3]*self.zero_mesh_acc))
-                        p_core.append(gmsh.model.geo.addPoint(0, center_right[0][1], center_right[0][2],
-                                                                self.c_core))
-                    if self.n_air_gaps == 0:
-                        p_core.append(None)  # dummy filled for no air gap special case
-
-                    # Go down and counter-clockwise
-                    # Four points around the core
-                    p_core.append(gmsh.model.geo.addPoint(0, self.p_outer[1][1], self.p_outer[1][2],
-                                                          self.p_outer[1][3]))
-                    p_core.append(gmsh.model.geo.addPoint(self.p_outer[1][0], self.p_outer[1][1], self.p_outer[1][2],
-                                                          self.p_outer[1][3]))
-                    p_core.append(gmsh.model.geo.addPoint(self.p_outer[3][0], self.p_outer[3][1], self.p_outer[3][2],
-                                                          self.p_outer[3][3]))
-                    p_core.append(gmsh.model.geo.addPoint(0, self.p_outer[3][1], self.p_outer[3][2],
-                                                          self.p_outer[3][3]))
-
-                    # Two points of highest air gap
-                    if self.n_air_gaps > 0:
-                        #p_core.append(gmsh.model.geo.addPoint(0, center_right[1][1], center_right[1][2],
-                        #                                        center_right[1][3]*self.zero_mesh_acc))
-                        p_core.append(gmsh.model.geo.addPoint(0, center_right[1][1], center_right[1][2],
-                                                                self.c_core))
-                        #p_core.append(gmsh.model.geo.addPoint(center_right[1][0], center_right[1][1],
-                        #                                      center_right[1][2], center_right[1][3]))
-                        p_core.append(gmsh.model.geo.addPoint(center_right[1][0], center_right[1][1],
-                                                              center_right[1][2], self.c_window))
-                    if self.n_air_gaps == 0:
-                        p_core.append(None)  # dummy filled for no air gap special case
-                        p_core.append(None)  # dummy filled for no air gap special case
-
-                    # Clockwise
-                    # Four points of window
-                    p_core.append(gmsh.model.geo.addPoint(self.p_window[6][0], self.p_window[6][1], self.p_window[6][2],
-                                                          self.p_window[6][3]))
-                    p_core.append(gmsh.model.geo.addPoint(self.p_window[7][0], self.p_window[7][1], self.p_window[7][2],
-                                                          self.p_window[7][3]))
-                    p_core.append(gmsh.model.geo.addPoint(self.p_window[5][0], self.p_window[5][1], self.p_window[5][2],
-                                                          self.p_window[5][3]))
-                    p_core.append(gmsh.model.geo.addPoint(self.p_window[4][0], self.p_window[4][1], self.p_window[4][2],
-                                                          self.p_window[4][3]))
-
-                    # Last point of lowest air gap
-                    if self.n_air_gaps > 0:
-                        p_core.append(gmsh.model.geo.addPoint(center_right[0][0], center_right[0][1],
-                                                              center_right[0][2], center_right[0][3]))
-                    if self.n_air_gaps == 0:
-                        p_core.append(None)  # dummy filled for no air gap special case
-
-
-                    # """ Curves """
-                    # (index refers to sketch)
-                    # To be added: Case Air Gaps directly on outer leg
-                    # Curves: Boundary - Core
-                    if self.n_air_gaps > 0:
-                        l_bound_core.append(gmsh.model.geo.addLine(p_core[0], p_core[1]))
-                    l_bound_core.append(gmsh.model.geo.addLine(p_core[1], p_core[2]))
-                    l_bound_core.append(gmsh.model.geo.addLine(p_core[2], p_core[3]))
-                    l_bound_core.append(gmsh.model.geo.addLine(p_core[3], p_core[4]))
-                    if self.n_air_gaps > 0:
-                        l_bound_core.append(gmsh.model.geo.addLine(p_core[4], p_core[5]))
-                    if self.n_air_gaps == 0:
-                        l_bound_core.append(gmsh.model.geo.addLine(p_core[4], p_core[1]))
-                    # Curves: Core - Air
-                    if self.n_air_gaps > 0:
-                        l_core_air.append(gmsh.model.geo.addLine(p_core[5], p_core[6]))
-                        l_core_air.append(gmsh.model.geo.addLine(p_core[6], p_core[7]))
-                    l_core_air.append(gmsh.model.geo.addLine(p_core[7], p_core[8]))
-                    l_core_air.append(gmsh.model.geo.addLine(p_core[8], p_core[9]))
-                    l_core_air.append(gmsh.model.geo.addLine(p_core[9], p_core[10]))
-                    if self.n_air_gaps > 0:
-                        l_core_air.append(gmsh.model.geo.addLine(p_core[10], p_core[11]))
-                        l_core_air.append(gmsh.model.geo.addLine(p_core[11], p_core[0]))
-                    if self.n_air_gaps == 0:
-                        l_core_air.append(gmsh.model.geo.addLine(p_core[10], p_core[7]))
-                    # Plane: Main Core --> plane_surface_core[0]
-                    if self.n_air_gaps > 0:
-                        curve_loop_core = gmsh.model.geo.addCurveLoop(l_bound_core + l_core_air)
-                        plane_surface_core.append(gmsh.model.geo.addPlaneSurface([curve_loop_core]))
-                    if self.n_air_gaps == 0:
-                        curve_loop_bound_core = gmsh.model.geo.addCurveLoop(l_bound_core)
-                        curve_loop_core_air = gmsh.model.geo.addCurveLoop(l_core_air)
-                        plane_surface_core.append(
-                            gmsh.model.geo.addPlaneSurface([curve_loop_bound_core, curve_loop_core_air]))
-                    # =====================
-                    # Core Islands (Core parts between Air Gaps)
-                    # Points of Core Islands (index refers to sketch)
-                    if self.n_air_gaps != 0:
-                        while island_right.shape[0] > 0:
-                            # take two points with lowest y-coordinates
-                            min_island_right = np.argmin(island_right[:, 1])
-                            #p_island.append(gmsh.model.geo.addPoint(0, island_right[min_island_right, 1],
-                            #                                        island_right[min_island_right, 2],
-                            #                                        island_right[min_island_right, 3]*self.zero_mesh_acc))
-                            #p_island.append(gmsh.model.geo.addPoint(island_right[min_island_right, 0],
-                            #                                        island_right[min_island_right, 1],
-                            #                                        island_right[min_island_right, 2],
-                            #                                        island_right[min_island_right, 3]))
-                            p_island.append(gmsh.model.geo.addPoint(0, island_right[min_island_right, 1],
-                                                                    island_right[min_island_right, 2],
-                                                                    self.c_core))
-                            p_island.append(gmsh.model.geo.addPoint(island_right[min_island_right, 0],
-                                                                    island_right[min_island_right, 1],
-                                                                    island_right[min_island_right, 2],
-                                                                    self.c_window))
-                            print(f"isl: {island_right[min_island_right, 3]}")
-                            island_right = np.delete(island_right, min_island_right, 0)
-                        # Curves of Core Islands (index refers to sketch)
-                        for i in range(0, int(len(p_island) / 4)):
-                            l_core_air.append(gmsh.model.geo.addLine(p_island[4 * i + 0], p_island[4 * i + 1]))
-                            l_core_air.append(gmsh.model.geo.addLine(p_island[4 * i + 1], p_island[4 * i + 3]))
-                            l_core_air.append(gmsh.model.geo.addLine(p_island[4 * i + 3], p_island[4 * i + 2]))
-                            l_bound_core.append(gmsh.model.geo.addLine(p_island[4 * i + 2], p_island[4 * i + 0]))
-                            # Iterative plane creation
-                            curve_loop_island.append(gmsh.model.geo.addCurveLoop(
-                                [l_core_air[-3], l_core_air[-2], l_core_air[-1], l_bound_core[-1]]))
-                            plane_surface_core.append(gmsh.model.geo.addPlaneSurface([curve_loop_island[-1]]))
-
-                    # Curves: Boundary - Air
-                    if self.n_air_gaps == 1:
-                        l_bound_air.append(gmsh.model.geo.addLine(p_core[0], p_core[5]))
-                    else:
-                        for i in range(0, int(len(p_island) / 4)):
-                            if i == 0:  # First Line
-                                l_bound_air.append(gmsh.model.geo.addLine(p_core[0], p_island[0]))
-                            else:  # Middle Lines
-                                l_bound_air.append(
-                                    gmsh.model.geo.addLine(p_island[4 * (i - 1) + 2], p_island[4 * i + 0]))
-                            if i == int(len(p_island) / 4) - 1:  # Last Line
-                                l_bound_air.append(gmsh.model.geo.addLine(p_island[-2], p_core[5]))
-                    # =====================
-                    # Conductors
-                    # Points of Conductors
-                    for num in range(0, self.n_conductors):
-                        for i in range(0, self.p_conductor[num].shape[0]):
-                            """
-                            print(f"x = {np.round(self.p_conductor[num][i][0], decimals=3)}  "
-                                  f"y = {np.round(self.p_conductor[num][i][1], decimals=3)}  "
-                                  f"z = 0  "
-                                  f"mesh_accuracy = {np.round(self.p_conductor[num][i][3], decimals=4)}  \n"
-                                  )
-                            """
-                            p_cond[num].append(gmsh.model.geo.addPoint(self.p_conductor[num][i][0],  # x
-                                                                       self.p_conductor[num][i][1],  # y
-                                                                       0,                            # z
-                                                                       self.p_conductor[num][i][3])) # mesh_accuracy
-                        # Curves of Conductors
-                        if self.conductor_type[num] == "litz" or self.conductor_type[num] == "solid":
-                            for i in range(0, int(len(p_cond[num]) / 5)):
-                                l_cond[num].append(gmsh.model.geo.addCircleArc(
-                                    p_cond[num][5 * i + 1], p_cond[num][5 * i + 0], p_cond[num][5 * i + 2]))
-                                l_cond[num].append(gmsh.model.geo.addCircleArc(
-                                    p_cond[num][5 * i + 2], p_cond[num][5 * i + 0], p_cond[num][5 * i + 3]))
-                                l_cond[num].append(gmsh.model.geo.addCircleArc(
-                                    p_cond[num][5 * i + 3], p_cond[num][5 * i + 0], p_cond[num][5 * i + 4]))
-                                l_cond[num].append(gmsh.model.geo.addCircleArc(
-                                    p_cond[num][5 * i + 4], p_cond[num][5 * i + 0], p_cond[num][5 * i + 1]))
-                                # Iterative plane creation
-                                curve_loop_cond[num].append(gmsh.model.geo.addCurveLoop(
-                                    [l_cond[num][i * 4 + 0], l_cond[num][i * 4 + 1], l_cond[num][i * 4 + 2], l_cond[num][i * 4 + 3]]))
-                                plane_surface_cond[num].append(gmsh.model.geo.addPlaneSurface([curve_loop_cond[num][i]]))
-                        else:
-                            # Rectangle conductor cut
-                            for i in range(0, int(len(p_cond[num]) / 4)):
-                                l_cond[num].append(gmsh.model.geo.addLine(p_cond[num][4 * i + 0], p_cond[num][4 * i + 2]))
-                                l_cond[num].append(gmsh.model.geo.addLine(p_cond[num][4 * i + 2], p_cond[num][4 * i + 3]))
-                                l_cond[num].append(gmsh.model.geo.addLine(p_cond[num][4 * i + 3], p_cond[num][4 * i + 1]))
-                                l_cond[num].append(gmsh.model.geo.addLine(p_cond[num][4 * i + 1], p_cond[num][4 * i + 0]))
-                                # Iterative plane creation
-                                curve_loop_cond[num].append(gmsh.model.geo.addCurveLoop(
-                                    [l_cond[num][i * 4 + 0], l_cond[num][i * 4 + 1], l_cond[num][i * 4 + 2], l_cond[num][i * 4 + 3]]))
-                                plane_surface_cond[num].append(gmsh.model.geo.addPlaneSurface([curve_loop_cond[num][i]]))
-                    #print(f"plane_surface_cond {plane_surface_cond}")
-                    # =====================
-
-                    # Air (Points are partwise double designated)
-                    l_air_tmp = l_core_air[:7]
-                    for i in range(0, len(l_bound_air)):
-                        l_air_tmp.append(l_bound_air[i])
-                        if i < len(l_bound_air) - 1:
-                            l_air_tmp.append(l_core_air[7 + 3 * i])
-                            l_air_tmp.append(l_core_air[7 + 3 * i + 1])
-                            l_air_tmp.append(l_core_air[7 + 3 * i + 2])
-                    curve_loop_air.append(gmsh.model.geo.addCurveLoop(l_air_tmp))
-                    flatten_curve_loop_cond = [j for sub in curve_loop_cond for j in sub]
-                    plane_surface_air.append(gmsh.model.geo.addPlaneSurface(curve_loop_air + flatten_curve_loop_cond))  # xfmr
-
-                    # =====================
-                    # Bound
-                    if self.region == None:
-                        l_bound_tmp = l_bound_core[:5]
-                        for i in range(0, len(l_bound_air)):
-                            l_bound_tmp.append(l_bound_air[-i - 1])
-                            if i != len(l_bound_air) - 1:  # last run
-                                l_bound_tmp.append(l_bound_core[-i - 1])
-                    else:
-                        # Generate Lines of Region
-                        # start top left and go clockwise
-                        p_region.append(gmsh.model.geo.addPoint(0, self.p_region_bound[2][1],
-                                                                self.p_region_bound[2][2], self.p_region_bound[2][3]))
-                        p_region.append(gmsh.model.geo.addPoint(self.p_region_bound[3][0], self.p_region_bound[3][1],
-                                                                self.p_region_bound[3][2], self.p_region_bound[3][3]))
-                        p_region.append(gmsh.model.geo.addPoint(self.p_region_bound[1][0], self.p_region_bound[1][1],
-                                                                self.p_region_bound[1][2], self.p_region_bound[1][3]))
-                        p_region.append(gmsh.model.geo.addPoint(0, self.p_region_bound[0][1],
-                                                                self.p_region_bound[0][2], self.p_region_bound[0][3]))
-
-                        # Outer Region Lines
-                        l_region.append(gmsh.model.geo.addLine(p_core[4], p_region[0]))
-                        l_region.append(gmsh.model.geo.addLine(p_region[0], p_region[1]))
-                        l_region.append(gmsh.model.geo.addLine(p_region[1], p_region[2]))
-                        l_region.append(gmsh.model.geo.addLine(p_region[2], p_region[3]))
-                        l_region.append(gmsh.model.geo.addLine(p_region[3], p_core[1]))
-
-                        # Boundary Line
-                        l_bound_tmp = []
-                        l_bound_tmp.append(l_bound_core[4])
-
-                        for i in range(0, len(l_region)):
-                            l_bound_tmp.append(l_region[i])
-
-                        l_bound_tmp.append(l_bound_core[0])
-
-                        for i in range(0, len(l_bound_air)):
-                            l_bound_tmp.append(l_bound_air[-i - 1])
-                            if i != len(l_bound_air) - 1:  # last run
-                                l_bound_tmp.append(l_bound_core[-i - 1])
-
-
-                        # Outer Air Surface
-                        curve_loop_outer_air = gmsh.model.geo.addCurveLoop(l_region + l_bound_core[1:4])
-                        plane_surface_outer_air.append(gmsh.model.geo.addPlaneSurface([curve_loop_outer_air]))
-
-                    #print(l_bound_tmp)
-                    #curve_loop_bound.append(gmsh.model.geo.addCurveLoop(l_bound_tmp, reorient=True))
-
-        # Define physical Surfaces and Curves
-        # Core
-        ps_core = gmsh.model.geo.addPhysicalGroup(2, plane_surface_core, tag=2000)
-        # Conductors
-        ps_cond = [[], []]  # xfmr
-        for num in range(0, self.n_conductors):
-            if self.conductor_type[num] == "foil" or self.conductor_type[num] == "solid" or \
-                    self.conductor_type[num] == "full" or self.conductor_type[num] == "stacked":
-                for i in range(0, self.turns[num]):
-                    ps_cond[num].append(gmsh.model.geo.addPhysicalGroup(2, [plane_surface_cond[num][i]], tag=4000 + 1000*num + i))
-
-            if self.conductor_type[num] == "litz":
-                for i in range(0, self.turns[num]):
-                    ps_cond[num].append(gmsh.model.geo.addPhysicalGroup(2, [plane_surface_cond[num][i]], tag=6000 + 1000*num + i))
-
-        # Air
-        ps_air = gmsh.model.geo.addPhysicalGroup(2, plane_surface_air, tag=1000)
-        ps_air_ext = gmsh.model.geo.addPhysicalGroup(2, plane_surface_outer_air, tag=1001)
-        # Boundary
-        pc_bound = gmsh.model.geo.addPhysicalGroup(1, l_bound_tmp, tag=1111)
-        #print(f"Physical Conductor Surfaces: {ps_cond}")  # xfmr
-        gmsh.model.setPhysicalName(2, ps_core, "CORE")
-        for num in range(0, self.n_conductors):
-            for i in range(0, len(ps_cond[num])):
-                gmsh.model.setPhysicalName(2, ps_cond[num][i], f"COND{num+1}")
-        gmsh.model.setPhysicalName(2, ps_air, "AIR")
-        gmsh.model.setPhysicalName(1, pc_bound, "BOUND")
-
-        # Remove Points from Model
-        #for i in range(9,39):
-        #    gmsh.model.geo.remove(dimTags=[(0, i)])
-        #print(f"P_cond: {p_cond}")
-
-
-        # - Forward Meshing -
-        # Inter Conductors
-        for num in range(0, self.n_conductors):
-            p_inter = []
-            x_inter = []
-            y_inter = []
-            j = 0
-
-            if self.turns[num] > 1 and self.conductor_type[num] == "solid":
-                while self.p_conductor[num][5*j][1] == self.p_conductor[num][5*j+5][1]:
-                    x_inter.append(0.5*(self.p_conductor[num][5*j][0]+self.p_conductor[num][5*j+5][0]))
-                    j += 1
-                    if j == self.turns[num]-1:
-                        break
-                j += 1
-                #print(f"j = {j}")
-                if int(self.turns[num]/j) > 1:
-                    for i in range(0, int(self.turns[num]/j)):
-                        if 5*j*i+5*j >= len(self.p_conductor[num][:]):
-                            break
-                        y_inter.append(0.5*(self.p_conductor[num][5*j*i][1]+self.p_conductor[num][5*j*i+5*j][1]))
-                    for x in x_inter:
-                        for y in y_inter:
-                            p_inter.append(gmsh.model.geo.addPoint(x, y, 0, self.c_center_conductor[num]))
-            #print(f"x_inter = {x_inter}")
-            #print(f"y_inter = {y_inter}")
-            #print(f"p_inter = {p_inter}")
-
-
-
-        # mshopt # Explicite stray path air gap optimization
-        # mshopt if self.start_i != None:
-        # mshopt     stray_path_mesh_optimizer = []
-            # mshopt     stray_path_mesh_optimizer.append(gmsh.model.geo.addPoint(stray_path_gap[0][0], stray_path_gap[0][1]+0.0001, stray_path_gap[0][2], 0.5*stray_path_gap[0][3]))
-            # mshopt     stray_path_mesh_optimizer.append(gmsh.model.geo.addPoint(stray_path_gap[1][0], stray_path_gap[1][1]-0.0001, stray_path_gap[1][2], 0.5*stray_path_gap[1][3]))
-            # mshopt     print(f"plane_surface_core: {plane_surface_core}")
-            # mshopt     print(f"stray_path_mesh_optimizer: {stray_path_mesh_optimizer}")
-            # mshopt     print(f"stray_path_mesh_optimizer coordinates: {stray_path_gap[0][0], stray_path_gap[0][1], stray_path_gap[0][2], stray_path_gap[0][3]}\n"
-            # mshopt           f"{stray_path_gap[1][0], stray_path_gap[1][1], stray_path_gap[1][2], stray_path_gap[1][3]}")
-
-
-        # Synchronize
-        gmsh.model.geo.synchronize()
-
-        # Conductor Center
-        for num in range(0, self.n_conductors):
-            for i in range(0, int(len(p_cond[num]) / 5)):
-                gmsh.model.mesh.embed(0, [p_cond[num][5 * i + 0]], 2, plane_surface_cond[num][i])
-
-        # Embed ponts for mesh refinement
-        # Inter Conductors
-        gmsh.model.mesh.embed(0, p_inter, 2, plane_surface_air[0])
-        # Stray path
-        # mshopt gmsh.model.mesh.embed(0, stray_path_mesh_optimizer, 2, plane_surface_core[2])
-
-
-        # Synchronize again
-        gmsh.model.geo.synchronize()
-
-        # Output .msh file
-        gmsh.option.setNumber("Mesh.SaveAll", 0)
-        gmsh.option.setNumber("Mesh.MshFileVersion", 4.1)
-        gmsh.option.setNumber("Mesh.SurfaceFaces", 1)
-
-        # Colors
-        for i in range(0, len(plane_surface_core)):
-            gmsh.model.setColor([(2, plane_surface_core[i])], 50, 50, 50)
-        gmsh.model.setColor([(2, plane_surface_air[0])], 0, 0, 230)
-        for num in range(0, self.n_conductors):
-            for i in range(0, len(plane_surface_cond[num])):
-                gmsh.model.setColor([(2, plane_surface_cond[num][i])], 150, 150, 0)
-        # -----------------------------------------
-        if refine == 1:
-            print("\n ------- \nRefined Mesh Creation ")
-            # mesh the new gmsh.model using the size field
-            bg_field = gmsh.model.mesh.field.add("PostView")
-            gmsh.model.mesh.field.setNumber(bg_field, "ViewTag", sf_view)
-            gmsh.model.mesh.field.setAsBackgroundMesh(bg_field)
-            print("\nMeshing...\n")
-            gmsh.model.mesh.generate(2)
-            gmsh.write(self.path_mesh + "geometry.msh")
-        else:
-            print("\nMeshing...\n")
-            gmsh.model.mesh.generate(2)
-
-        # Mesh direction
-        if not os.path.isdir(self.path + "/" + self.path_mesh):
-            os.mkdir(self.path + "/" + self.path_mesh)
-
-        # Check operating system
-        if sys.platform == "linux" or sys.platform == "linux2":
-            gmsh.write(self.path + "/" + self.path_mesh + "geometry.msh")
-        elif sys.platform == "darwin":  # OS X
-            gmsh.write(self.path + "/" + self.path_mesh + "geometry.msh")
-        elif sys.platform == "win32":
-            gmsh.write(self.path + "/" + self.path_mesh + "geometry.msh")  # Win10 can handle slash
-
-        # Open gmsh GUI for visualization
-        # gmsh.fltk.run()
-
-        # Terminate gmsh
-        gmsh.finalize()
-
-    def mesh(self, frequency=None, skin_mesh_factor=1):
-        self.high_level_geo_gen(frequency=frequency, skin_mesh_factor=skin_mesh_factor)
-        if self.valid:
-            self.generate_mesh()
-
-    # == Adaptive Meshing ==
-    # !!! Experimental Code !!!
-    def triangle_max_edge(self, x):
-        a = np.sum((x[:, 0, :] - x[:, 1, :]) ** 2, 1) ** 0.5
-        b = np.sum((x[:, 0, :] - x[:, 2, :]) ** 2, 1) ** 0.5
-        c = np.sum((x[:, 1, :] - x[:, 2, :]) ** 2, 1) ** 0.5
-        return np.maximum(a, np.maximum(b, c))
-
-    def triangle_mean_edge(self, x):
-        a = np.sum((x[:, 0, :] - x[:, 1, :]) ** 2, 1) ** 0.5
-        b = np.sum((x[:, 0, :] - x[:, 2, :]) ** 2, 1) ** 0.5
-        c = np.sum((x[:, 1, :] - x[:, 2, :]) ** 2, 1) ** 0.5
-        return (a + b + c)/3
-
-    def compute_size_field_old(self, nodes, triangles, err, N):
-        x = nodes[triangles]
-        a = 2.
-        d = 2.
-        fact = (a ** ((2. + a) / (1. + a)) + a ** (1. / (1. + a))) * np.sum(err ** (2. / (1. + a)))
-        ri = err ** (2. / (2. * (1 + a))) * a ** (1. / (d * (1. + a))) * ((1. + a) * N / fact) ** (1. / d)
-        return self.triangle_max_edge(x) / ri
-
-    def compute_size_field(self, nodes, triangles, err, N):
-        x = nodes[triangles]
-        threshold = 0.01
-        print(f"Error{err}")
-        err[err > 0.1] = 0.5
-        err[err < 0.1] = 0.9
-        print(f"Error{err}")
-        return self.triangle_max_edge(x) * err
-        # return self.triangle_max_edge(x) - err**(0.1) * self.triangle_max_edge(x)
-
-    class Mesh:
-        """
-        Currently unused except for experimental adaptive Meshing.
-        #TODO: Make the mesh an object for increased reusability
-        """
-        def __init__(self):
-            self.vtags, vxyz, _ = gmsh.model.mesh.getNodes()
-            self.vxyz = vxyz.reshape((-1, 3))
-            vmap = dict({j: i for i, j in enumerate(self.vtags)})
-            self.triangles_tags, evtags = gmsh.model.mesh.getElementsByType(2)
-            evid = np.array([vmap[j] for j in evtags])
-            self.triangles = evid.reshape((self.triangles_tags.shape[-1], -1))
-
-    def refine_mesh(self, local=0):
-        """
-
-        :return:
-        """
-
-        # --------------------------------------
-        if local == 1:
-            self.generate_mesh(refine=1)
-
-        # --------------------------------------
-        if local == 0:
-            # Refine current mesh
-            gmsh.model.mesh.refine()
-            print("\nMeshing...\n")
-            gmsh.model.mesh.generate(2)
-            # --------------------------------------
-            # Mesh generation
-            #gmsh.model.mesh.generate(2)
-            # Check operating system
-            if sys.platform == "linux" or sys.platform == "linux2":
-                gmsh.write(self.path + "/" + self.path_mesh + "geometry.msh")
-            elif sys.platform == "darwin":
-                # OS X
-                gmsh.write(self.path + "/" + self.path_mesh + "geometry.msh")
-            elif sys.platform == "win32":
-                gmsh.write(self.path + "/" + self.path_mesh + "geometry.msh")  # Win10 can handle slash
-
-            # Terminate gmsh
-            gmsh.finalize()
-
-    def find_neighbours(self, file="results/J_rms.pos"):
-        # Open loss/error results
-        dest_file = open(self.path + "error.dat", "w")
-        # Read the logged losses corresponding to the frequencies
-        with open(self.path + "/" + self.path_res_fields + 'J_rms.pos') as f:
-            read = 0
-            for line in f:
-                if line == "$ElementNodeData\n":
-                    read = (read + 1) % 2
-                    print(line, read)
-                if read == 1 and ' ' in line:
-                    # words = line.split(sep=' ')
-                    words = line.replace(' ', ', ')
-                    for word in words:
-                        dest_file.write(word)
-        dest_file.close()
-
-    def alternative_local_error(self, loss_file='/results/fields/J_rms.pos'):
-        """
-
-        :return:
-        """
-        # Open loss/error results
-        error_file = open(self.path + "/mesh_error.dat", "w")
-        # Read the logged losses corresponding to the frequencies
-        with open(self.path + loss_file) as f:
-            read = 0
-            for line in f:
-                if line == "$ElementNodeData\n":
-                    read = (read + 1) % 2
-                    print(line, read)
-                if read == 1 and ' ' in line:
-                    # words = line.split(sep=' ')
-                    words = line.replace(' ', ', ')
-                    for word in words:
-                        error_file.write(word)
-        error_file.close()
-
-        # Load local Error values
-        data = pd.read_csv(self.path + "/mesh_error.dat")
-        local_error = data.iloc[:, 2].to_numpy()
-        local_error = np.insert(local_error, 0, 0., axis=0)
-
-        local_error = local_error / np.max(local_error) + 0.001
-        print(f"Längen: {len(local_error), local_error} ")  # first of the 3 loss values
-
-        # ---- Open post-processing results ----
-
-        # Elements ----
-        elements = []
-        values = []
-        # error_file = open(self.path + "/mesh_error.dat", "w")
-        # Read the logged losses corresponding to the frequencies
-        with open(self.path + "/" + self.path_res_fields + 'J_rms.pos') as file:
-            read = 0
-            for line in file:
-                if line == "$Elements\n" or line == "$EndElements\n":
-                    read = (read + 1) % 2
-                    print(line, read)
-                if read == 1 and ' ' in line:
-                    words = line.split(sep=' ')
-                    elements.append(words)
-
-        # Convert Elements to Dataframe
-        element_frame = pd.DataFrame(elements)
-        # Dropout not needed columns
-        element_frame.drop(element_frame.columns[[1, 2, 3, 4, 8]], axis=1, inplace=True)
-        element_frame.columns = ['NumElement', 'Node1', 'Node2', 'Node3']
-        print(f"Number of Elements: {len(elements)}\n"
-              # f"Elements: {elements}\n"
-              f"Element Dataframe: {element_frame}")
-        element_frame.to_csv(path_or_buf="elements.txt")
-
-        # Values ----
-        with open(self.path + "/" + self.path_res_fields + 'J_rms.pos') as file:
-            read = 0
-            for line in file:
-                if line == "$ElementNodeData\n":
-                    read = (read + 1) % 2
-                    print(line, read)
-                if read == 1 and ' ' in line:
-                    words = re.split(' |\n', line)
-                    values.append(words)
-
-        # Convert Values to Dataframe
-        value_frame = pd.DataFrame(values)
-        # Dropout not needed columns
-        value_frame.drop(value_frame.columns[[1, 5]], axis=1, inplace=True)
-        value_frame.columns = ['NumElement', 'Node1', 'Node2', 'Node3']
-        # value_frame['NumElement', 'Node1', 'Node2', 'Node3'] = pd.to_numeric(value_frame['NumElement', 'Node1', 'Node2', 'Node3'], downcast="float")
-        value_frame['NumElement'] = pd.to_numeric(value_frame['NumElement'], downcast="float")
-        value_frame['Node1'] = pd.to_numeric(value_frame['Node1'], downcast="float")
-        value_frame['Node2'] = pd.to_numeric(value_frame['Node2'], downcast="float")
-        value_frame['Node3'] = pd.to_numeric(value_frame['Node3'], downcast="float")
-        print(f"Number of Values: {len(values)}\n"
-              # f"Values: {values}\n"
-              f"Values Dataframe: {value_frame}")
-
-        # ---- Neighbour algorithm || Error calculation ----
-        local_error = np.zeros(len(element_frame.index))
-
-        nodes = ['Node1', 'Node2', 'Node3']
-        for i in value_frame.index:
-            mean_cell = 0
-            # Mean loss per cell
-            for node in nodes:
-                mean_cell += value_frame[node][i] / len(nodes)
-            # Local Variance
-            for node in nodes:
-                local_error[i] += (value_frame[node][i] - mean_cell) ** 2
-
-        # Distribute Local Error on neighbour cells
-        nodes_neighbours_found = []
-        distribution_factor = 2
-
-        """
-        local_error_copy = local_error
-        print(local_error)
-
-        # every element
-        for i in element_frame.index:
-            # every element's node
-            for node in nodes:
-                # Node already considered?
-                if not element_frame[node][i] in nodes_neighbours_found:
-                    nodes_neighbours_found += element_frame[node][i]
-                    # Value[Node] == 0 ? : skip
-                    if not value_frame[node][i] == 0:
-                        # search in every element for Node
-                        for j in element_frame.index:
-                            for node in nodes:
-                                if value_frame[node][j] == 0:
-                                    # add some error in neighboured Nodes
-                                    if element_frame[node][j] == element_frame[node][i]:
-                                        local_error_copy[j] += local_error[i] * distribution_factor
-
-
-        local_error = local_error_copy
-        """
-        print(local_error)
-        # Error Normalization
-        return local_error / np.max(local_error) + 0.0001
-
-        # print(f"Local Error: {local_error[3387]}\n"
-        #      f"Length of Local Error: {len(local_error)}")
-        """
-        # Load local Error values
-        data = pd.read_csv(self.path + "/mesh_error.dat")
-        local_error = data.iloc[:, 2].to_numpy()
-        local_error = np.insert(local_error, 0, 0., axis=0)
-
-        local_error = local_error/np.max(local_error) + 0.001
-        print(len(local_error), local_error)  # first of the 3 loss values
-        """
-
-    def local_error(self, loss_file='/results/fields/error.pos'):
-        """
-        - Method shall return the normalized numeric local error of the last adaptive simulation step
-        - Local error can be used to optimize the mesh in the next iteration step
-        :return:
-        """
-        # Open loss/error results
-        error_file = open(self.path + "/mesh_error.dat", "w")
-        # Read the logged losses corresponding to the frequencies
-        with open(self.path + loss_file) as f:
-            read = 0
-            for line in f:
-                if line == "$ElementNodeData\n":
-                    read = (read + 1) % 2
-                    print(line, read)
-                if read == 1 and ' ' in line:
-                    # words = line.split(sep=' ')
-                    words = line.replace(' ', ', ')
-                    for word in words:
-                        error_file.write(word)
-        error_file.close()
-
-        # Load local Error values
-        data = pd.read_csv(self.path + "/mesh_error.dat")
-        print(f"Data: {data}")
-        local_error = data.iloc[:, 2].to_numpy()
-        local_error = np.insert(local_error, 0, 1e-5, axis=0)
-
-        return local_error / np.max(local_error)
-        print(f"Längen: {len(local_error), local_error} ")
-
-    def create_background_mesh(self, local_error):
-        gmsh.open(self.path + "/" + self.path_mesh + "geometry.msh")  # Open current mesh
-        N = 50000  # Number of elements after remeshing
-        mesh = self.Mesh()  # Create virtual mesh
-        """
-        print(f"Mesh nodes: {mesh.vxyz} \n "
-              f"Mesh nodes.shape: {mesh.vxyz.shape} \n "
-              f"Mesh node tags: {mesh.vtags} \n"
-              f"Mesh triangles: {mesh.triangles} \n"
-              f"Mesh triangles.shape: {mesh.triangles.shape} \n"
-              f"Mesh triangle tags: {mesh.triangles_tags} \n"
-              )
-        """  # some printing options
-
-        err_view = gmsh.view.add("element-wise error")
-        gmsh.view.addModelData(err_view, 0, self.path_mesh + "/" + self.path_mesh + "geometry", "ElementData", mesh.triangles_tags, local_error[:, None])
-        gmsh.view.write(err_view, "err.pos")
-
-        # Refinement
-        sf_ele = self.compute_size_field(mesh.vxyz, mesh.triangles, local_error, N)
-        np.savetxt("sf_ele.txt", sf_ele)
-        sf_view = gmsh.view.add("mesh size field")
-        gmsh.view.addModelData(sf_view, 0, self.path_mesh + "/" + self.path_mesh + "geometry", "ElementData", mesh.triangles_tags, sf_ele[:, None])
-        gmsh.view.write(sf_view, "sf.pos")
-
-    # === GetDP Interaction / Simulation / Exciation ===
-    def excitation(self, f, i, phases=[], nonlinear=0, ex_type='current', imposed_red_f=0, ):
-        """
-        - excitation of the electromagnetic problem
-        - current, voltage or current density
-        - frequency or reduced frequency
-        :param phases:
-        :param f:
-        :param i:
-        :param nonlinear:
-        :param ex_type:
-        :param imposed_red_f:
-        :return:
-        """
-        print(f"\n---\n"
-              f"Excitation: \n"
-              f"Frequency: {f}\n"
-              f"Current(s): {i}\n"
-              f"Phase(s): {phases}\n")
-
-        # -- Excitation --
-        self.flag_imposed_reduced_frequency = imposed_red_f  # if == 0 --> impose frequency f
-        self.flag_excitation_type = ex_type  # 'current', 'current_density', 'voltage'
-        self.flag_non_linear_core = nonlinear
-
-        phases = np.asarray(phases)
-        for num in range(0, self.n_conductors):
-            # Imposed current, current density or voltage
-            if self.flag_excitation_type == 'current':
-                self.current[num] = i[num]
-                if len(phases) != 0:
-                    self.phase_tmp = phases/180
-            if self.flag_excitation_type == 'current_density':
-                raise NotImplementedError
-            if self.flag_excitation_type == 'voltage':
-                raise NotImplementedError
-                # self.voltage = 2
-
-            # -- Frequency --
-            self.frequency = f  # in Hz
-            if self.flag_imposed_reduced_frequency == 1:
-                self.red_freq[num] = 4
-            else:
-                if self.frequency != 0:
-                    self.delta = np.sqrt(2 / (2 * self.frequency * np.pi * self.sigma * self.mu0))
-
-                    if self.conductor_type[num] == "litz":
-                        self.red_freq[num] = self.strand_radius[num] / self.delta
-                    elif self.conductor_type[num] == "solid":
-                        self.red_freq[num] = self.conductor_radius[num] / self.delta
-                    else:
-                        print("Wrong???")
-                        print(self.conductor_type[num])
-                        self.red_freq[num] = 1  # TODO: doesn't make sense like this
-                else:
-                    self.delta = 1e20  # random huge value
-                    self.red_freq[num] = 0
-
-    def file_communication(self):
-        """
-        Interaction between python and Prolog files.
-        :return:
-        """
-        # --------------------------------- File Communication --------------------------------
-        # All shared control variables and parameters are passed to a temporary Prolog file
-        print(f"\n---\n"
-              f"File Communication\n")
-
-
-        text_file = open(self.path + "/Parameter.pro", "w")
-
-        text_file.write(f"DirRes = \"{self.path_res}\";\n")
-        text_file.write(f"DirResFields = \"{self.path_res_fields}\";\n")
-        text_file.write(f"DirResVals = \"{self.path_res_values}\";\n")
-        text_file.write(f"DirResCirc = \"{self.path_res_circuit}\";\n")
-
-        # Magnetic Component Type
-        if self.component_type == 'inductor':
-            text_file.write(f"Flag_Transformer = 0;\n")
-        if self.component_type == 'transformer':
-            text_file.write(f"Flag_Transformer = 1;\n")
-
-        # Frequency
-        text_file.write("Freq = %s;\n" % self.frequency)
-        text_file.write(f"delta = {self.delta};\n")
-
-        # Core Loss
-        text_file.write(f"Flag_Core_Loss = {self.core_loss_simlation};\n")
-        if self.core_loss_simlation:
-            text_file.write(f"ki = {self.ki};\n")
-            text_file.write(f"alpha = {self.alpha};\n")
-            text_file.write(f"beta = {self.beta};\n")
-            text_file.write(f"t_rise = {self.t_rise};\n")
-            text_file.write(f"t_fall = {self.t_fall};\n")
-            text_file.write(f"f_switch = {self.f_switch};\n")
-
-        # Conductor specific definitions
-        for num in range(0, self.n_conductors):
-            # -- Control Flags --
-            if self.flag_excitation_type == 'current':
-                text_file.write(f"Flag_ImposedVoltage = 0;\n")
-            if self.flag_excitation_type == 'voltage':
-                text_file.write(f"Flag_ImposedVoltage = 1;\n")
-            if self.conductor_type[num] == 'litz':  # xfmr
-                text_file.write(f"Flag_HomogenisedModel{num+1} = 1;\n")
-            else:
-                text_file.write(f"Flag_HomogenisedModel{num+1} = 0;\n")
-            text_file.write("Flag_imposedRr = %s;\n" % self.flag_imposed_reduced_frequency)
-
-            # -- Geometry --
-            # Number of conductors
-            text_file.write(f"NbrCond{num+1} = {self.turns[num]};\n")
-            # For stranded Conductors:
-            # text_file.write(f"NbrstrandedCond = {self.turns};\n")  # redundant
-            if self.conductor_type[num] == "litz":
-                text_file.write(f"NbrStrands{num+1} = {self.n_strands[num]};\n")
-                text_file.write(f"Fill{num+1} = {self.FF[num]};\n")
-                # ---
-                # Litz Approximation Coefficients were created with 4 layers
-                # Thats why here a hard-coded 4 is implemented
-                # text_file.write(f"NbrLayers{num+1} = {self.n_layers[num]};\n")
-                text_file.write(f"NbrLayers{num+1} = 4;\n")
-            text_file.write(f"AreaCell{num+1} = {self.A_cell[num]};\n")
-            text_file.write(f"Rc{num+1} = {self.conductor_radius[num]};\n")
-
-            # -- Excitation --
-            # Imposed current, current density or voltage
-            if self.flag_excitation_type == 'current':
-                text_file.write(f"Val_EE_{num+1} = {self.current[num]};\n")
-                text_file.write(f"Phase_{num+1} = Pi*{self.phase_tmp[num]};\n")
-            if self.flag_excitation_type == 'current_density':
-                text_file.write(f"Val_EE_{num+1} = {self.current_density[num]};\n")
-            if self.flag_excitation_type == 'voltage':
-                text_file.write(f"Val_EE_{num+1} = {self.voltage[num]};\n")
-            print(f"Cell surface area: {self.A_cell[num]} \n"
-                  f"Reduced frequency: {self.red_freq[num]}")
-            if self.red_freq[num] > 1.25:
-                #TODO: Allow higher reduced frequencies
-                print(f"Litz Coefficients only implemented for X<=1.25")
-                raise Warning
-            # Reduced Frequency
-            text_file.write(f"Rr{num+1} = {self.red_freq[num]};\n")
-
-        """
-        # Coordinates of the rectangular winding window
-        if self.dimensionality == "2D axi":
-            text_file.write("Xw1 = %s;\n" % self.p_window[4, 0])
-            text_file.write("Xw2 = %s;\n" % self.p_window[5, 0])
-        else:
-            raise NotImplementedError("Only axi-symmetric case implemented :(")
-        """
-        # -- Materials --
-
-        # Nature Constants
-        text_file.write(f"mu0 = 4.e-7 * Pi;\n")
-        text_file.write(f"nu0 = 1 / mu0;\n")
-
-        # Material Properties
-        # Conductor Material
-        text_file.write(f"SigmaCu = {self.sigma};\n")
-
-        # Core Material
-        if self.frequency == 0:
-            if self.flag_non_linear_core == 1:
-                text_file.write(f"Flag_NL = 1;\n")
-                text_file.write(f"Core_Material = {self.core_material};\n")
-            else:
-                text_file.write(f"Flag_NL = 0;\n")
-                text_file.write(f"mur = {self.mu_rel};\n")
-        if self.frequency != 0:
-            text_file.write(f"Flag_NL = 0;\n")
-            text_file.write(f"mur = {self.mu_rel};\n")
-
-        text_file.close()
-
-    def simulate(self):
-        """
-        Initializes a onelab client. Provides the GetDP based solver with the created mesh file.
-        :return:
-        """
-        print(f"\n---\n"
-              f"Inititalize ONELAB API\n"
-              f"Run Simulation\n")
-
-        self.onelab_setup()
-        # -- Simulation --
-        # create a new onelab client
-        c = onelab.client(__file__)
-
-        # get model file names with correct path
-        msh_file = c.getPath(self.path_mesh + 'geometry.msh')
-        solver = c.getPath('ind_axi_python_controlled' + '.pro')
-
-        # Run simulations as sub clients (non blocking??)
-        mygetdp = self.onelab + 'getdp'
-        c.runSubClient('myGetDP', mygetdp + ' ' + solver + ' -msh ' + msh_file + ' -solve Analysis -v2')
-
-    # === Post-Processing ===
-    def visualize(self):
-        """
-        - a post simulation viewer
-        - allows to open ".pos"-files in gmsh
-        - For example current density, ohmic losses or the magnetic field density can be visualized
-        :return:
-        """
-        # ---------------------------------------- Visualization in gmsh ---------------------------------------
-        print(f"\n---\n"
-              f"Visualize fields in GMSH front end:\n")
-
-        gmsh.initialize()
-        epsilon = 1e-9
-        # Mesh
-        gmsh.option.setNumber("Mesh.SurfaceEdges", 0)
-        view = 0
-
-        #if self.conductor_type[0] != 'litz':
-        if any(type != 'litz' for type in self.conductor_type):
-            # Ohmic losses (weightend effective value of current density)
-            gmsh.open(self.path + "/" + self.path_res_fields + "j2F.pos")
-            gmsh.option.setNumber(f"View[{view}].ScaleType", 2)
-            gmsh.option.setNumber(f"View[{view}].RangeType", 2)
-            gmsh.option.setNumber(f"View[{view}].SaturateValues", 1)
-            gmsh.option.setNumber(f"View[{view}].CustomMin", gmsh.option.getNumber(f"View[{view}].Min") + epsilon)
-            gmsh.option.setNumber(f"View[{view}].CustomMax", gmsh.option.getNumber(f"View[{view}].Max"))
-            gmsh.option.setNumber(f"View[{view}].ColormapNumber", 1)
-            gmsh.option.setNumber(f"View[{view}].IntervalsType", 2)
-            gmsh.option.setNumber(f"View[{view}].NbIso", 40)
-            print(gmsh.option.getNumber(f"View[{view}].Max"))
-            view += 1
-
-        if any(type == 'litz' for type in self.conductor_type):
-            # Ohmic losses (weightend effective value of current density)
-            gmsh.open(self.path + "/" + self.path_res_fields + "jH.pos")
-            gmsh.option.setNumber(f"View[{view}].ScaleType", 2)
-            gmsh.option.setNumber(f"View[{view}].RangeType", 2)
-            gmsh.option.setNumber(f"View[{view}].SaturateValues", 1)
-            gmsh.option.setNumber(f"View[{view}].CustomMin", gmsh.option.getNumber(f"View[{view}].Min") + epsilon)
-            gmsh.option.setNumber(f"View[{view}].CustomMax", gmsh.option.getNumber(f"View[{view}].Max"))
-            gmsh.option.setNumber(f"View[{view}].ColormapNumber", 1)
-            gmsh.option.setNumber(f"View[{view}].IntervalsType", 2)
-            gmsh.option.setNumber(f"View[{view}].NbIso", 40)
-            view += 1
-        # Magnetic flux density
-        gmsh.open(self.path + "/" + self.path_res_fields + "Magb.pos")
-        gmsh.option.setNumber(f"View[{view}].ScaleType", 1)
-        gmsh.option.setNumber(f"View[{view}].RangeType", 1)
-        gmsh.option.setNumber(f"View[{view}].CustomMin", gmsh.option.getNumber(f"View[{view}].Min") + epsilon)
-        gmsh.option.setNumber(f"View[{view}].CustomMax", gmsh.option.getNumber(f"View[{view}].Max"))
-        gmsh.option.setNumber(f"View[{view}].ColormapNumber", 1)
-        gmsh.option.setNumber(f"View[{view}].IntervalsType", 2)
-        gmsh.option.setNumber(f"View[{view}].NbIso", 40)
-        view += 1
-
-        # Vector Potential
-        gmsh.open(self.path + "/" + self.path_res_fields + "raz.pos")
-        gmsh.option.setNumber(f"View[{view}].ScaleType", 1)
-        gmsh.option.setNumber(f"View[{view}].RangeType", 1)
-        gmsh.option.setNumber(f"View[{view}].CustomMin", gmsh.option.getNumber(f"View[{view}].Min") + epsilon)
-        gmsh.option.setNumber(f"View[{view}].CustomMax", gmsh.option.getNumber(f"View[{view}].Max"))
-        gmsh.option.setNumber(f"View[{view}].ColormapNumber", 1)
-        gmsh.option.setNumber(f"View[{view}].IntervalsType", 2)
-        gmsh.option.setNumber(f"View[{view}].NbIso", 40)
-        view += 1
-
-        gmsh.fltk.run()
-        gmsh.finalize()
-
-    def data_logging(self, sim_choice):
-        """
-        !!! not finally implemented !!!
-
-        This method shall do the saving and loading of results! with date and time
-        :return:
-        """
-        frequencies = None
-        # Data Logging with date and time
-        datetime = time.strftime("%Y%m%d_%H%M%S")
-
-        target_femm = 'Pv_FEMM_' + datetime + '.json'
-        target_femmt = 'Pv_FEMMT_' + datetime + '.json'
-
-        # Either read old data or create
-        if sim_choice != 'show':
-          # pseudo 2D dataframe: ['strand number, strand radius'], 'frequency'  | const. litz radius --> FF
-          if not os.path.isfile(target_femm):
-              df_pv_femm = pd.DataFrame([], index=frequencies, columns=[])
-              df_pv_femmt = pd.DataFrame([], index=frequencies, columns=[])
-          else:
-              # Read Loss Data
-              df_pv_femm = pd.read_json(target_femm)
-              df_pv_femmt = pd.read_json(target_femmt)
-          # print(df_pv_femm, df_pv_femmt)
-
-    def get_loss_data(self, last_n_values, loss_type='litz_loss'):
-        """
-        Returns the last n values from the chosen loss type logged in the result folder.
-        :param last_n_values:
-        :param loss_type:
-        :return:
-        """
-        # Loss file location
-        if loss_type == 'litz_loss':
-            loss_file = 'j2H.dat'
-        if loss_type == 'solid_loss':
-            loss_file = 'j2F.dat'
-        # Read the logged losses corresponding to the frequencies
-        with open(self.path + "/" + self.path_res_values + loss_file, newline='') as f:
-            reader = csv.reader(f)
-            data = list(reader)
-        return data[-last_n_values:-1] + [data[-1]]
-
-    # === Alternative FEMM Solver ===
-    def femm_reference(self, freq, current, sigma, sign=[1], non_visualize=0):
-        """
-        Allows reference simulations with the 2D open source electromagnetic FEM tool FEMM.
-        Helpful to validate changes (especially in the Prolog Code).
-        :param sign:
-        :param non_visualize:
-        :param freq:
-        :param current:
-        :param sigma:
-        :return:
-        """
-        if sign is None:
-            sign = [1, 1]
-        if not os.path.isdir(self.path + "/" + self.path_res_FEMM):
-            os.mkdir(self.path + "/" + self.path_res_FEMM)
-
-        # == Pre Geometry ==
-        self.high_level_geo_gen()
-        #self.ei_axi()
-
-        if self.n_air_gaps != 1:
-            raise NotImplementedError
-
-        # == Init ==
-        femm.openfemm(non_visualize)
-        femm.newdocument(0)
-        femm.mi_probdef(freq, 'meters', 'axi', 1.e-8, 0, 30)
-
-        # == Materials ==
-        femm.mi_addmaterial('Ferrite', self.mu_rel, self.mu_rel, 0, 0, 0, 0, 0, 1, 0, 0, 0)
-        femm.mi_addmaterial('Air', 1, 1, 0, 0, 0, 0, 0, 1, 0, 0, 0)
-        if self.conductor_type[0] == "litz":
-            femm.mi_addmaterial('Copper', 1, 1, 0, 0, sigma, 0, 0, 1, 5, 0, 0, self.n_strands[0], 2*1000*self.strand_radius[0])  # type := 5. last argument
-            print(f"Strandsnumber: {self.n_strands[0]}")
-            print(f"Strandsdiameter in mm: {2 * 1000 * self.strand_radius[0]}")
-        if self.conductor_type[0] == "solid":
-            femm.mi_addmaterial('Copper', 1, 1, 0, 0, sigma, 0, 0, 1, 0, 0, 0, 0, 0)
-
-        # == Circuit ==
-        # coil as seen from the terminals.
-        femm.mi_addcircprop('Primary', current[0]*sign[0], 1)
-        if self.component_type == 'transformer':
-            femm.mi_addcircprop('Secondary', current[1]*sign[1], 1)
-
-        # == Geometry ==
-        # Add core
-        femm.mi_drawline(0, self.p_air_gaps[0, 1], self.p_air_gaps[1, 0], self.p_air_gaps[1, 1])
-        femm.mi_drawline(self.p_air_gaps[1, 0], self.p_air_gaps[1, 1],  self.p_window[4, 0], self.p_window[4, 1])
-        femm.mi_drawline(self.p_window[4, 0], self.p_window[4, 1], self.p_window[5, 0], self.p_window[5, 1])
-        femm.mi_drawline(self.p_window[5, 0], self.p_window[5, 1], self.p_window[7, 0], self.p_window[7, 1])
-        femm.mi_drawline(self.p_window[7, 0], self.p_window[7, 1], self.p_window[6, 0], self.p_window[6, 1])
-        femm.mi_drawline(self.p_window[6, 0], self.p_window[6, 1], self.p_air_gaps[3, 0], self.p_air_gaps[3, 1])
-        femm.mi_drawline(self.p_air_gaps[3, 0], self.p_air_gaps[3, 1], 0, self.p_air_gaps[2, 1])
-        femm.mi_drawline(0, self.p_air_gaps[2, 1], 0, self.p_outer[2, 1])
-        femm.mi_drawline(0, self.p_outer[2, 1], self.p_outer[3, 0], self.p_outer[3, 1])
-        femm.mi_drawline(self.p_outer[3, 0], self.p_outer[3, 1], self.p_outer[1, 0], self.p_outer[1, 1])
-        femm.mi_drawline(self.p_outer[1, 0], self.p_outer[1, 1], 0, self.p_outer[0, 1])
-        femm.mi_drawline(0, self.p_outer[0, 1], 0, self.p_air_gaps[0, 1])
-        # Add Coil
-        """
-        femm.mi_drawrectangle(self.p_window[4, 0]+self.core_cond_isolation, self.p_window[4, 1]+self.core_cond_isolation, self.p_window[7, 0]-self.core_cond_isolation, self.p_window[7, 1]-self.core_cond_isolation)
-        femm.mi_addblocklabel(self.p_window[7, 0]-2*self.core_cond_isolation, self.p_window[7, 1]-2*self.core_cond_isolation)
-        femm.mi_selectlabel(self.p_window[7, 0]-2*self.core_cond_isolation, self.p_window[7, 1]-2*self.core_cond_isolation)
-        femm.mi_setblockprop('Copper', 0, 1, 'icoil', 0, 0, 1)
-        femm.mi_clearselected()
-        """
-        for num in range(0, self.n_conductors):
-            if self.conductor_type[0] == "litz" or self.conductor_type[0] == "solid":
-                for i in range(0, int(self.p_conductor[num].shape[0] / 5)):
-                    # 0: center | 1: left | 2: top | 3: right | 4.bottom
-                    femm.mi_drawarc(self.p_conductor[num][5*i+1][0], self.p_conductor[num][5*i+1][1], self.p_conductor[num][5*i+3][0], self.p_conductor[num][5*i+3][1], 180, 2.5)
-                    femm.mi_addarc(self.p_conductor[num][5*i+3][0], self.p_conductor[num][5*i+3][1], self.p_conductor[num][5*i+1][0], self.p_conductor[num][5*i+1][1],  180, 2.5)
-                    femm.mi_addblocklabel(self.p_conductor[num][5*i][0], self.p_conductor[num][5*i][1])
-                    femm.mi_selectlabel(self.p_conductor[num][5*i][0], self.p_conductor[num][5*i][1])
-                    if num == 0:
-                        femm.mi_setblockprop('Copper', 1, 0, 'Primary', 0, 0, 1)
-                    if num == 1:
-                        #femm.mi_setblockprop('Copper', 0, 1e-4, 'Secondary', 0, 0, 1)
-                        femm.mi_setblockprop('Copper', 1, 0, 'Secondary', 0, 0, 1)
-                    femm.mi_clearselected
-
-        # Define an "open" boundary condition using the built-in function:
-        femm.mi_makeABC()
-        """
-        # Alternative BC
-        region_add = 1.1
-
-        femm.mi_drawrectangle(0, region_add*self.p_outer[0][1], region_add*self.p_outer[3][0], region_add*self.p_outer[3][1])
-        # mi_addboundprop('Asymptotic', 0, 0, 0, 0, 0, 0, 1 / (para.mu_0 * bound.width), 0, 2); % Mixed
-        femm.mi_addboundprop('Asymptotic', 0, 0, 0, 0, 1, 50, 0, 0, 1)
-        femm.mi_selectsegment(region_add*self.p_outer[3][0], region_add*self.p_outer[3][1])
-        femm.mi_setsegmentprop('Asymptotic', 1, 1, 0, 0)
-        """
-
-        # == Labels/Designations ==
-
-        # Label for core
-        femm.mi_addblocklabel(self.p_outer[3, 0]-0.001, self.p_outer[3, 1]-0.001)
-        femm.mi_selectlabel(self.p_outer[3, 0]-0.001, self.p_outer[3, 1]-0.001)
-        femm.mi_setblockprop('Ferrite', 1, 0, '<None>', 0, 0, 0)
-        femm.mi_clearselected()
-
-        # Labels for air
-        femm.mi_addblocklabel(0.001, 0)
-        femm.mi_selectlabel(0.001, 0)
-        femm.mi_setblockprop('Air', 1, 0, '<None>', 0, 0, 0)
-        femm.mi_clearselected()
-        femm.mi_addblocklabel(self.p_outer[3, 0]+0.001, self.p_outer[3, 1]+0.001)
-        femm.mi_selectlabel(self.p_outer[3, 0]+0.001, self.p_outer[3, 1]+0.001)
-        femm.mi_setblockprop('Air', 1, 0, '<None>', 0, 0, 0)
-        femm.mi_clearselected()
-
-        # Now, the finished input geometry can be displayed.
-        femm.mi_zoomnatural()
-        femm.mi_saveas(self.path_res_FEMM + 'coil.fem')
-        femm.mi_analyze()
-        femm.mi_loadsolution()
-
-        # == Losses ==
-        tmp = femm.mo_getcircuitproperties('Primary')
-        self.tot_loss_femm = 0.5 * tmp[0] * tmp[1]
-        print(self.tot_loss_femm)
-
-        """
-        # If we were interested in the flux density at specific positions,
-        # we could inquire at specific points directly:
-        b0 = femm.mo_getb(0, 0)
-        print('Flux density at the center of the bar is %g T' % np.abs(b0[1]))
-        b1 = femm.mo_getb(0.01, 0.05)
-        print(f"Flux density at r=1cm, z=5cm is {np.abs(b1[1])} T")
-
-        # The program will report the terminal properties of the circuit:
-        # current, voltage, and flux linkage
-        vals = femm.mo_getcircuitproperties('icoil')
-
-
-        # [i, v, \[Phi]] = MOGetCircuitProperties["icoil"]
-
-        # If we were interested in inductance, it could be obtained by
-        # dividing flux linkage by current
-        L = 1000 * np.abs(vals[2]) / np.abs(vals[0])
-        print('The self-inductance of the coil is %g mH' % L)
-
-        # Or we could, for example, plot the results along a line using
-        zee = []
-        bee = []
-        for n in range(-100, 101):
-            b = femm.mo_getb(0.01, n)
-            zee.append(n)
-            bee.append(b[1])
-
-        plt.plot(zee, bee)
-        plt.ylabel('Flux Density, Tesla')
-        plt.xlabel('Distance along the z-axis, mm')
-        plt.title('Plot of flux density along the axis')
-        plt.show()
-        """
-        # When the analysis is completed, FEMM can be shut down.
-        # femm.closefemm()
-
-    # === Litz Approximation ===
-
-    def pre_simulate(self):
-        """
-        Used to determine the litz-approximation coefficients.
-        :return:
-        """
-        for num in range(0, self.n_conductors):
-            if self.conductor_type[num] == 'litz':
-                # ---
-                # Litz Approximation Coefficients were created with 4 layers
-                # Thats why here a hard-coded 4 is implemented
-                # if os.path.isfile(self.path + f"/pre/coeff/pB_RS_la{self.FF[num]}_{self.n_layers[num]}layer.dat"):
-                if os.path.isfile(self.path + f"/pre/coeff/pB_RS_la{self.FF[num]}_4layer.dat"):
-                    print("Coefficients for stands approximation are found.")
-
-                else:
-                    # Rounding X to fit it with corresponding parameters from the database
-                    X = self.red_freq[num]
-                    X = np.around(X, decimals=3)
-                    print(f"Rounded Reduced frequency X = {X}")
-                    self.create_strand_coeff(num)
-
-    def create_strand_coeff(self, num):
-        """
-
-        :return:
-        """
-        print(f"\n"
-              f"Pre-Simulation\n"
-              f"-----------------------------------------\n"
-              f"Create coefficients for strands approximation\n")
-        # Create a new onelab client
-        # -- Pre-Simulation Settings --
-        text_file = open(self.path + "/pre/PreParameter.pro", "w")
-        # ---
-        # Litz Approximation Coefficients are created with 4 layers
-        # Thats why here a hard-coded 4 is implemented
-        #text_file.write(f"NbrLayers = {self.n_layers[num]};\n")
-        text_file.write(f"NbrLayers = 4;\n")
-        text_file.write(f"Fill = {self.FF[num]};\n")
-        print("Here")
-        text_file.write(f"Rc = {self.strand_radius[num]};\n")  # double named!!! must be changed
-        text_file.close()
-        self.onelab_setup()
-        c = onelab.client(__file__)
-        cell_geo = c.getPath('pre/cell.geo')
-
-        # Run gmsh as a sub client
-        mygmsh = self.onelab + 'gmsh'
-        c.runSubClient('myGmsh', mygmsh + ' ' + cell_geo + ' -2 -v 2')
-
-        modes = [1, 2]  # 1 = "skin", 2 = "proximity"
-        reduced_frequencies = np.linspace(0, 1.25, 6)  # must be even
-        for mode in modes:
-            for rf in reduced_frequencies:
-                # -- Pre-Simulation Settings --
-                text_file = open(self.path + "/pre/PreParameter.pro", "w")
-                text_file.write(f"Rr_cell = {rf};\n")
-                text_file.write(f"Mode = {mode};\n")
-                # Litz Approximation Coefficients are created with 4 layers
-                # Thats why here a hard-coded 4 is implemented
-                # text_file.write(f"NbrLayers = {self.n_layers[num]};\n")
-                text_file.write(f"NbrLayers = 4;\n")
-
-                text_file.write(f"Fill = {self.FF[num]};\n")
-                text_file.write(f"Rc = {self.strand_radius[num]};\n")  # double named!!! must be changed
-                text_file.close()
-
-                # get model file names with correct path
-                input_file = c.getPath('pre/cell_dat.pro')
-                cell = c.getPath('pre/cell.pro')
-
-                # Run simulations as sub clients
-                mygetdp = self.onelab + 'getdp'
-                c.runSubClient('myGetDP', mygetdp + ' ' + cell + ' -input ' + input_file + ' -solve MagDyn_a -v2')
-
-        # Formatting stuff
-        # Litz Approximation Coefficients are created with 4 layers
-        # Thats why here a hard-coded 4 is implemented
-        #files = [self.path + f"/pre/coeff/pB_RS_la{self.FF[num]}_{self.n_layers[num]}layer.dat",
-        #         self.path + f"/pre/coeff/pI_RS_la{self.FF[num]}_{self.n_layers[num]}layer.dat",
-        #         self.path + f"/pre/coeff/qB_RS_la{self.FF[num]}_{self.n_layers[num]}layer.dat",
-        #         self.path + f"/pre/coeff/qI_RS_la{self.FF[num]}_{self.n_layers[num]}layer.dat"]
-        files = [self.path + f"/pre/coeff/pB_RS_la{self.FF[num]}_4layer.dat",
-                 self.path + f"/pre/coeff/pI_RS_la{self.FF[num]}_4layer.dat",
-                 self.path + f"/pre/coeff/qB_RS_la{self.FF[num]}_4layer.dat",
-                 self.path + f"/pre/coeff/qI_RS_la{self.FF[num]}_4layer.dat"]
-        for i in range(0, 4):
-            with fileinput.FileInput(files[i], inplace=True) as file:
-                for line in file:
-                    print(line.replace(' 0\n', '\n'), end='')
-
-        # Corrects pB coefficient error at 0Hz
-        # Must be changed in future in cell.pro
-        for i in range(0, 4):
-            with fileinput.FileInput(files[i], inplace=True) as file:
-                for line in file:
-                    print(line.replace(' 0\n', ' 1\n'), end='')
-
-    def pre_simulation(self):
-        """
-        - Complete "pre-simulation" call
-        :return:
-        """
-        self.high_level_geo_gen()
-        self.excitation(f=100000, i=1)  # arbitrary values: frequency and current
-        self.file_communication()
-        self.pre_simulate()
-
-    # ==== Front-End Methods =====
-    # === Geometry Definitions ===
-    def update_core(self, core_type,  **kwargs):
-        """
-        - One positional parameter core_type
-        - All core parameters can be passed or adjusted by keyword calling
-            - Allows single parameter changing
-            - Depending on core_type
-            - Strict keyword usage!
-        :param core_type:
-        :param kwargs:
-            - Case "2D, axisym., EI": 'core_w', 'window_w', 'window_h'
-            - Case "3D, EI": ...tba...
-        :return:
-        """
-
-        if self.core_update_count == 0:
-            print(f"Initialize the magnetic Core as {self.core_type}-type with some standard values.\n"
-                  f"---")
-        else:
-            print(f"Update the magnetic Core to {self.core_type}-type with following parameters: {kwargs}\n"
-                  f"---")
-        self.core_update_count+=1
-
-        self.core_type = core_type
-        if self.core_type == "EI":
-            if self.dimensionality == "2D axi":
-                for key, value in kwargs.items():
-                    if key == 'core_w':
-                        self.core_w = value
-                    if key == 'window_w':
-                        self.window_w = value
-                    if key == 'window_h':
-                        self.window_h = value
-        if self.core_type == "EI":
-            if self.dimensionality == "3D":
-                # tba 3D Group
-                None
-
-    def update_air_gaps(self, method="center", n_air_gaps=[], position_tag=[0], air_gap_position=[0], air_gap_h=[0.001],
-                        **kwargs):
-        """
-        - "self.air_gaps" is a list with [position_tag, air_gap_position, air_gap_h, c_air_gap]
-           - position_tag: specifies the gapped "leg"
-           - air_gap_position: specifies the coordinate of the air gap's center point along the specified leg
-           - air_gap_h: height/length of the air gap
-           - c_air_gap: mesh accuracy factor
-        - "EI 2D axi": position_tag = 0  # '-1': left leg | '0': center leg | '1': right leg
-        :param n_air_gaps:
-        :param position_tag:
-        :param air_gap_h:
-        :param air_gap_position:
-        :param method: "random", "center", "percent", "manually"
-        :return:
-        """
-        print(f"Update the air gaps.\n"
-              f"---")
-
-        # Update the mesh accuracy of the window
-        self.c_window = self.window_w/20 * self.s
-
-        # Rewrite variables
-        self.n_air_gaps = n_air_gaps
-        self.air_gaps = np.empty((self.n_air_gaps, 4))
-        self.c_air_gap = [None] * self.n_air_gaps
-
-
-        # Update air gaps with chosen method
-
-        # Center
-        if method == "center" and self.dimensionality == "2D axi":
-            if self.n_air_gaps > 1:
-                print(f"{self.n_air_gaps} are too many air gaps for the 'center' option!")
-                raise Warning
-            else:
-                self.c_air_gap[0] = air_gap_h[0] * self.s
-                self.air_gaps[0, :] = np.array([0, 0, air_gap_h[0], self.c_air_gap[0]])
-
-        # Deterministic
-        if (method == "manually" or method == "percent") and self.dimensionality == "2D axi":
-            for i in range(0, self.n_air_gaps):
-                if method == "percent":
-                    air_gap_position[i] = air_gap_position[i] / 100 * (self.window_h - air_gap_h[i]) - (
-                                self.window_h / 2 - air_gap_h[i] / 2)
-                # Overlapping Control
-                for j in range(0, self.air_gaps.shape[0]):
-                    if self.air_gaps[j, 1]+self.air_gaps[j, 2]/2 > air_gap_position[i] > self.air_gaps[j, 1]-self.air_gaps[j, 2]/2:
-                        if position_tag[i] == self.air_gaps[j, 0]:
-                            print(f"Overlapping Air Gap")
-                            #raise Warning
-                    else:
-                        # self.c_air_gap[i] = air_gap_h[i] * self.s
-                        self.c_air_gap[i] = self.c_window
-                        #print(f"c_window: {self.c_window}")
-                        self.air_gaps[i, :] = np.array([position_tag[i], air_gap_position[i], air_gap_h[i], self.c_air_gap[i]])
-
-        # Random
-        if method == "random" and self.dimensionality == "2D axi":
-            position_tag = [0] * self.n_air_gaps
-
-            i = 0
-            while i in range(0, self.n_air_gaps):
-                height = np.random.rand(1) * 0.001 + 0.001
-                position = np.random.rand(1) * (self.window_h - height) - (self.window_h / 2 - height / 2)
-                self.c_air_gap[i] = height * self.s
-                # Overlapping Control
-                for j in range(0, self.air_gaps.shape[0]):
-                    if self.air_gaps[j, 1]+self.air_gaps[j, 2]/2 > position > self.air_gaps[j, 1]-self.air_gaps[j, 2]/2:
-                        if position_tag[i] == self.air_gaps[j, 0]:
-                            print(f"Overlapping air Gaps have been corrected")
-                else:
-                    self.air_gaps[i, :] = np.array([position_tag[i], position, height, self.c_air_gap[i]])
-                    i += 1
-
-        # Optional modelling of a stray path
-        for key, value in kwargs.items():
-            if key == 'stray_path':
-                self.start_i, self.end_i = value[0]
-                self.added_bar = value[1]
-                print(f"Stray Path arguments{self.start_i, self.end_i, self.added_bar}")
-
-    def update_conductors(self, n_turns=[], conductor_type=[], scheme=[], conductor_radix=[], litz_para_type=[], ff=[],
-                          layer_numbers=[], strand_radix=[], thickness=[], wrap_para=[], cond_cond_isolation=[],
-                          core_cond_isolation=[]):
-        """
-        conductor_type: - "stacked"  # Vertical packing of conductors
-                        - "full"     # One massive Conductor in each window
-                        - "foil"     # Horizontal packing of conductors
-                        - "solid"    # Massive wires
-                        - "litz"     # Litz wires
-        :param cond_cond_isolation:
-        :param core_cond_isolation:
-        :param n_turns:
-        :param strand_radix:
-        :param layer_numbers:
-        :param conductor_radix:
-        :param conductor_radius:
-        :param n_conductors:
-        :param conductor_type:
-        :return:
-        """
-        if self.conductor_update_count == 0:
-            print(f"Initialize the conductors with some standard values.\n"
-                  f"---")
-        else:
-            print(f"Update the conductors with type {conductor_type}\n"
-                  f"---")
-
-        if self.component_type == "inductor":
-            if len(n_turns) != 1 or len(conductor_type) != 1:
-                print(f"Wrong number of conductor parameters passed to inductor model!")
-                raise Warning
-
-        if self.component_type == "transformer":
-            if len(n_turns) != 2 or len(conductor_type) != 2:
-                print(f"Wrong number of conductor parameters passed to transformer model!")
-                raise Warning
-
-        self.turns = n_turns
-        self.conductor_type = conductor_type
-        self.scheme = scheme
-        self.thickness = thickness
-        self.wrap_para = wrap_para
-        self.core_cond_isolation = core_cond_isolation
-        self.cond_cond_isolation = cond_cond_isolation
-
-        for i in range(0, self.n_conductors):
-            # self.n_conductors is implied by component type
-            if self.conductor_type[i] == 'solid':
-                self.conductor_radius[i] = conductor_radix[i]
-                self.A_cell[i] = np.pi * self.conductor_radius[i]**2  # Cross section of the solid conductor
-
-            if self.conductor_type[i] == 'litz':
-                if litz_para_type[i] == 'implicite_ff':
-                    self.update_litz_configuration(num=i,
-                                                   litz_parametrization_type=litz_para_type[i],
-                                                   conductor_radius=conductor_radix[i],
-                                                   n_layers=layer_numbers[i],
-                                                   strand_radius=strand_radix[i])
-                if litz_para_type[i] == 'implicite_litz_radius':
-                    self.update_litz_configuration(num=i,
-                                                   litz_parametrization_type=litz_para_type[i],
-                                                   ff=ff[i],
-                                                   n_layers=layer_numbers[i],
-                                                   strand_radius=strand_radix[i])
-                if litz_para_type[i] == 'implicite_strands_number':
-                    self.update_litz_configuration(num=i,
-                                                   litz_parametrization_type=litz_para_type[i],
-                                                   ff=ff[i],
-                                                   conductor_radius=conductor_radix[i],
-                                                   strand_radius=strand_radix[i])
-
-            if self.conductor_type[i] == 'full' or self.conductor_type[i] == 'foil' or self.conductor_type[i] == 'stacked':
-                self.A_cell[i] = 1  # TODO:
-                self.conductor_radius[i] = 1  # revisit
-
-
-                # Surface of the litz approximated hexagonal cell
-                # self.A_cell = np.pi * self.conductor_radius**2  # * self.FF
-
-    def update_litz_configuration(self, num=0, litz_parametrization_type='implicite_ff', strand_radius=None, ff=None,
-                                  conductor_radius=None, n_layers=None):
-        """
-        - updates the conductor #num (simple transformer: num=0 -> primary winding,
-                                                                     num=1 -> secondary winding)
-        - used to change litz configurations
-        - also used at first initialisation of the geometry
-        - needed to always make sure that the relation between litz parameters (strand radius, fill factor, number of
-          layers/strands and conductor/litz radius) is valid and consistent
-        - 4 parameters, 1 degree of freedom (dof)
-        :param num:
-        :param litz_parametrization_type:
-        :param strand_radius:
-        :param ff:
-        :param conductor_radius:
-        :param n_layers:
-        :return:
-        """
-        # Litz Approximation
-        if litz_parametrization_type == 'implicite_ff':
-            self.conductor_radius[num] = conductor_radius
-            self.n_layers[num] = n_layers
-            self.n_strands[num] = NbrStrands(self.n_layers[num])
-            self.strand_radius[num] = strand_radius
-            # hexagonal packing: ~90.7% are theoretical maximum FF
-            ff_exact = self.n_strands[num]*self.strand_radius[num]**2/self.conductor_radius[num]**2
-            print(f"Exact fill factor: {ff_exact}")
-            self.FF[num] = np.around(ff_exact, decimals=2)
-            print(f" Updated Litz Configuration: \n"
-                  f" FF: {self.FF[num]} \n"
-                  f" Number of layers/strands: {self.n_layers[num]}/{self.n_strands[num]} \n"
-                  f" Strand radius: {self.strand_radius[num]} \n"
-                  f" Conductor radius: {self.conductor_radius[num]}\n"
-                  f"---")
-            # print(f"Rounded fill factor: {self.FF}")
-
-        if litz_parametrization_type == 'implicite_litz_radius':
-            self.FF[num] = ff
-            self.n_layers[num] = n_layers
-            self.n_strands[num] = NbrStrands(self.n_layers[num])
-            self.strand_radius[num] = strand_radius
-            self.conductor_radius[num] = np.sqrt(self.n_strands[num]*self.strand_radius[num]**2/self.FF[num])
-            print(f"Updated Litz Configuration: \n"
-                  f" FF: {self.FF[num]} \n"
-                  f" Number of layers/strands: {self.n_layers[num]}/{self.n_strands[num]} \n"
-                  f" Strand radius: {self.strand_radius[num]} \n"
-                  f" Conductor radius: {self.conductor_radius[num]}\n"
-                  f"---")
-
-        if litz_parametrization_type == 'implicite_strands_number':
-            self.FF[num] = ff
-            self.strand_radius[num] = strand_radius
-            self.conductor_radius[num] = conductor_radius
-            self.n_strands[num] = self.conductor_radius[num]**2/self.strand_radius[num]**2*self.FF[num]
-            self.n_layers[num] = NbrLayers(self.n_strands[num])
-            print(f"Updated Litz Configuration: \n"
-                  f" FF: {self.FF[num]} \n"
-                  f" Number of layers/strands: {self.n_layers[num]}/{self.n_strands[num]} \n"
-                  f" Strand radius: {self.strand_radius[num]} \n"
-                  f" Conductor radius: {self.conductor_radius[num]}\n"
-                  f"---")
-
-        self.A_cell[num] = self.n_strands[num] * self.strand_radius[num]**2 * np.pi / self.FF[num]
-
-    # === Standard Simulations ===
-    def single_simulation(self, freq, current, phi=[], skin_mesh_factor=1):
-        """
-        - can be used for a single simulation
-        - no sweeping at all
-        :param freq:
-        :param current:
-        :return:
-        """
-        self.high_level_geo_gen(frequency=freq, skin_mesh_factor=skin_mesh_factor)
-        self.generate_mesh()
-        self.excitation(f=freq, i=current, phases=phi)  # frequency and current
-        self.file_communication()
-        self.pre_simulate()
-        self.simulate()
-        self.visualize()
-
-    def get_inductances(self, I0, op_frequency=0, skin_mesh_factor=1, visualize=1):
-        """
-
-        :param mesh_accuracy:
-        :param I0:
-        :param op_frequency:
-        :return:
-        """
-
-
-        # Remove "old" Inductance Logs
-        try:
-            os.remove(self.path + "/" + self.path_res_values + "L_11.dat")
-            os.remove(self.path + "/" + self.path_res_values + "L_22.dat")
-        except:
-            print("Could not find Inductance logs")
-
-        # -- Inductance Estimation --
-        self.mesh(frequency=op_frequency, skin_mesh_factor=skin_mesh_factor)
-
-        if self.valid:
-            frequencies = [op_frequency] * 2
-            currents = [[I0, 0], [0, I0]]
-            phases = [[0, 180], [0, 180]]
-
-            self.excitation_sweep(frequencies=frequencies, currents=currents, phi=phases[0], show_last=visualize)
-
-            print(f"\n"
-                  f"                             == Inductances ==                             \n")
-
-            # Read the logged Flux_Linkages
-            with open(self.path + "/" + self.path_res_values + "Flux_Linkage_1.dat") as f:
-                line = f.readlines()[-2:]
-                # Fluxes induced in Winding 1
-                Phi_11 = float(line[0].split(sep=' ')[2])
-                Phi_12 = float(line[1].split(sep=' ')[2])
-
-            with open(self.path + "/" + self.path_res_values + "Flux_Linkage_2.dat") as f:
-                line = f.readlines()[-2:]
-                # Fluxes induced in Winding 2
-                Phi_21 = float(line[0].split(sep=' ')[2])
-                Phi_22 = float(line[1].split(sep=' ')[2])
-
-            print(f"\n"
-                  f"Fluxes: \n"
-                  f"Phi_11 = {Phi_11}     Induced by I_1 in Winding1 \n"
-                  f"Phi_21 = {Phi_21}     Induced by I_1 in Winding2 \n"
-                  f"Phi_12 = {Phi_12}     Induced by I_2 in Winding1 \n"
-                  f"Phi_22 = {Phi_22}     Induced by I_2 in Winding2 \n")
-
-            """
-            # Old way
-            # Calculation of inductance matrix
-            L_s1 = 0.5*(L_11-self.turns[0]**2/self.turns[1]**2*L_22+L_k1)
-            L_m1 = L_11 - L_s1
-            L_m = self.turns[1]/self.turns[0]*L_m1
-            L_m2 = self.turns[1]/self.turns[0]*L_m
-            L_s2 = L_22 - L_m2
-            """
-
-            # Turns Ratio n=N1/N2 with relative winding sense
-            if phases[0][0] != phases[0][1]:
-                n = -1 * self.turns[0] / self.turns[1]
-            else:
-                n = self.turns[0] / self.turns[1]
-            print(f"\n"
-                  f"Turns Ratio:\n"
-                  f"n = {n}\n"
-                  )
-
-            # Coupling Factors
-            K_21 = Phi_21 / Phi_22
-            K_12 = Phi_12 / Phi_11
-            k = n/np.abs(n) * (K_21*K_12)**0.5
-            print(f"Coupling Factors:\n"
-                  f"K_12 = Phi_21 / Phi_22 = {K_12}\n"
-                  f"K_21 = Phi_12 / Phi_11 = {K_21}\n"
-                  f"k = Sqrt(K_12 * K_21) = M / Sqrt(L_11 * L_22) = {k}\n"
-                  )
-
-            # Read the logged inductance values
-            with open(self.path + "/" + self.path_res_values + "L_11.dat") as f:
-                line = f.readlines()[-1]
-                words = line.split(sep=' ')
-                self.L_11 = float(words[2])
-            with open(self.path + "/" + self.path_res_values + "L_22.dat") as f:
-                line = f.readlines()[-1]
-                words = line.split(sep=' ')
-                self.L_22 = float(words[2])
-            print(f"\n"
-                  f"Self Inductances:\n"
-                  f"L_11 = {self.L_11}\n"
-                  f"L_22 = {self.L_22}\n"
-                  )
-
-            # Main/Counter Inductance
-            self.M = k * (self.L_11*self.L_22)**0.5
-            M_ = self.L_11 * K_12  # Only to proof correctness - ideally: M = M_ = M__
-            M__ = self.L_22 * K_21  # Only to proof correctness - ideally: M = M_ = M__
-            print(f"\n"
-                  f"Main/Counter Inductance:\n"  
-                  f"M = k * Sqrt(L_11 * L_22) = {self.M}\n"
-                  f"M_ = L_11 * K_12 = {M_}\n"
-                  f"M__ = L_22 * K_21 = {M__}\n"
-                  )
-
-            # Stray Inductance with 'Turns Ratio' n as 'Transformation Ratio' ü
-            L_s1 = self.L_11 - self.M * n
-            L_s2 = self.L_22 - self.M / n
-            L_h = self.M * n
-            print(f"\n"
-                  f"T-ECD (primary side transformed):\n"
-                  f"[Underdetermined System: 'Transformation Ratio' := 'Turns Ratio']\n"
-                  f"    - Transformation Ratio: ü\n"
-                  f"    - Primary Side Stray Inductance: L_s1\n"
-                  f"    - Secondary Side Stray Inductance: L_s2\n"
-                  f"    - Primary Side Main Inductance: L_h\n"
-                  f"ü := n = {n}\n"
-                  f"L_s1 = L_11 - M * n = {L_s1}\n"
-                  f"L_s2 = L_22 - M / n = {L_s2}\n"
-                  f"L_h = M * n = {L_h}\n"
-                  )
-
-            # Stray Inductance concentrated on Primary Side
-            ü_conc = self.M / self.L_22
-            L_s_conc = (1 - k**2) * self.L_11
-            L_h_conc = self.M**2 / self.L_11
-            print(f"\n"
-                  f"T-ECD (primary side concentrated):\n"
-                  f"[Underdetermined System: ü := M / L_22  -->  L_s2 = L_22 - M / n = 0]\n"
-                  f"    - Transformation Ratio: ü\n"
-                  f"    - (Primary) Stray Inductance: L_s1\n"
-                  f"    - Primary Side Main Inductance: L_h\n"
-                  f"ü := M / L_22 = k * Sqrt(L_11 / L_22) = {ü_conc}\n"
-                  f"L_s1 = (1 - k^2) * L_11 = {L_s_conc}\n"
-                  f"L_h = M^2 / L_22 = k^2 * L_11 = {L_h_conc}\n"
-                  )
-
-        else:
-            print(f"Invalid Geommetry Data!")
-
-    def excitation_sweep(self, frequencies=[], currents=[], phi=[0, 180], show_last=False):
-        """
-        Performs a sweep simulation for frequency-current pairs. Both values can
-        be passed in lists of the same length. The mesh is only created ones (fast sweep)!
-
-        Example Code:
-            1 geo = MagneticComponent()
-            2 geo.mesh()
-            3 fs = np.linspace(0, 250000, 6)
-            4 cs = [10, 2, 1, 0.5, 0.2, 0.1]
-            5 geo.excitation_sweep(frequencies=fs, currents=cs)
-        :param currents:
-        :param frequencies:
-        :param show_last:
-        :return:
-        """
-        #if len(frequencies) != len(currents):
-        #    print('len(frequencies) != len(currents)')
-        #    raise Exception
-        for i in range(0, len(frequencies)):
-            self.excitation(f=frequencies[i], i=currents[i], phases=phi)  # frequency and current
-            self.file_communication()
-            self.pre_simulate()
-            self.simulate()
-        if show_last:
-            self.visualize()
-
-    def get_Core_Loss(self, Ipeak=[10, 10], ki=1, alpha=1.2, beta=2.2, t_rise=3e-6, t_fall=3e-6, f_switch=100000,
-                      skin_mesh_factor=0.5):
-        """
-
-        :param ki:
-        :param alpha:
-        :param beta:
-        :param t_rise:
-        :param t_fall:
-        :param f_switch:
-        :return:
-        """
-        self.core_loss_simlation = 1
-        self.Ipeak = Ipeak
-        self.ki = ki
-        self.alpha = alpha
-        self.beta = beta
-        self.t_rise = t_rise
-        self.t_fall = t_fall
-        self.f_switch = f_switch
-
-        # TODO:
-        #  - ki calculation
-        #  - all piecewise linear functions (t_1, t_2, ... with for loop in .pro file)
-
-        # Call Simulation
-        #self.high_level_geo_gen(frequency=0, skin_mesh_factor=skin_mesh_factor)
-        #self.generate_mesh()
-        self.excitation(f=100000, i=Ipeak, phases=[0, 180])  # frequency and current
-        self.file_communication()
-        self.pre_simulate()
-        self.simulate()
-        self.visualize()
-
-    # === Special/Experimental Simulations ===
-    def adaptive_single_simulation(self, freq, current, phi=[], max_iter=1, local=0):
-        """
-        - can be used for a single simulation
-        - no sweeping at all
-        :param freq:
-        :param current:
-        :return:
-        """
-        self.high_level_geo_gen(frequency=freq)
-        self.generate_mesh()
-        self.excitation(f=freq, i=current, phases=phi)  # frequency and current
-        self.file_communication()
-        self.pre_simulate()
-        self.simulate()
-        self.visualize()
-
-        for i in range(0, max_iter):
-            self.refine_mesh(local=local)
-            self.excitation(f=freq, i=current, phases=phi)  # frequency and current
-            self.file_communication()
-            self.pre_simulate()
-            self.simulate()
-            self.visualize()
-
-    def litz_loss_comparison(self, FF, n_layers, strand_radius, sim_choice, sweep_parameter='fill_factor', nametag=''):
-        """
-
-        :param nametag:
-        :param sweep_parameter:
-        :param FF:
-        :param n_layers:
-        :param strand_radius:
-        :param sim_choice:
-        :return:
-        """
-        # Excitation: fixed sweep parameters
-        frequencies = np.linspace(0, 250000, 6)
-        currents = [2, 2, 2, 2, 2, 2]
-
-        # Find Json logfile
-        target_femm = self.path + nametag + 'Pv_FEMM_' + sweep_parameter + '.json'
-        target_femmt = self.path + nametag + 'Pv_FEMMT_' + sweep_parameter + '.json'
-
-        # Update model to chosen litz parameters
-        self.update_litz_configuration(litz_parametrization_type='implicite_litz_radius', n_layers=n_layers,
-                                       strand_radius=strand_radius, ff=FF)
-        for fill_factors in self.FF:
-            if fill_factors < 0.4 or fill_factors > 0.9:
-                print(f"Skip simulation with non realistic fill factor {fill_factors}")
-
-            else:
-                # Either read old data or create new dataframe
-                if sim_choice != 'show':
-                    if not os.path.isfile(target_femm):
-                        df_pv_femm = pd.DataFrame([], index=None, columns=[])
-                        df_pv_femm.insert(loc=0, column=f"Frequencies", value=frequencies)
-                    else:
-                        df_pv_femm = pd.read_json(target_femm)
-                    if not os.path.isfile(target_femmt):
-                        df_pv_femmt = pd.DataFrame([], index=None, columns=[])
-                        df_pv_femmt.insert(loc=0, column=f"Frequencies", value=frequencies)
-                    else:
-                        df_pv_femmt = pd.read_json(target_femmt)
-
-                # Column tags
-                femmt_col_tag = f"onelab, {self.n_layers}, {self.strand_radius}, {self.FF}"
-                femm_col_tag = f"femm, {self.n_layers}, {self.strand_radius}, {self.FF}"
-
-                # Prevent from rewriting already used parametrization
-                # rename duplicated tag by adding randomness | string of length 6
-                femmt_col_tags = df_pv_femmt.columns.values.tolist()
-                femm_col_tags = df_pv_femm.columns.values.tolist()
-                random_id = id_generator()
-                if any(femmt_col_tag in s for s in femmt_col_tags):
-                    femmt_col_tag = femmt_col_tag + random_id
-                if any(femm_col_tag in s for s in femm_col_tags):
-                    femm_col_tag = femm_col_tag + random_id
-
-                # -- Reference simulation with FEMM --
-                if sim_choice == 'both' or sim_choice == 'femm':
-                    pv_femm = []
-                    # Iterate on frequency
-                    for f in frequencies:
-                        self.femm_reference(freq=f, current=2, sigma=58, non_visualize=1)
-                        pv_femm.append(self.tot_loss_femm.real)
-                    # Add new or rewrite old data // Maybe ask for replacement and wait for 30 s then go on...
-                    df_pv_femm.insert(loc=1, column=femm_col_tag, value=np.transpose(pv_femm), allow_duplicates=True)
-                    # Save dataframes in .json files
-                    df_pv_femm.to_json(target_femm, date_format=None)
-
-                # -- Onelab simulation with FEMMT --
-                if sim_choice == 'both' or sim_choice == 'femmt':
-                    # High level geometry generation + Generate Mesh
-                    self.mesh()
-                    # Iterate on frequency
-                    self.excitation_sweep(currents=currents, frequencies=frequencies)
-
-                    # Get losses from Onelab result file
-                    data = self.get_loss_data(last_n_values=len(frequencies), loss_type='litz_loss')
-
-                    pv_femmt = []
-                    for lines in data:
-                        print(re.findall(r"[-+]?\d*\.\d+|\d+", lines[0]))
-                        fls = re.findall(r"[-+]?\d*\.\d+|\d+", lines[0])
-                        if len(fls) == 3:
-                            pv_femmt.append(float(fls[1]))
-                        else:
-                            pv_femmt.append(0.0)
-                            warnings.warn("There is something wrong with the Loss data!")
-
-                    # Add new or rewrite old data
-                    df_pv_femmt.insert(loc=1, column=femmt_col_tag, value=np.transpose(pv_femmt))
-
-                    # Save dataframes in .json files
-                    df_pv_femmt.to_json(target_femmt, date_format=None)
-
-    def load_litz_loss_logs(self, tag=''):
-        """
-        Used with litz_loss_comparison()
-        :param tag:
-        :return:
-        """
-
-        # Read Json to pandas dataframe
-        df_femm = pd.read_json(self.path + tag + 'Pv_FEMM_fill_factor.json', convert_axes=False)
-        df_femmt = pd.read_json(self.path + tag + 'Pv_FEMMT_fill_factor.json', convert_axes=False)
-
-        # Make frequencies the index
-        df_Pv_femm = df_femm.set_index('Frequencies')
-        df_Pv_femmt = df_femmt.set_index('Frequencies')
-
-        # Correct 0Hz error in femm
-        print(df_Pv_femm)
-        print(df_Pv_femm.iloc[:, 0])
-        df_Pv_femm.iloc[0] = df_Pv_femm.iloc[0] * 2
-
-        """
-        # Error plotting
-        error = pd.DataFrame([], columns=[])
-        for col in range(0, len(df_Pv_femmt.columns)):
-            error.insert(loc=0, column=f"FF{fillfactors[-col - 1]}",
-                         value=(df_Pv_femmt.iloc[:, col] - df_Pv_femm.iloc[:, col]).div(df_Pv_femmt.iloc[:, col]))
-        """
-
-        # Error plotting
-        error = pd.DataFrame([], columns=[])
-        for col in range(0, len(df_Pv_femmt.columns)):
-            error.insert(loc=0, column=df_Pv_femmt.columns[col].replace("onelab, ", ""),
-                         value=(df_Pv_femmt.iloc[:, col] - df_Pv_femm.iloc[:, col]).div(df_Pv_femmt.iloc[:, col]))
-
-        # print("Error: \n", error)
-        # print("FEMM: \n", df_Pv_femm)
-        # print("FEMMT: \n", df_Pv_femmt)
-
-        # Single Plots
-        # df_Pv_femm.plot(title="FEMM")
-        # df_Pv_femmt.plot(title="FEMMT")
-        error.plot(title=r"$\frac{P_{v,onelab}-P_{v,femm}}{P_{v,onelab}}$")
-
-        # Two Plots in one
-        ax = df_Pv_femm.plot(marker="p")
-        df_Pv_femmt.plot(ax=ax, marker="o", title=r"Losses in stranded conductors", xlabel="Frequency in Hz", ylabel="Losses in W")
-
-        # ax.text(25000, 1, 'FEMM', color='r', ha='right', rotation=0, wrap=True)
-        # ax.text(25000, 0.5, 'FEMMT', color='g', ha='right', rotation=0, wrap=True)
-        plt.show()
-
-#  ===== Static Functions  =====
-#  Used somewhere in the
-def inner_points(a, b, input_points):
-    """
-    Returns the input points that have a common coordinate as the two
-    interval borders a and b
-    :param a:
-    :param b:
-    :param input_points:
-    :return:
-    """
-    [min, max] = [None, None]
-    output = input_points
-    dim = None
-    # Find equal dimension
-    for i in range(0, 3):
-        if a[i] == b[i] and a[i] != 0:
-            dim = i
-    if dim == None:
-        raise Exception("Given points do not have a common dimension")
-    n = 0
-    while n < output.shape[0]:
-        if a[dim] != output[n, dim]:
-            output = np.delete(output, n, 0)
-        else:
-            n += 1
-    if output.shape[0] == 0:
-        raise Exception("Not implemented Error: No air gaps between interval borders")
-    if output.shape[0] % 2 == 1:
-        raise Exception("Odd number of input points")
-    if dim == 2:
-        raise Exception("Not implemented Error: Only 2D is implemeted")
-    dim2 = (dim+1) % 2
-    if output.shape[0] >= 2:
-        argmax = np.argmax(output[:, dim2])
-        output = np.delete(output, argmax, 0)
-        argmin = np.argmin(output[:, dim2])
-        output = np.delete(output, argmin, 0)
-        #if output.shape[0] == 0:
-            #print("Only one air gap in this leg. No island needed.")
-    return output
-
-
-def min_max_inner_points(a, b, input_points):
-    """
-    Returns the input points that have a common coordinate and
-    the minimum distance from the interval borders.
-    :param a:
-    :param b:
-    :param input_points:
-    :return:
-    """
-
-    [min, max] = [None, None]
-    buffer = input_points
-    dim = None
-    # Find equal dimension
-    for i in range(0, 3):
-        if a[i] == b[i] and a[i] != 0:
-            dim = i
-    if dim == None:
-        raise Exception("Given points do not have a common dimension")
-    n = 0
-    while n < buffer.shape[0]:
-        if a[dim] != buffer[n, dim]:
-            buffer = np.delete(buffer, n, 0)
-        else:
-            n += 1
-    if buffer.shape[0] == 0:
-        print("No air gaps between interval borders")
-    if buffer.shape[0] % 2 == 1:
-        raise Exception("Odd number of input points")
-    if dim == 2:
-        raise Exception("Not implemented Error: Only 2D is implemeted")
-    dim2 = (dim+1) % 2
-    if buffer.shape[0] >= 2:
-        argmax = np.argmax(buffer[:, 1])
-        max = buffer[argmax]
-        argmin = np.argmin(buffer[:, 1])
-        min = buffer[argmin]
-    return [min, max]
-
-
-def call_for_path(destination, config_file="config.json"):
-    """
-    asks the user to enter the filepath of a destinated file WITHOUT the suffix
-    stores a the filepath as a python string declaration in a config file
-    returns the filepath
-    :param destination:
-    :param config_file:
-    :return:
-    """
-    # pickle_file = open(config_file, "w")
-    # path = input(f"Please enter the parent folder path of {destination} in ways of 'C:.../onelab-Windows64/': ")
-    # pickle.dumps(path, pickle_file) # f"{destination} = '{path}'\n")
-    # pickle_file.close()
-
-    # Find out the path of installed module, or in case of running directly from git, find the path of git repository
-    module_file_path = pathlib.Path(__file__).parent.absolute()
-
-    path = input(f"Please enter the parent folder path of {destination} in ways of 'C:.../onelab-Windows64/': ")
-    dict = {"onelab": path}
-    file = open(module_file_path / config_file, 'w', encoding='utf-8')
-    json.dump(dict, file, ensure_ascii=False)
-    file.close()
-
-    return path
-
-
-def id_generator(size=6, chars=string.ascii_uppercase + string.digits):
-    return ''.join(random.choice(chars) for _ in range(size))
-
-
-def NbrStrands(NbrLayers):
-    """
-    Returns the number of strands in a hexagonal litz winding with a
-    specified number of layers (NbrLayers). CAUTION: Zero number of
-    layers corresponds to a single strand.
-    :param NbrLayers:
-    :return:
-    """
-    return 3*(NbrLayers+1)**2 - 3*(NbrLayers+1) + 1
-
-<<<<<<< HEAD
-def NbrLayers(NbrStrands):
-    """
-    Returns the number of layers in a hexagonal litz winding with a
-    specified number of strands (NbrStrands). CAUTION: Zero number of
-    layers corresponds to a single strand.
-    :param NbrStrands:
-    :return:
-    """
-    return np.sqrt(0.25+(NbrStrands-1)/3)-0.5
-=======
-
-def fft(period_vector_t_i: npt.ArrayLike, sample_factor: float = 1000, plot: str = 'no', rad: str ='no',
-        f0: Union[float, None]=None, title: str='FFT') -> npt.NDArray[list]:
-    """
-    A fft for a input signal. Input signal is in vector format and should include one period.
-
-    Output vector includes only frequencies with amplitudes > 1% of input signal
-
-    Minimal example:
-    example_waveform = np.array([[0, 1.34, 3.14, 4.48, 6.28],[-175.69, 103.47, 175.69, -103.47,-175.69]])
-    out = fft(example_waveform, plot=True, rad='yes', f0=25000, title='FFT input current')
-
-    :param period_vector_t_i: numpy-array [[time-vector[,[current-vector]]. One period only
-    :param sample_factor: f_sampling/f_period, defaults to 1000
-    :param plot: insert anything else than "no" or 'False' to show a plot to visualize input and output
-    :param rad: 'no' for time domain input vector, anything else than 'no' for 2pi-time domain
-    :param f0: set when rad != 'no' and rad != False
-    :param title: plot window title, defaults to 'FFT'
-    :return: numpy-array [[frequency-vector],[amplitude-vector],[phase-vector]]
-    """
-    t = period_vector_t_i[0]
-    i = period_vector_t_i[1]
-
-    if rad != 'no' and rad!=False:
-        if f0 is None:
-            raise ValueError("if rad!='no', a fundamental frequency f0 must be set")
-        else:
-            period_vector_t_i[0] = period_vector_t_i[0] / (2 * np.pi * f0)
-
-    # time domain
-    t_interp = np.linspace(0, t[-1], sample_factor)
-    i_interp = np.interp(t_interp, t, i)
-
-    f0 = round(1 / t[-1])
-    Fs = f0 * sample_factor
-
-    # frequency domain
-    f = np.linspace(0, (sample_factor - 1) * f0, sample_factor)
-    x = np.fft.fft(i_interp)
-    x_mag = np.abs(x) / sample_factor
-    phi_rad = np.angle(x)
-
-    f_corrected = f[0:int(sample_factor / 2 + 1)]
-    x_mag_corrected = 2 * x_mag[0:int(sample_factor / 2 + 1)]
-    x_mag_corrected[0] = x_mag_corrected[0] / 2
-    phi_rad_corrected = phi_rad[0:int(sample_factor / 2 + 1)]
-
-    f_out = []
-    x_out = []
-    phi_rad_out = []
-    for count, value in enumerate(x_mag_corrected):
-        if x_mag_corrected[count] > 0.01 * max(i):
-            f_out.append(f_corrected[count])
-            x_out.append(x_mag_corrected[count])
-            phi_rad_out.append(phi_rad_corrected[count])
-
-    if plot != 'no' and plot != False:
-        print(f"{title = }")
-        print(f"{t[-1] = }")
-        print(f"{f0 = }")
-        print(f"{Fs = }")
-        print(f"{sample_factor = }")
-        print(f"f_out = {np.around(f_out, 0)}")
-        print(f"x_out = {np.around(x_out, 1)}")
-        print(f"phi_rad_out = {np.around(phi_rad_out, 1)}")
-
-        reconstructed_signal = 0
-        for i_range in range(len(f_out)):
-            reconstructed_signal += x_out[i_range] * np.cos(
-                2 * np.pi * f_out[i_range] * t_interp + phi_rad_out[i_range])
-
-        fig, [ax1, ax2] = plt.subplots(num=title, nrows=2, ncols=1)
-        ax1.plot(t, i, label='original signal')
-        ax1.plot(t_interp, reconstructed_signal, label='reconstructed signal')
-        ax1.grid()
-        ax1.set_title('Signal')
-        ax1.set_xlabel('time in s')
-        ax1.set_ylabel('Amplitude')
-        ax1.legend()
-        ax2.stem(f_out, x_out)
-        ax2.grid()
-        ax2.set_title('FFT')
-        ax2.set_xlabel('Frequency in Hz')
-        ax2.set_ylabel('Amplitude')
-        plt.tight_layout()
-        plt.show()
-
-    return np.array([f_out, x_out, phi_rad_out])
-
-
-def compare_fft_list(list: list, rad: float = 'no', f0: Union[float,None] = None) -> None:
-    """
-    generate fft curves from input curves and compare them to each other
-
-    minimal example:
-    example_waveform = np.array([[0, 1.34, 3.14, 4.48, 6.28],[-175.69, 103.47, 175.69, -103.47,-175.69]])
-    example_waveform_2 = np.array([[0, 0.55, 3.14, 3.69, 6.28],[-138.37, 257.58, 138.37, -257.58, -138.37]])
-    compare_fft_list([example_waveform, example_waveform_2], rad='yes', f0=25000)
-
-    :param list: list of fft-compatible numpy-arrays [element, element, ... ], each element format like [[time-vector[,[current-vector]]. One period only
-    :param rad: 'no' for time domain input vector, anything else than 'no' for 2pi-time domain
-    :param f0: set when rad != 'no'
-    :return: plot
-    """
-
-    out = []
-    for count, value in enumerate(list):
-        out.append([fft(list[count], sample_factor=1000, plot='no', rad=rad, f0=f0)])
-
-    fig, axs = plt.subplots(2, len(list), sharey=True)
-    for count, value in enumerate(list):
-        axs[0, count].plot(list[count][0], list[count][1], label='original signal')
-        axs[0, count].grid()
-        axs[0, count].set_xlabel('time in s')
-        axs[0, count].set_ylabel('Amplitude')
-        axs[1, count].stem(out[count][0][0], out[count][0][1])
-        axs[1, count].grid()
-        axs[1, count].set_xlabel('frequency in Hz')
-        axs[1, count].set_ylabel('Amplitude')
-
-        # ax1.plot(t_interp, reconstructed_signal, label='reconstructed signal')
-
-    plt.tight_layout()
-    plt.show()
->>>>>>> c30a20ab
+# Usual Python libraries
+import csv
+import fileinput
+import numpy as np
+import numpy.typing as npt
+import os
+import pandas as pd
+import pathlib
+import re
+import sys
+import time
+import warnings
+from matplotlib import pyplot as plt
+import gmsh
+# import adapt_mesh
+from onelab import onelab
+import json
+import random
+import string
+import subprocess
+import pkg_resources
+from typing import Union
+# Self written functions. It is necessary to write a . before the function, due to handling
+# this package also as a pip-package
+# from .femmt_functions import id_generator, inner_points, min_max_inner_points, call_for_path, NbrStrands
+
+
+def install_femm_if_missing():
+    required = {'pyfemm'}
+    installed = {pkg.key for pkg in pkg_resources.working_set}
+    missing = required - installed
+
+    if missing:
+        print("Missing 'pyfemm' installation.")
+        print("Installing 'pyfemm' ...")
+        python = sys.executable
+        subprocess.check_call([python, '-m', 'pip', 'install', *missing], stdout=subprocess.DEVNULL)
+        print("'pyfemm' is now installed!")
+
+# Optional usage of FEMM tool by David Meeker
+# 2D Mesh and FEM interfaces (only for windows machines)
+if os.name == 'nt':
+    install_femm_if_missing()
+    import femm
+
+
+#  ===== Main Class  =====
+class MagneticComponent:
+    """
+    - Initialization of all class variables
+    - Common variables for all instances
+    """
+    # -- Parent folder path --
+    path = str(pathlib.Path(__file__).parent.absolute())  # Path of FEMMT files
+    onelab = None  # Path to Onelab installation folder
+    path_mesh = "mesh/"
+    path_res = "results/"
+    path_res_fields = "results/fields/"
+    path_res_values = "results/values/"
+    path_res_circuit = "results/circuit/"
+    path_res_FEMM = "FEMM/"
+
+    def __init__(self, component_type="inductor"):
+        """
+        - Initialization of all instance variables
+        - One or more "MagneticComponents" can be created
+        - Each "MagneticComponent" owns its own instance variable values
+        :param component_type: Available options are "inductor" and "transformer"
+        """
+        print(f"\n"
+              f"Initialized a new Magnetic Component of type {component_type}\n"
+              f"--- --- --- ---")
+
+        # Breaking variable
+        self.valid = True
+
+        # ==============================
+        # Geometry
+        # ==============================
+        # -- Control Flags --
+        self.region = None # Apply an outer Region or directly apply a constraint on the Core Boundary
+        self.padding = 1.5 # ... > 1
+        self.y_symmetric = 1  # Mirror-symmetry across y-axis
+        self.dimensionality = "2D axi"  # Axial-symmetric model (idealized full-cylindrical)
+        self.s = 0.5  # Parameter for mesh-accuracy
+        self.component_type = component_type  # "inductor" or "transformer"
+
+        # -- Core --
+        self.core_type = "EI"  # Basic shape of magnetic conductor
+        self.core_w = None  # Axi symmetric case | core_w := core radius
+        self.window_w = None  # Winding window width
+        self.window_h = None  # Winding window height
+        self.core_update_count = 0
+        self.update_core(core_type="EI", core_w=0.02, window_w=0.01, window_h=0.03)  # some initial values
+
+        # -- Air gaps --
+        self.n_air_gaps = 1  # Number of air gaps [==1: air gap in center | >1: random air gaps]
+        self.air_gaps = np.empty((self.n_air_gaps, 4))  # list: [position_tag, air_gap_position, air_gap_h, c_air_gap]
+
+        # -- Explicite Stray Path --
+        self.start_i = None
+        self.end_i = None
+        self.added_bar = None
+
+        # -- Conductor --
+        self.n_conductors = None  # Number of (homogenised) conductors in one window
+        if component_type == "inductor":
+            self.n_conductors = 1
+        if component_type == "transformer":
+            self.n_conductors = 2
+        self.conductor_type = [None] * self.n_conductors  # List of possible conductor types
+        self.scheme = [None] * self.n_conductors  # List of possible conductor winding schemes
+        self.turns = [None] * self.n_conductors
+        self.FF = [None] * self.n_conductors
+        self.n_layers = [None] * self.n_conductors
+        self.n_strands = [None] * self.n_conductors
+        self.strand_radius = [None] * self.n_conductors
+        self.conductor_radius = [None] * self.n_conductors
+        self.A_cell = [None] * self.n_conductors
+        self.conductor_update_count = 0
+        self.update_conductors(n_turns=[None] * self.n_conductors,
+                               conductor_type=[None] * self.n_conductors,
+                               conductor_radix=[None] * self.n_conductors,
+                               scheme=[None] * self.n_conductors,
+                               layer_numbers=[None] * self.n_conductors,
+                               strand_radix=[None] * self.n_conductors,
+                               wrap_para=[None] * self.n_conductors)
+        self.thickness = [None] * self.n_conductors
+        self.wrap_para = [None] * self.n_conductors
+
+        # -- Isolation ---
+        self.core_cond_isolation = [None] * self.n_conductors  # gap between Core and each Conductor
+        self.cond_cond_isolation = [None] * (self.n_conductors * 2 - 1)  # \n
+        # first n_conductor arguments: isolation gap between two turns of common conductors
+        # last n_conductor-1 arguments: gap between two neighboured conductors
+        # 12, 13, 23
+        #TODO: (n-1)! = (n-1)*(n-2)...*1 + 1
+
+        # -- Geometric Parameters/Coordinates --
+        self.n_windows = None
+        self.p_outer = None
+        self.p_window = None
+        self.p_conductor = []
+        for i in range(0, self.n_conductors):
+            self.p_conductor.insert(i, [])
+        self.p_air_gaps = None
+
+        # ==============================
+        # Materials
+        # ==============================
+        # frequency = 0: mu_rel only used if flag_non_linear_core == 0
+        # frequency > 0: mu_rel is used
+        self.mu0 = 4e-7*np.pi
+        self.mu_rel = 3000   # relative Core Permeability
+        self.core_material = 95  # 95 := TDK-N95 | Currently only works with Numbers corresponding to BH.pro
+        self.sigma = 5.8e7
+        #TODO:Update_Materials Method
+
+        # ==============================
+        # Problem Definition
+        # ==============================
+        # -- Excitation Parameters --
+        self.flag_imposed_reduced_frequency = None
+        self.flag_excitation_type = None
+        self.flag_non_linear_core = None
+        self.current = [None] * self.n_conductors  # Defined for every conductor
+        self.current_density = [None] * self.n_conductors  # Defined for every conductor
+        self.voltage = [None] * self.n_conductors  # Defined for every conductor
+        self.frequency = None
+        self.phase_tmp = np.zeros(self.n_conductors)  # Default is zero, Defined for every conductor
+        self.red_freq = [None] * self.n_conductors  # Defined for every conductor
+        self.delta = None
+
+        # ==============================
+        # Meshing
+        # ==============================
+        # -- Characteristic lengths -- [for mesh sizes]
+        self.skin_mesh_factor = None
+        self.c_core = None
+        # self.c_core =  self.core_w/10. * self.s
+        self.c_window = None
+        self.c_conductor = [None] * self.n_conductors  # self.delta  # self.s /20 #self.window_w/30 * self.s
+        self.c_center_conductor = [None] * self.n_conductors  # used for the mesh accuracy in the conductors
+        self.c_air_gap = []
+        self.island_mesh_acc = 1  # will be multiplied with self.c_window later
+        self.zero_mesh_acc = self.island_mesh_acc  # points that are pulled to x=0
+
+        # -- Used for Litz Validation --
+        self.sweep_frequencies = None
+
+        # -- Core Loss --
+        self.core_loss_simlation = 0
+        self.Ipeak = None
+        self.ki = None
+        self.alpha = None
+        self.beta = None
+        self.t_rise = None
+        self.t_fall = None
+        self.f_switch = None
+
+        # -- Results --
+        self.L_11 = None
+        self.L_22 = None
+        self.M = None
+        self.Pv = None
+
+        # -- FEMM variables --
+        self.tot_loss_femm = None
+
+    # ==== Back-End Methods ====
+    # Methods that are usually not directly called from outside
+
+    # === Setup ===
+    def onelab_setup(self):
+        """
+        Either reads onelab parent folder path from config.p or asks the user to provide it.
+        Creates a config.p at first run.
+        :return: -
+        """
+        # find out path of femmt (installed module or directly opened in git)?
+        module_file_path = pathlib.Path(__file__).parent.absolute()
+        config_file_path = module_file_path / 'config.json'
+
+        # check if config.json is available and not empty
+        if pathlib.Path.is_file(config_file_path) and pathlib.Path.stat(config_file_path).st_size != 0:
+            json_file = config_file_path.open('rb')
+            loaded_dict = json.load(json_file)
+            json_file.close()
+            path = loaded_dict['onelab']
+
+            if os.path.exists(path):
+                self.onelab = path
+            else:
+                self.onelab = call_for_path("onelab")
+        else:
+            self.onelab = call_for_path("onelab")
+
+    # === Geometry ===
+    def high_level_geo_gen(self, core_type="EI", dimensionality="2D axi", frequency=None, skin_mesh_factor=1):
+        """
+        - high level geometry generation
+        - based on chosen core and conductor types and simulation mode
+        - calls "low level" methods, that creates all points needed for mesh generation
+        :return:
+        """
+        # ==============================
+        # High-Level Geometry Generation
+        # ==============================
+
+        # Mesh-Parameters must be updated depending on geometry size
+        self.c_core =  self.core_w/10. * self.s
+        self.c_window = self.window_w/30 * self.s
+
+        # Update Skin Depth (needed for meshing)
+        self.skin_mesh_factor = skin_mesh_factor
+        if frequency != None:
+            if frequency == 0:
+                self.delta = 1e9
+            else:
+                self.delta = np.sqrt(2 / (2 * frequency * np.pi * self.sigma * self.mu0))
+            for i in range(0, self.n_conductors):
+                if self.conductor_type[i] == "solid":
+                    self.c_conductor[i] = min([self.delta * self.skin_mesh_factor,
+                                               self.conductor_radius[i] / 4 * self.skin_mesh_factor])
+                    self.c_center_conductor[i] = self.conductor_radius[i] / 4 * self.skin_mesh_factor
+                    #print(f"Werte Leiter: {self.c_conductor, self.c_center_conductor}")
+                elif self.conductor_type[i] == "litz":
+                    #print(self.conductor_radius)
+                    self.c_conductor[i] = self.conductor_radius[i] / 4 * self.skin_mesh_factor
+                    self.c_center_conductor[i] = self.conductor_radius[i] / 4 * self.skin_mesh_factor
+                    #print(f"Werte Leiter: {self.c_conductor, self.c_center_conductor}")
+                else:
+                    self.c_conductor[i] = 0.0001  # revisit
+
+        # -- Core-type --
+        if self.core_type == core_type:
+            self.n_windows = 2
+
+        # -- Symmetry -- [Choose between asymmetric, symmetric and axi symmetric]
+        self.dimensionality = dimensionality
+        if self.dimensionality == "2D axi":
+            self.y_symmetric = 1
+
+        if self.core_type == "EI" and self.dimensionality == "2D axi":
+            self.ei_axi()
+
+    def ei_axi(self):
+        """
+        - creates all points needed for the radial axi-symmetric EI core typology
+        :return:
+        """
+        # -- Air Gap Data -- [random air gap generation]
+        #self.update_air_gaps()
+
+        # -- Arrays for geometry data -- [all points with (x, y, z, mesh_accuracy)]
+        self.p_outer = np.zeros((4, 4))
+        self.p_region_bound = np.zeros((4, 4))
+        self.p_window = np.zeros((4*self.n_windows, 4))
+        self.p_air_gaps = np.zeros((4*self.n_air_gaps, 4))
+
+        # -- Geometry data --
+
+        """
+        if self.y_symmetric == 0:
+            # Outer
+            self.p_outer[0][:] = [-(self.core_w + self.window_w), -(self.window_h / 2 + self.core_w), 0, self.c_core]
+            self.p_outer[1][:] = [self.core_w + self.window_w, -(self.window_h / 2 + self.core_w), 0, self.c_core]
+            self.p_outer[2][:] = [-(self.core_w + self.window_w), (self.window_h / 2 + self.core_w), 0, self.c_core]
+            self.p_outer[3][:] = [self.core_w + self.window_w, (self.window_h / 2 + self.core_w), 0, self.c_core]
+            # Window
+            self.p_window[0] = [-(self.core_w/2+self.window_w), -self.window_h/2, 0, self.c_window]
+            self.p_window[1] = [-self.core_w/2, -self.window_h/2, 0, self.c_window]
+            self.p_window[2] = [-(self.core_w/2+self.window_w)/2, self.window_h, 0, self.c_window]
+            self.p_window[3] = [-self.core_w/2, self.window_h/2, 0, self.c_window]
+            self.p_window[4] = [self.core_w/2, -self.window_h/2, 0, self.c_window]
+            self.p_window[5] = [(self.core_w/2+self.window_w), -self.window_h/2, 0, self.c_window]
+            self.p_window[6] = [self.core_w/2, self.window_h/2, 0, self.c_window]
+            self.p_window[7] = [(self.core_w/2+self.window_w), self.window_h/2, 0, self.c_window]
+        """
+
+        # Fitting the outer radius to ensure surface area
+        r_inner = self.window_w + self.core_w/2
+        r_outer = np.sqrt((self.core_w/2)**2 + r_inner**2)  # np.sqrt(window_w**2 + window_w * core_w + core_w**2/2)
+
+        # Outer Core
+        # (A_zyl=2pi*r*h => h=0.5r=0.25core_w <=> ensure A_zyl=A_core on the tiniest point)
+        self.p_outer[0][:] = [-r_outer, -(self.window_h / 2 + self.core_w/4), 0, self.c_core]
+        self.p_outer[1][:] = [r_outer, -(self.window_h / 2 + self.core_w/4), 0, self.c_core]
+        self.p_outer[2][:] = [-r_outer, (self.window_h / 2 + self.core_w/4), 0, self.c_core]
+        self.p_outer[3][:] = [r_outer, (self.window_h / 2 + self.core_w/4), 0, self.c_core]
+
+        # Window
+        #print(f"win: c_window: {self.c_window}")
+        self.p_window[0] = [-r_inner, -self.window_h/2, 0, self.c_window]
+        self.p_window[1] = [-self.core_w/2, -self.window_h/2, 0, self.c_window]
+        self.p_window[2] = [-r_inner, self.window_h/2, 0, self.c_window]
+        self.p_window[3] = [-self.core_w/2, self.window_h/2, 0, self.c_window]
+        self.p_window[4] = [self.core_w/2, -self.window_h/2, 0, self.c_window]
+        self.p_window[5] = [r_inner, -self.window_h/2, 0, self.c_window]
+        self.p_window[6] = [self.core_w/2, self.window_h/2, 0, self.c_window]
+        self.p_window[7] = [r_inner, self.window_h/2, 0, self.c_window]
+
+
+        # - Air gaps -
+        # "air_gaps" is a list with [position_tag, air_gap_position, air_gap_h, c_air_gap]
+        #   - position_tag: specifies the gapped "leg"
+        #   - air_gap_position: specifies the coordinate of the air gap's center point along the specified leg
+        #   - air_gap_h: height/length of the air gap
+        #   - c_air_gap: mesh accuracy factor
+        # at this point the 4 corner points of each air gap are generated out of "air_gaps"
+        for i in range(0, self.n_air_gaps):
+            # Left leg (-1)
+            if self.air_gaps[i][0] == -1:
+                self.p_air_gaps[i * 4] = [-(self.core_w + self.window_w), self.air_gaps[i][1] - self.air_gaps[i][2] / 2, 0, self.air_gaps[i][3]]
+                self.p_air_gaps[i * 4 + 1] = [-(self.core_w / 2 + self.window_w), self.air_gaps[i][1] - self.air_gaps[i][2] / 2, 0, self.air_gaps[i][3]]
+                self.p_air_gaps[i * 4 + 2] = [-(self.core_w + self.window_w), self.air_gaps[i][1] + self.air_gaps[i][2] / 2, 0, self.air_gaps[i][3]]
+                self.p_air_gaps[i * 4 + 3] = [-(self.core_w / 2 + self.window_w), self.air_gaps[i][1] + self.air_gaps[i][2] / 2, 0, self.air_gaps[i][3]]
+
+            # Center leg (0)
+            if self.air_gaps[i][0] == 0:
+                print(self.air_gaps[i][3])
+                #TODO: sadly the center points are passed by update_air_gaps() and at this point transformed into 4 corner points
+                self.p_air_gaps[i * 4 + 0] = [-self.core_w/2, self.air_gaps[i][1] - self.air_gaps[i][2] / 2, 0, self.air_gaps[i][3]]
+                self.p_air_gaps[i * 4 + 1] = [ self.core_w/2, self.air_gaps[i][1] - self.air_gaps[i][2] / 2, 0, self.air_gaps[i][3]]
+                self.p_air_gaps[i * 4 + 2] = [-self.core_w/2, self.air_gaps[i][1] + self.air_gaps[i][2] / 2, 0, self.air_gaps[i][3]]
+                self.p_air_gaps[i * 4 + 3] = [ self.core_w/2, self.air_gaps[i][1] + self.air_gaps[i][2] / 2, 0, self.air_gaps[i][3]]
+
+            # Right leg (+1)
+            if self.air_gaps[i][0] == 1:
+                self.p_air_gaps[i * 4] = [self.core_w / 2 + self.window_w, self.air_gaps[i][1] - self.air_gaps[i][2] / 2, 0, self.air_gaps[i][3]]
+                self.p_air_gaps[i * 4 + 1] = [self.core_w + self.window_w, self.air_gaps[i][1] - self.air_gaps[i][2] / 2, 0, self.air_gaps[i][3]]
+                self.p_air_gaps[i * 4 + 2] = [self.core_w / 2 + self.window_w, self.air_gaps[i][1] + self.air_gaps[i][2] / 2, 0, self.air_gaps[i][3]]
+                self.p_air_gaps[i * 4 + 3] = [self.core_w + self.window_w, self.air_gaps[i][1] + self.air_gaps[i][2] / 2, 0, self.air_gaps[i][3]]
+
+
+        # Virtual Windows
+        separation_hor = 0 #self.window_h * 0.5
+        separation_vert = self.window_w * 0.5
+        if self.start_i == None:
+            vwc = 2
+            if vwc == 3:
+                # bottom left window
+                min11 = -self.window_h / 2 + self.core_cond_isolation[0] / 2  # bottom
+                max11 = -separation_hor - self.cond_cond_isolation[-1] / 2  # separation_hor
+                left11 = self.core_w / 2 + self.core_cond_isolation[0]
+                right11 = r_inner - self.cond_cond_isolation[0] - separation_vert
+
+                # bottom right window
+                min12 =-self.window_h / 2 + self.core_cond_isolation[0] / 2  # bottom
+                max12 = -separation_hor - self.cond_cond_isolation[-1] / 2  # separation_hor
+                left12 = r_inner + self.cond_cond_isolation[0] - separation_vert
+                right12 = r_inner - self.core_cond_isolation[0]
+
+                # top window
+                min21 = -separation_hor + self.cond_cond_isolation[-1] / 2  # separation_hor
+                max21 = self.window_h / 2 - self.core_cond_isolation[0]  # top
+                left21 = self.core_w / 2 + self.core_cond_isolation[0]
+                right21 = r_inner - self.core_cond_isolation[0]
+                self.virtual_windows = [[[min11, max11, left11, right11], [min12, max12, left12, right12]],
+                                        [[min21, max21, left21, right21]]]  # \n
+
+            if vwc == 2:
+                # bottom right window
+                min11 =-self.window_h / 2 + self.core_cond_isolation[0] / 2  # bottom
+                max11 = -separation_hor - self.cond_cond_isolation[-1] / 2  # separation_hor
+                left11 = self.core_w / 2 + self.core_cond_isolation[0]
+                right11 = r_inner - self.core_cond_isolation[0]
+
+                # top window
+                min21 = -separation_hor + self.cond_cond_isolation[-1] / 2  # separation_hor
+                max21 = self.window_h / 2 - self.core_cond_isolation[0]  # top
+                left21 = self.core_w / 2 + self.core_cond_isolation[0]
+                right21 = r_inner - self.core_cond_isolation[0]
+                self.virtual_windows = [[[min11, max11, left11, right11]],
+                                        [[min21, max21, left21, right21]]]  # \n
+
+        if self.start_i != None:
+            # bottom window
+            island_right_tmp = inner_points(self.p_window[4], self.p_window[6], self.p_air_gaps)
+            min11 = -self.window_h / 2 + self.core_cond_isolation[0] / 2  # bottom
+            max11 = island_right_tmp[(self.start_i - 1) * 2][1] - self.core_cond_isolation[0] / 2  # separation_hor
+            left11 = self.core_w / 2 + self.core_cond_isolation[0]
+            right11 = r_inner - self.core_cond_isolation[0]
+
+            # top window
+            min21 = island_right_tmp[(self.start_i - 1) * 2 + 1][1] + self.core_cond_isolation[0] / 2  # separation_hor
+            max21 = self.window_h / 2 - self.core_cond_isolation[0]  # top
+            left21 = self.core_w / 2 + self.core_cond_isolation[0]
+            right21 = r_inner - self.core_cond_isolation[0]
+            self.virtual_windows = [[[min11, max11, left11, right11]],
+                                    [[min21, max21, left21, right21]]]  # \n
+        # n_conductors x virtual_windows[num] x 4
+        # [bot_bound, top_bound, left_bound, right_bound]
+
+        # - Conductors -
+        for num in range(0, self.n_conductors):
+            #print(f"num = {num}")
+            # for each wonductor...
+            for separation_boarders in self.virtual_windows[num]:
+                # for each virtual winding window associated to each conductor...
+
+                # Virtual Winding Windows (inner separation of window)
+
+                if self.component_type == "transformer":
+                    bot_bound = separation_boarders[0]
+                    top_bound = separation_boarders[1]
+                    left_bound = separation_boarders[2]
+                    right_bound = separation_boarders[3]
+                    #print(f"top: {top_bound}\n"
+                    #      f"bot: {bot_bound}")
+
+                """
+                # Virtual Winding Windows (inner separation of window)
+                left_bound = self.core_w / 2 + self.core_cond_isolation[num]
+                right_bound = r_inner - self.core_cond_isolation[num]
+                separation_boarder = 0.005
+
+                if self.component_type == "transformer":
+                    # xfmr: oben prim - unten sek
+                    if num == 0:
+                        top_bound = self.window_h / 2 - self.core_cond_isolation[num]
+                        bot_bound = separation_boarder + self.cond_cond_isolation[-1] / 2
+                    if num == 1:
+                        top_bound = separation_boarder + -self.cond_cond_isolation[-1] / 2
+                        bot_bound = -self.window_h / 2 + self.core_cond_isolation[num]
+                """
+
+                # for the inductor case use the whole winding window
+                if self.component_type == "inductor":
+                    top_bound = self.window_h / 2 - self.core_cond_isolation[num]
+                    bot_bound = -self.window_h / 2 + self.core_cond_isolation[num]
+                    left_bound = self.core_w / 2 + self.core_cond_isolation[num]
+                    right_bound = r_inner - self.core_cond_isolation[num]
+
+                # Case: no conductors [only theoretical]
+                #self.p_conductor = np.empty((num, 0))
+                #print(f"Empty Conductor List: {self.p_conductor}")
+
+                # Rectangle Conductors:
+                if self.conductor_type[num] == "full":
+                    if self.turns[num] != 1:
+                        print(f"For a \"full\" conductor you must choose 1 turn for each conductor!")
+                    # full window conductor
+                    self.p_conductor[num].append([left_bound, bot_bound, 0, self.c_conductor[num]])
+                    self.p_conductor[num].append([right_bound, bot_bound, 0, self.c_conductor[num]])
+                    self.p_conductor[num].append([left_bound, top_bound, 0, self.c_conductor[num]])
+                    self.p_conductor[num].append([right_bound, top_bound, 0, self.c_conductor[num]])
+
+
+                if self.conductor_type[num] == "stacked":
+                    # Stack defined number of turns and chosen thickness
+                    for i in range(0, self.turns[num]):
+                        # CHECK if top bound is reached
+                        if (bot_bound + (i+1)*self.thickness[num] + i*self.cond_cond_isolation[num]) <= top_bound:
+                            # stacking from the ground
+                            self.p_conductor[num].append([left_bound, bot_bound+ i*self.thickness[num] + i*self.cond_cond_isolation[num], 0, self.c_conductor[num]])
+                            self.p_conductor[num].append([right_bound, bot_bound + i*self.thickness[num] + i*self.cond_cond_isolation[num], 0, self.c_conductor[num]])
+                            self.p_conductor[num].append([left_bound, bot_bound+ (i+1)*self.thickness[num] + i*self.cond_cond_isolation[num], 0, self.c_conductor[num]])
+                            self.p_conductor[num].append([right_bound, bot_bound+ (i+1)*self.thickness[num] + i*self.cond_cond_isolation[num], 0, self.c_conductor[num]])
+
+
+                if self.conductor_type[num] == "foil":
+
+                    # Wrap defined number of turns and chosen thickness
+                    if self.wrap_para[num] == "fixed_thickness":
+                        for i in range(0, self.turns[num]):
+                            # CHECK if right bound is reached
+                            if (left_bound + (i + 1) * self.thickness[num] + i * self.cond_cond_isolation[num]) <= right_bound:
+                                # Foils
+                                self.p_conductor[num].append([left_bound + i    *self.thickness[num] + i*self.cond_cond_isolation[num], bot_bound, 0, self.c_conductor[num]])
+                                self.p_conductor[num].append([left_bound + (i+1)*self.thickness[num] + i*self.cond_cond_isolation[num], bot_bound, 0, self.c_conductor[num]])
+                                self.p_conductor[num].append([left_bound + i    *self.thickness[num] + i*self.cond_cond_isolation[num], top_bound, 0, self.c_conductor[num]])
+                                self.p_conductor[num].append([left_bound + (i+1)*self.thickness[num] + i*self.cond_cond_isolation[num], top_bound, 0, self.c_conductor[num]])
+
+                    # Fill the allowed space in the Winding Window with a chosen number of turns
+                    if self.wrap_para[num] == "interpolate":
+                        x_interpol = np.linspace(left_bound, right_bound+self.cond_cond_isolation[num], self.turns[num]+1)
+                        print(x_interpol)
+                        for i in range(0, self.turns[num]):
+                            # Foils
+                            self.p_conductor[num].append([x_interpol[i], bot_bound, 0, self.c_conductor[num]])
+                            self.p_conductor[num].append([x_interpol[i+1] - self.cond_cond_isolation[num], bot_bound, 0, self.c_conductor[num]])
+                            self.p_conductor[num].append([x_interpol[i], top_bound, 0, self.c_conductor[num]])
+                            self.p_conductor[num].append([x_interpol[i+1] - self.cond_cond_isolation[num], top_bound, 0, self.c_conductor[num]])
+
+
+                # Round Conductors:
+                if self.conductor_type[num] == "litz" or self.conductor_type[num] == "solid":
+                    if self.scheme[num] == "square":
+                        y = bot_bound + self.conductor_radius[num]
+                        x = left_bound + self.conductor_radius[num]
+                        i = 0
+                        # Case n_conductors higher that "allowed" is missing
+                        while y < top_bound-self.conductor_radius[num] and i < self.turns[num]:
+                            while x < right_bound-self.conductor_radius[num] and i < self.turns[num]:
+                                self.p_conductor[num].append([x, y, 0, self.c_center_conductor[num]])
+                                self.p_conductor[num].append([x-self.conductor_radius[num], y, 0, self.c_conductor[num]])
+                                self.p_conductor[num].append([x, y+self.conductor_radius[num], 0, self.c_conductor[num]])
+                                self.p_conductor[num].append([x+self.conductor_radius[num], y, 0, self.c_conductor[num]])
+                                self.p_conductor[num].append([x, y-self.conductor_radius[num], 0, self.c_conductor[num]])
+                                i += 1
+                                x += self.conductor_radius[num] * 2 + self.cond_cond_isolation[num]  # from left to top
+                            y += self.conductor_radius[num] * 2 + self.cond_cond_isolation[num]  # one step from left to right
+                            x = left_bound + self.conductor_radius[num]  # always the same
+
+                    if self.scheme[num] == "hexa":
+                        y = bot_bound + self.conductor_radius[num]
+                        x = left_bound + self.conductor_radius[num]
+                        i = 0
+                        base_line = True
+                        # Case n_conductors higher that "allowed" is missing
+                        while x < right_bound - self.conductor_radius[num] and i < self.turns[num]:
+                            while y < top_bound - self.conductor_radius[num] and i < self.turns[num]:
+                                self.p_conductor[num].append([x, y, 0, self.c_center_conductor[num]])
+                                self.p_conductor[num].append([x - self.conductor_radius[num], y, 0, self.c_conductor[num]])
+                                self.p_conductor[num].append([x, y + self.conductor_radius[num], 0, self.c_conductor[num]])
+                                self.p_conductor[num].append([x + self.conductor_radius[num], y, 0, self.c_conductor[num]])
+                                self.p_conductor[num].append([x, y - self.conductor_radius[num], 0, self.c_conductor[num]])
+                                i += 1
+                                y += self.conductor_radius[num] * 2 + self.cond_cond_isolation[num]  # from bottom to top
+                            x += 2 * np.cos(np.pi/6) * (self.conductor_radius[num] + self.cond_cond_isolation[num]/2) #* np.sqrt(2 / 3 * np.pi / np.sqrt(3))  # one step from left to right
+                            # depending on what line, hexa scheme starts shifted
+                            # reset y to "new" bottom
+                            base_line = (not base_line)
+                            if base_line:
+                                y = bot_bound + self.conductor_radius[num]
+                            else:
+                                y = bot_bound + 2*self.conductor_radius[num] + self.cond_cond_isolation[num]/2
+
+                if (self.component_type == "inductor"):
+                    break
+
+            #print(f"self.turns: {self.turns}")
+
+            # Covert to numpy
+            # Check if all Conductors could be resolved
+            self.p_conductor[num] = np.asarray(self.p_conductor[num])
+
+            # CHECK: rectangle conductors with 4 points
+            if self.conductor_type[num] == "full" or self.conductor_type[num] == "stacked" or \
+                    self.conductor_type[num] == "foil":
+                if int(self.p_conductor[num].shape[0]/4) < self.turns[num]:
+                    print("Could not resolve all conductors.")
+                    # self.turns[num] = int(self.p_conductor[num].shape[0]/4)
+                    self.valid = None
+
+            # CHECK: round conductors with 5 points
+            if self.conductor_type[num] == "solid" or self.conductor_type[num] == "litz":
+                if int(self.p_conductor[num].shape[0]/5) < self.turns[num]:
+                    print("Could not resolve all conductors.")
+                    self.turns[num] = int(self.p_conductor[num].shape[0]/5)
+                    # TODO: break and warning
+                    self.valid = None
+
+        # Region for Boundary Condition
+        self.p_region_bound[0][:] = [-r_outer*self.padding, -(self.window_h / 2 + self.core_w/4)*self.padding, 0, self.c_core*self.padding]
+        self.p_region_bound[1][:] = [r_outer*self.padding, -(self.window_h / 2 + self.core_w/4)*self.padding, 0, self.c_core*self.padding]
+        self.p_region_bound[2][:] = [-r_outer*self.padding, (self.window_h / 2 + self.core_w/4)*self.padding, 0, self.c_core*self.padding]
+        self.p_region_bound[3][:] = [r_outer*self.padding, (self.window_h / 2 + self.core_w/4)*self.padding, 0, self.c_core*self.padding]
+
+    # === Meshing ===
+    def generate_mesh(self, refine=0, alternative_error=0):
+        """
+        - interaction with gmsh
+        - mesh generation
+            - Skin depth based forward meshing
+            [- adaptive refinement
+                - with the help of mesh-size-fields/background meshes
+                - with an appropriate local error metric ]
+        :return:
+        """
+        # Initialization
+        gmsh.initialize()
+
+        if refine == 1:
+            # Choose applied Error Function
+            if alternative_error == 1:
+                local_error = self.alternative_local_error()  # something like current density
+            else:
+                local_error = self.local_error()  # Here a "real" numeric error should be applied
+
+            self.create_background_mesh(local_error)
+
+        gmsh.option.setNumber("General.Terminal", 1)
+        gmsh.model.add(self.path_mesh + "geometry")
+        # ------------------------------------------ Geometry -------------------------------------------
+        # Core generation
+        if self.core_type == "EI":
+            # --------------------------------------- Points --------------------------------------------
+            if self.y_symmetric == 1:
+                if self.dimensionality == "2D axi":
+
+                    # Find points of air gaps (used later)
+                    if self.n_air_gaps > 0:
+                        # Top and bottom point
+                        center_right = min_max_inner_points(self.p_window[4], self.p_window[6], self.p_air_gaps)
+                        island_right = inner_points(self.p_window[4], self.p_window[6], self.p_air_gaps)
+                        # print(f"Air gap island points: {center_right}\n{island_right}")
+                        # Explicite stray path:
+                        if self.start_i != None:
+                            # mshopt stray_path_gap = [[], []]
+                            # mshopt stray_path_gap[0][:] = island_right[(self.start_i-1)*2][:]
+                            # mshopt stray_path_gap[1][:] = island_right[(self.start_i-1)*2+1][:]
+                            island_right[(self.start_i-1)*2][0] = self.added_bar
+                            island_right[(self.start_i-1)*2+1][0] = self.added_bar
+
+
+                    # Pre-Definitions
+                    # Points
+                    p_core = []
+                    p_island = []
+                    p_cond = [[], []]
+                    p_region = []
+                    # Curves
+                    l_bound_core = []
+                    l_bound_air = []
+                    l_core_air = []
+                    l_cond = [[], []]
+                    l_region = []
+                    curve_loop_cond = [[], []]
+                    # Curve Loops
+                    curve_loop_island = []
+                    curve_loop_air = []
+                    curve_loop_outer_air = []
+                    curve_loop_bound = []
+                    # Plane Surfaces
+                    plane_surface_core = []
+                    plane_surface_cond = [[], []]
+                    plane_surface_air = []
+                    plane_surface_outer_air = []
+
+                    # =====================
+                    # Main Core
+
+                    # """ Points """
+                    # (index refers to sketch)
+
+                    # First point (left point of lowest air gap)
+                    if self.n_air_gaps > 0:
+                        #p_core.append(gmsh.model.geo.addPoint(0, center_right[0][1], center_right[0][2],
+                        #                                        center_right[0][3]*self.zero_mesh_acc))
+                        p_core.append(gmsh.model.geo.addPoint(0, center_right[0][1], center_right[0][2],
+                                                                self.c_core))
+                    if self.n_air_gaps == 0:
+                        p_core.append(None)  # dummy filled for no air gap special case
+
+                    # Go down and counter-clockwise
+                    # Four points around the core
+                    p_core.append(gmsh.model.geo.addPoint(0, self.p_outer[1][1], self.p_outer[1][2],
+                                                          self.p_outer[1][3]))
+                    p_core.append(gmsh.model.geo.addPoint(self.p_outer[1][0], self.p_outer[1][1], self.p_outer[1][2],
+                                                          self.p_outer[1][3]))
+                    p_core.append(gmsh.model.geo.addPoint(self.p_outer[3][0], self.p_outer[3][1], self.p_outer[3][2],
+                                                          self.p_outer[3][3]))
+                    p_core.append(gmsh.model.geo.addPoint(0, self.p_outer[3][1], self.p_outer[3][2],
+                                                          self.p_outer[3][3]))
+
+                    # Two points of highest air gap
+                    if self.n_air_gaps > 0:
+                        #p_core.append(gmsh.model.geo.addPoint(0, center_right[1][1], center_right[1][2],
+                        #                                        center_right[1][3]*self.zero_mesh_acc))
+                        p_core.append(gmsh.model.geo.addPoint(0, center_right[1][1], center_right[1][2],
+                                                                self.c_core))
+                        #p_core.append(gmsh.model.geo.addPoint(center_right[1][0], center_right[1][1],
+                        #                                      center_right[1][2], center_right[1][3]))
+                        p_core.append(gmsh.model.geo.addPoint(center_right[1][0], center_right[1][1],
+                                                              center_right[1][2], self.c_window))
+                    if self.n_air_gaps == 0:
+                        p_core.append(None)  # dummy filled for no air gap special case
+                        p_core.append(None)  # dummy filled for no air gap special case
+
+                    # Clockwise
+                    # Four points of window
+                    p_core.append(gmsh.model.geo.addPoint(self.p_window[6][0], self.p_window[6][1], self.p_window[6][2],
+                                                          self.p_window[6][3]))
+                    p_core.append(gmsh.model.geo.addPoint(self.p_window[7][0], self.p_window[7][1], self.p_window[7][2],
+                                                          self.p_window[7][3]))
+                    p_core.append(gmsh.model.geo.addPoint(self.p_window[5][0], self.p_window[5][1], self.p_window[5][2],
+                                                          self.p_window[5][3]))
+                    p_core.append(gmsh.model.geo.addPoint(self.p_window[4][0], self.p_window[4][1], self.p_window[4][2],
+                                                          self.p_window[4][3]))
+
+                    # Last point of lowest air gap
+                    if self.n_air_gaps > 0:
+                        p_core.append(gmsh.model.geo.addPoint(center_right[0][0], center_right[0][1],
+                                                              center_right[0][2], center_right[0][3]))
+                    if self.n_air_gaps == 0:
+                        p_core.append(None)  # dummy filled for no air gap special case
+
+
+                    # """ Curves """
+                    # (index refers to sketch)
+                    # To be added: Case Air Gaps directly on outer leg
+                    # Curves: Boundary - Core
+                    if self.n_air_gaps > 0:
+                        l_bound_core.append(gmsh.model.geo.addLine(p_core[0], p_core[1]))
+                    l_bound_core.append(gmsh.model.geo.addLine(p_core[1], p_core[2]))
+                    l_bound_core.append(gmsh.model.geo.addLine(p_core[2], p_core[3]))
+                    l_bound_core.append(gmsh.model.geo.addLine(p_core[3], p_core[4]))
+                    if self.n_air_gaps > 0:
+                        l_bound_core.append(gmsh.model.geo.addLine(p_core[4], p_core[5]))
+                    if self.n_air_gaps == 0:
+                        l_bound_core.append(gmsh.model.geo.addLine(p_core[4], p_core[1]))
+                    # Curves: Core - Air
+                    if self.n_air_gaps > 0:
+                        l_core_air.append(gmsh.model.geo.addLine(p_core[5], p_core[6]))
+                        l_core_air.append(gmsh.model.geo.addLine(p_core[6], p_core[7]))
+                    l_core_air.append(gmsh.model.geo.addLine(p_core[7], p_core[8]))
+                    l_core_air.append(gmsh.model.geo.addLine(p_core[8], p_core[9]))
+                    l_core_air.append(gmsh.model.geo.addLine(p_core[9], p_core[10]))
+                    if self.n_air_gaps > 0:
+                        l_core_air.append(gmsh.model.geo.addLine(p_core[10], p_core[11]))
+                        l_core_air.append(gmsh.model.geo.addLine(p_core[11], p_core[0]))
+                    if self.n_air_gaps == 0:
+                        l_core_air.append(gmsh.model.geo.addLine(p_core[10], p_core[7]))
+                    # Plane: Main Core --> plane_surface_core[0]
+                    if self.n_air_gaps > 0:
+                        curve_loop_core = gmsh.model.geo.addCurveLoop(l_bound_core + l_core_air)
+                        plane_surface_core.append(gmsh.model.geo.addPlaneSurface([curve_loop_core]))
+                    if self.n_air_gaps == 0:
+                        curve_loop_bound_core = gmsh.model.geo.addCurveLoop(l_bound_core)
+                        curve_loop_core_air = gmsh.model.geo.addCurveLoop(l_core_air)
+                        plane_surface_core.append(
+                            gmsh.model.geo.addPlaneSurface([curve_loop_bound_core, curve_loop_core_air]))
+                    # =====================
+                    # Core Islands (Core parts between Air Gaps)
+                    # Points of Core Islands (index refers to sketch)
+                    if self.n_air_gaps != 0:
+                        while island_right.shape[0] > 0:
+                            # take two points with lowest y-coordinates
+                            min_island_right = np.argmin(island_right[:, 1])
+                            #p_island.append(gmsh.model.geo.addPoint(0, island_right[min_island_right, 1],
+                            #                                        island_right[min_island_right, 2],
+                            #                                        island_right[min_island_right, 3]*self.zero_mesh_acc))
+                            #p_island.append(gmsh.model.geo.addPoint(island_right[min_island_right, 0],
+                            #                                        island_right[min_island_right, 1],
+                            #                                        island_right[min_island_right, 2],
+                            #                                        island_right[min_island_right, 3]))
+                            p_island.append(gmsh.model.geo.addPoint(0, island_right[min_island_right, 1],
+                                                                    island_right[min_island_right, 2],
+                                                                    self.c_core))
+                            p_island.append(gmsh.model.geo.addPoint(island_right[min_island_right, 0],
+                                                                    island_right[min_island_right, 1],
+                                                                    island_right[min_island_right, 2],
+                                                                    self.c_window))
+                            print(f"isl: {island_right[min_island_right, 3]}")
+                            island_right = np.delete(island_right, min_island_right, 0)
+                        # Curves of Core Islands (index refers to sketch)
+                        for i in range(0, int(len(p_island) / 4)):
+                            l_core_air.append(gmsh.model.geo.addLine(p_island[4 * i + 0], p_island[4 * i + 1]))
+                            l_core_air.append(gmsh.model.geo.addLine(p_island[4 * i + 1], p_island[4 * i + 3]))
+                            l_core_air.append(gmsh.model.geo.addLine(p_island[4 * i + 3], p_island[4 * i + 2]))
+                            l_bound_core.append(gmsh.model.geo.addLine(p_island[4 * i + 2], p_island[4 * i + 0]))
+                            # Iterative plane creation
+                            curve_loop_island.append(gmsh.model.geo.addCurveLoop(
+                                [l_core_air[-3], l_core_air[-2], l_core_air[-1], l_bound_core[-1]]))
+                            plane_surface_core.append(gmsh.model.geo.addPlaneSurface([curve_loop_island[-1]]))
+
+                    # Curves: Boundary - Air
+                    if self.n_air_gaps == 1:
+                        l_bound_air.append(gmsh.model.geo.addLine(p_core[0], p_core[5]))
+                    else:
+                        for i in range(0, int(len(p_island) / 4)):
+                            if i == 0:  # First Line
+                                l_bound_air.append(gmsh.model.geo.addLine(p_core[0], p_island[0]))
+                            else:  # Middle Lines
+                                l_bound_air.append(
+                                    gmsh.model.geo.addLine(p_island[4 * (i - 1) + 2], p_island[4 * i + 0]))
+                            if i == int(len(p_island) / 4) - 1:  # Last Line
+                                l_bound_air.append(gmsh.model.geo.addLine(p_island[-2], p_core[5]))
+                    # =====================
+                    # Conductors
+                    # Points of Conductors
+                    for num in range(0, self.n_conductors):
+                        for i in range(0, self.p_conductor[num].shape[0]):
+                            """
+                            print(f"x = {np.round(self.p_conductor[num][i][0], decimals=3)}  "
+                                  f"y = {np.round(self.p_conductor[num][i][1], decimals=3)}  "
+                                  f"z = 0  "
+                                  f"mesh_accuracy = {np.round(self.p_conductor[num][i][3], decimals=4)}  \n"
+                                  )
+                            """
+                            p_cond[num].append(gmsh.model.geo.addPoint(self.p_conductor[num][i][0],  # x
+                                                                       self.p_conductor[num][i][1],  # y
+                                                                       0,                            # z
+                                                                       self.p_conductor[num][i][3])) # mesh_accuracy
+                        # Curves of Conductors
+                        if self.conductor_type[num] == "litz" or self.conductor_type[num] == "solid":
+                            for i in range(0, int(len(p_cond[num]) / 5)):
+                                l_cond[num].append(gmsh.model.geo.addCircleArc(
+                                    p_cond[num][5 * i + 1], p_cond[num][5 * i + 0], p_cond[num][5 * i + 2]))
+                                l_cond[num].append(gmsh.model.geo.addCircleArc(
+                                    p_cond[num][5 * i + 2], p_cond[num][5 * i + 0], p_cond[num][5 * i + 3]))
+                                l_cond[num].append(gmsh.model.geo.addCircleArc(
+                                    p_cond[num][5 * i + 3], p_cond[num][5 * i + 0], p_cond[num][5 * i + 4]))
+                                l_cond[num].append(gmsh.model.geo.addCircleArc(
+                                    p_cond[num][5 * i + 4], p_cond[num][5 * i + 0], p_cond[num][5 * i + 1]))
+                                # Iterative plane creation
+                                curve_loop_cond[num].append(gmsh.model.geo.addCurveLoop(
+                                    [l_cond[num][i * 4 + 0], l_cond[num][i * 4 + 1], l_cond[num][i * 4 + 2], l_cond[num][i * 4 + 3]]))
+                                plane_surface_cond[num].append(gmsh.model.geo.addPlaneSurface([curve_loop_cond[num][i]]))
+                        else:
+                            # Rectangle conductor cut
+                            for i in range(0, int(len(p_cond[num]) / 4)):
+                                l_cond[num].append(gmsh.model.geo.addLine(p_cond[num][4 * i + 0], p_cond[num][4 * i + 2]))
+                                l_cond[num].append(gmsh.model.geo.addLine(p_cond[num][4 * i + 2], p_cond[num][4 * i + 3]))
+                                l_cond[num].append(gmsh.model.geo.addLine(p_cond[num][4 * i + 3], p_cond[num][4 * i + 1]))
+                                l_cond[num].append(gmsh.model.geo.addLine(p_cond[num][4 * i + 1], p_cond[num][4 * i + 0]))
+                                # Iterative plane creation
+                                curve_loop_cond[num].append(gmsh.model.geo.addCurveLoop(
+                                    [l_cond[num][i * 4 + 0], l_cond[num][i * 4 + 1], l_cond[num][i * 4 + 2], l_cond[num][i * 4 + 3]]))
+                                plane_surface_cond[num].append(gmsh.model.geo.addPlaneSurface([curve_loop_cond[num][i]]))
+                    #print(f"plane_surface_cond {plane_surface_cond}")
+                    # =====================
+
+                    # Air (Points are partwise double designated)
+                    l_air_tmp = l_core_air[:7]
+                    for i in range(0, len(l_bound_air)):
+                        l_air_tmp.append(l_bound_air[i])
+                        if i < len(l_bound_air) - 1:
+                            l_air_tmp.append(l_core_air[7 + 3 * i])
+                            l_air_tmp.append(l_core_air[7 + 3 * i + 1])
+                            l_air_tmp.append(l_core_air[7 + 3 * i + 2])
+                    curve_loop_air.append(gmsh.model.geo.addCurveLoop(l_air_tmp))
+                    flatten_curve_loop_cond = [j for sub in curve_loop_cond for j in sub]
+                    plane_surface_air.append(gmsh.model.geo.addPlaneSurface(curve_loop_air + flatten_curve_loop_cond))  # xfmr
+
+                    # =====================
+                    # Bound
+                    if self.region == None:
+                        l_bound_tmp = l_bound_core[:5]
+                        for i in range(0, len(l_bound_air)):
+                            l_bound_tmp.append(l_bound_air[-i - 1])
+                            if i != len(l_bound_air) - 1:  # last run
+                                l_bound_tmp.append(l_bound_core[-i - 1])
+                    else:
+                        # Generate Lines of Region
+                        # start top left and go clockwise
+                        p_region.append(gmsh.model.geo.addPoint(0, self.p_region_bound[2][1],
+                                                                self.p_region_bound[2][2], self.p_region_bound[2][3]))
+                        p_region.append(gmsh.model.geo.addPoint(self.p_region_bound[3][0], self.p_region_bound[3][1],
+                                                                self.p_region_bound[3][2], self.p_region_bound[3][3]))
+                        p_region.append(gmsh.model.geo.addPoint(self.p_region_bound[1][0], self.p_region_bound[1][1],
+                                                                self.p_region_bound[1][2], self.p_region_bound[1][3]))
+                        p_region.append(gmsh.model.geo.addPoint(0, self.p_region_bound[0][1],
+                                                                self.p_region_bound[0][2], self.p_region_bound[0][3]))
+
+                        # Outer Region Lines
+                        l_region.append(gmsh.model.geo.addLine(p_core[4], p_region[0]))
+                        l_region.append(gmsh.model.geo.addLine(p_region[0], p_region[1]))
+                        l_region.append(gmsh.model.geo.addLine(p_region[1], p_region[2]))
+                        l_region.append(gmsh.model.geo.addLine(p_region[2], p_region[3]))
+                        l_region.append(gmsh.model.geo.addLine(p_region[3], p_core[1]))
+
+                        # Boundary Line
+                        l_bound_tmp = []
+                        l_bound_tmp.append(l_bound_core[4])
+
+                        for i in range(0, len(l_region)):
+                            l_bound_tmp.append(l_region[i])
+
+                        l_bound_tmp.append(l_bound_core[0])
+
+                        for i in range(0, len(l_bound_air)):
+                            l_bound_tmp.append(l_bound_air[-i - 1])
+                            if i != len(l_bound_air) - 1:  # last run
+                                l_bound_tmp.append(l_bound_core[-i - 1])
+
+
+                        # Outer Air Surface
+                        curve_loop_outer_air = gmsh.model.geo.addCurveLoop(l_region + l_bound_core[1:4])
+                        plane_surface_outer_air.append(gmsh.model.geo.addPlaneSurface([curve_loop_outer_air]))
+
+                    #print(l_bound_tmp)
+                    #curve_loop_bound.append(gmsh.model.geo.addCurveLoop(l_bound_tmp, reorient=True))
+
+        # Define physical Surfaces and Curves
+        # Core
+        ps_core = gmsh.model.geo.addPhysicalGroup(2, plane_surface_core, tag=2000)
+        # Conductors
+        ps_cond = [[], []]  # xfmr
+        for num in range(0, self.n_conductors):
+            if self.conductor_type[num] == "foil" or self.conductor_type[num] == "solid" or \
+                    self.conductor_type[num] == "full" or self.conductor_type[num] == "stacked":
+                for i in range(0, self.turns[num]):
+                    ps_cond[num].append(gmsh.model.geo.addPhysicalGroup(2, [plane_surface_cond[num][i]], tag=4000 + 1000*num + i))
+
+            if self.conductor_type[num] == "litz":
+                for i in range(0, self.turns[num]):
+                    ps_cond[num].append(gmsh.model.geo.addPhysicalGroup(2, [plane_surface_cond[num][i]], tag=6000 + 1000*num + i))
+
+        # Air
+        ps_air = gmsh.model.geo.addPhysicalGroup(2, plane_surface_air, tag=1000)
+        ps_air_ext = gmsh.model.geo.addPhysicalGroup(2, plane_surface_outer_air, tag=1001)
+        # Boundary
+        pc_bound = gmsh.model.geo.addPhysicalGroup(1, l_bound_tmp, tag=1111)
+        #print(f"Physical Conductor Surfaces: {ps_cond}")  # xfmr
+        gmsh.model.setPhysicalName(2, ps_core, "CORE")
+        for num in range(0, self.n_conductors):
+            for i in range(0, len(ps_cond[num])):
+                gmsh.model.setPhysicalName(2, ps_cond[num][i], f"COND{num+1}")
+        gmsh.model.setPhysicalName(2, ps_air, "AIR")
+        gmsh.model.setPhysicalName(1, pc_bound, "BOUND")
+
+        # Remove Points from Model
+        #for i in range(9,39):
+        #    gmsh.model.geo.remove(dimTags=[(0, i)])
+        #print(f"P_cond: {p_cond}")
+
+
+        # - Forward Meshing -
+        # Inter Conductors
+        for num in range(0, self.n_conductors):
+            p_inter = []
+            x_inter = []
+            y_inter = []
+            j = 0
+
+            if self.turns[num] > 1 and self.conductor_type[num] == "solid":
+                while self.p_conductor[num][5*j][1] == self.p_conductor[num][5*j+5][1]:
+                    x_inter.append(0.5*(self.p_conductor[num][5*j][0]+self.p_conductor[num][5*j+5][0]))
+                    j += 1
+                    if j == self.turns[num]-1:
+                        break
+                j += 1
+                #print(f"j = {j}")
+                if int(self.turns[num]/j) > 1:
+                    for i in range(0, int(self.turns[num]/j)):
+                        if 5*j*i+5*j >= len(self.p_conductor[num][:]):
+                            break
+                        y_inter.append(0.5*(self.p_conductor[num][5*j*i][1]+self.p_conductor[num][5*j*i+5*j][1]))
+                    for x in x_inter:
+                        for y in y_inter:
+                            p_inter.append(gmsh.model.geo.addPoint(x, y, 0, self.c_center_conductor[num]))
+            #print(f"x_inter = {x_inter}")
+            #print(f"y_inter = {y_inter}")
+            #print(f"p_inter = {p_inter}")
+
+
+
+        # mshopt # Explicite stray path air gap optimization
+        # mshopt if self.start_i != None:
+        # mshopt     stray_path_mesh_optimizer = []
+            # mshopt     stray_path_mesh_optimizer.append(gmsh.model.geo.addPoint(stray_path_gap[0][0], stray_path_gap[0][1]+0.0001, stray_path_gap[0][2], 0.5*stray_path_gap[0][3]))
+            # mshopt     stray_path_mesh_optimizer.append(gmsh.model.geo.addPoint(stray_path_gap[1][0], stray_path_gap[1][1]-0.0001, stray_path_gap[1][2], 0.5*stray_path_gap[1][3]))
+            # mshopt     print(f"plane_surface_core: {plane_surface_core}")
+            # mshopt     print(f"stray_path_mesh_optimizer: {stray_path_mesh_optimizer}")
+            # mshopt     print(f"stray_path_mesh_optimizer coordinates: {stray_path_gap[0][0], stray_path_gap[0][1], stray_path_gap[0][2], stray_path_gap[0][3]}\n"
+            # mshopt           f"{stray_path_gap[1][0], stray_path_gap[1][1], stray_path_gap[1][2], stray_path_gap[1][3]}")
+
+
+        # Synchronize
+        gmsh.model.geo.synchronize()
+
+        # Conductor Center
+        for num in range(0, self.n_conductors):
+            for i in range(0, int(len(p_cond[num]) / 5)):
+                gmsh.model.mesh.embed(0, [p_cond[num][5 * i + 0]], 2, plane_surface_cond[num][i])
+
+        # Embed ponts for mesh refinement
+        # Inter Conductors
+        gmsh.model.mesh.embed(0, p_inter, 2, plane_surface_air[0])
+        # Stray path
+        # mshopt gmsh.model.mesh.embed(0, stray_path_mesh_optimizer, 2, plane_surface_core[2])
+
+
+        # Synchronize again
+        gmsh.model.geo.synchronize()
+
+        # Output .msh file
+        gmsh.option.setNumber("Mesh.SaveAll", 0)
+        gmsh.option.setNumber("Mesh.MshFileVersion", 4.1)
+        gmsh.option.setNumber("Mesh.SurfaceFaces", 1)
+
+        # Colors
+        for i in range(0, len(plane_surface_core)):
+            gmsh.model.setColor([(2, plane_surface_core[i])], 50, 50, 50)
+        gmsh.model.setColor([(2, plane_surface_air[0])], 0, 0, 230)
+        for num in range(0, self.n_conductors):
+            for i in range(0, len(plane_surface_cond[num])):
+                gmsh.model.setColor([(2, plane_surface_cond[num][i])], 150, 150, 0)
+        # -----------------------------------------
+        if refine == 1:
+            print("\n ------- \nRefined Mesh Creation ")
+            # mesh the new gmsh.model using the size field
+            bg_field = gmsh.model.mesh.field.add("PostView")
+            gmsh.model.mesh.field.setNumber(bg_field, "ViewTag", sf_view)
+            gmsh.model.mesh.field.setAsBackgroundMesh(bg_field)
+            print("\nMeshing...\n")
+            gmsh.model.mesh.generate(2)
+            gmsh.write(self.path_mesh + "geometry.msh")
+        else:
+            print("\nMeshing...\n")
+            gmsh.model.mesh.generate(2)
+
+        # Mesh direction
+        if not os.path.isdir(self.path + "/" + self.path_mesh):
+            os.mkdir(self.path + "/" + self.path_mesh)
+
+        # Check operating system
+        if sys.platform == "linux" or sys.platform == "linux2":
+            gmsh.write(self.path + "/" + self.path_mesh + "geometry.msh")
+        elif sys.platform == "darwin":  # OS X
+            gmsh.write(self.path + "/" + self.path_mesh + "geometry.msh")
+        elif sys.platform == "win32":
+            gmsh.write(self.path + "/" + self.path_mesh + "geometry.msh")  # Win10 can handle slash
+
+        # Open gmsh GUI for visualization
+        # gmsh.fltk.run()
+
+        # Terminate gmsh
+        gmsh.finalize()
+
+    def mesh(self, frequency=None, skin_mesh_factor=1):
+        self.high_level_geo_gen(frequency=frequency, skin_mesh_factor=skin_mesh_factor)
+        if self.valid:
+            self.generate_mesh()
+
+    # == Adaptive Meshing ==
+    # !!! Experimental Code !!!
+    def triangle_max_edge(self, x):
+        a = np.sum((x[:, 0, :] - x[:, 1, :]) ** 2, 1) ** 0.5
+        b = np.sum((x[:, 0, :] - x[:, 2, :]) ** 2, 1) ** 0.5
+        c = np.sum((x[:, 1, :] - x[:, 2, :]) ** 2, 1) ** 0.5
+        return np.maximum(a, np.maximum(b, c))
+
+    def triangle_mean_edge(self, x):
+        a = np.sum((x[:, 0, :] - x[:, 1, :]) ** 2, 1) ** 0.5
+        b = np.sum((x[:, 0, :] - x[:, 2, :]) ** 2, 1) ** 0.5
+        c = np.sum((x[:, 1, :] - x[:, 2, :]) ** 2, 1) ** 0.5
+        return (a + b + c)/3
+
+    def compute_size_field_old(self, nodes, triangles, err, N):
+        x = nodes[triangles]
+        a = 2.
+        d = 2.
+        fact = (a ** ((2. + a) / (1. + a)) + a ** (1. / (1. + a))) * np.sum(err ** (2. / (1. + a)))
+        ri = err ** (2. / (2. * (1 + a))) * a ** (1. / (d * (1. + a))) * ((1. + a) * N / fact) ** (1. / d)
+        return self.triangle_max_edge(x) / ri
+
+    def compute_size_field(self, nodes, triangles, err, N):
+        x = nodes[triangles]
+        threshold = 0.01
+        print(f"Error{err}")
+        err[err > 0.1] = 0.5
+        err[err < 0.1] = 0.9
+        print(f"Error{err}")
+        return self.triangle_max_edge(x) * err
+        # return self.triangle_max_edge(x) - err**(0.1) * self.triangle_max_edge(x)
+
+    class Mesh:
+        """
+        Currently unused except for experimental adaptive Meshing.
+        #TODO: Make the mesh an object for increased reusability
+        """
+        def __init__(self):
+            self.vtags, vxyz, _ = gmsh.model.mesh.getNodes()
+            self.vxyz = vxyz.reshape((-1, 3))
+            vmap = dict({j: i for i, j in enumerate(self.vtags)})
+            self.triangles_tags, evtags = gmsh.model.mesh.getElementsByType(2)
+            evid = np.array([vmap[j] for j in evtags])
+            self.triangles = evid.reshape((self.triangles_tags.shape[-1], -1))
+
+    def refine_mesh(self, local=0):
+        """
+
+        :return:
+        """
+
+        # --------------------------------------
+        if local == 1:
+            self.generate_mesh(refine=1)
+
+        # --------------------------------------
+        if local == 0:
+            # Refine current mesh
+            gmsh.model.mesh.refine()
+            print("\nMeshing...\n")
+            gmsh.model.mesh.generate(2)
+            # --------------------------------------
+            # Mesh generation
+            #gmsh.model.mesh.generate(2)
+            # Check operating system
+            if sys.platform == "linux" or sys.platform == "linux2":
+                gmsh.write(self.path + "/" + self.path_mesh + "geometry.msh")
+            elif sys.platform == "darwin":
+                # OS X
+                gmsh.write(self.path + "/" + self.path_mesh + "geometry.msh")
+            elif sys.platform == "win32":
+                gmsh.write(self.path + "/" + self.path_mesh + "geometry.msh")  # Win10 can handle slash
+
+            # Terminate gmsh
+            gmsh.finalize()
+
+    def find_neighbours(self, file="results/J_rms.pos"):
+        # Open loss/error results
+        dest_file = open(self.path + "error.dat", "w")
+        # Read the logged losses corresponding to the frequencies
+        with open(self.path + "/" + self.path_res_fields + 'J_rms.pos') as f:
+            read = 0
+            for line in f:
+                if line == "$ElementNodeData\n":
+                    read = (read + 1) % 2
+                    print(line, read)
+                if read == 1 and ' ' in line:
+                    # words = line.split(sep=' ')
+                    words = line.replace(' ', ', ')
+                    for word in words:
+                        dest_file.write(word)
+        dest_file.close()
+
+    def alternative_local_error(self, loss_file='/results/fields/J_rms.pos'):
+        """
+
+        :return:
+        """
+        # Open loss/error results
+        error_file = open(self.path + "/mesh_error.dat", "w")
+        # Read the logged losses corresponding to the frequencies
+        with open(self.path + loss_file) as f:
+            read = 0
+            for line in f:
+                if line == "$ElementNodeData\n":
+                    read = (read + 1) % 2
+                    print(line, read)
+                if read == 1 and ' ' in line:
+                    # words = line.split(sep=' ')
+                    words = line.replace(' ', ', ')
+                    for word in words:
+                        error_file.write(word)
+        error_file.close()
+
+        # Load local Error values
+        data = pd.read_csv(self.path + "/mesh_error.dat")
+        local_error = data.iloc[:, 2].to_numpy()
+        local_error = np.insert(local_error, 0, 0., axis=0)
+
+        local_error = local_error / np.max(local_error) + 0.001
+        print(f"Längen: {len(local_error), local_error} ")  # first of the 3 loss values
+
+        # ---- Open post-processing results ----
+
+        # Elements ----
+        elements = []
+        values = []
+        # error_file = open(self.path + "/mesh_error.dat", "w")
+        # Read the logged losses corresponding to the frequencies
+        with open(self.path + "/" + self.path_res_fields + 'J_rms.pos') as file:
+            read = 0
+            for line in file:
+                if line == "$Elements\n" or line == "$EndElements\n":
+                    read = (read + 1) % 2
+                    print(line, read)
+                if read == 1 and ' ' in line:
+                    words = line.split(sep=' ')
+                    elements.append(words)
+
+        # Convert Elements to Dataframe
+        element_frame = pd.DataFrame(elements)
+        # Dropout not needed columns
+        element_frame.drop(element_frame.columns[[1, 2, 3, 4, 8]], axis=1, inplace=True)
+        element_frame.columns = ['NumElement', 'Node1', 'Node2', 'Node3']
+        print(f"Number of Elements: {len(elements)}\n"
+              # f"Elements: {elements}\n"
+              f"Element Dataframe: {element_frame}")
+        element_frame.to_csv(path_or_buf="elements.txt")
+
+        # Values ----
+        with open(self.path + "/" + self.path_res_fields + 'J_rms.pos') as file:
+            read = 0
+            for line in file:
+                if line == "$ElementNodeData\n":
+                    read = (read + 1) % 2
+                    print(line, read)
+                if read == 1 and ' ' in line:
+                    words = re.split(' |\n', line)
+                    values.append(words)
+
+        # Convert Values to Dataframe
+        value_frame = pd.DataFrame(values)
+        # Dropout not needed columns
+        value_frame.drop(value_frame.columns[[1, 5]], axis=1, inplace=True)
+        value_frame.columns = ['NumElement', 'Node1', 'Node2', 'Node3']
+        # value_frame['NumElement', 'Node1', 'Node2', 'Node3'] = pd.to_numeric(value_frame['NumElement', 'Node1', 'Node2', 'Node3'], downcast="float")
+        value_frame['NumElement'] = pd.to_numeric(value_frame['NumElement'], downcast="float")
+        value_frame['Node1'] = pd.to_numeric(value_frame['Node1'], downcast="float")
+        value_frame['Node2'] = pd.to_numeric(value_frame['Node2'], downcast="float")
+        value_frame['Node3'] = pd.to_numeric(value_frame['Node3'], downcast="float")
+        print(f"Number of Values: {len(values)}\n"
+              # f"Values: {values}\n"
+              f"Values Dataframe: {value_frame}")
+
+        # ---- Neighbour algorithm || Error calculation ----
+        local_error = np.zeros(len(element_frame.index))
+
+        nodes = ['Node1', 'Node2', 'Node3']
+        for i in value_frame.index:
+            mean_cell = 0
+            # Mean loss per cell
+            for node in nodes:
+                mean_cell += value_frame[node][i] / len(nodes)
+            # Local Variance
+            for node in nodes:
+                local_error[i] += (value_frame[node][i] - mean_cell) ** 2
+
+        # Distribute Local Error on neighbour cells
+        nodes_neighbours_found = []
+        distribution_factor = 2
+
+        """
+        local_error_copy = local_error
+        print(local_error)
+
+        # every element
+        for i in element_frame.index:
+            # every element's node
+            for node in nodes:
+                # Node already considered?
+                if not element_frame[node][i] in nodes_neighbours_found:
+                    nodes_neighbours_found += element_frame[node][i]
+                    # Value[Node] == 0 ? : skip
+                    if not value_frame[node][i] == 0:
+                        # search in every element for Node
+                        for j in element_frame.index:
+                            for node in nodes:
+                                if value_frame[node][j] == 0:
+                                    # add some error in neighboured Nodes
+                                    if element_frame[node][j] == element_frame[node][i]:
+                                        local_error_copy[j] += local_error[i] * distribution_factor
+
+
+        local_error = local_error_copy
+        """
+        print(local_error)
+        # Error Normalization
+        return local_error / np.max(local_error) + 0.0001
+
+        # print(f"Local Error: {local_error[3387]}\n"
+        #      f"Length of Local Error: {len(local_error)}")
+        """
+        # Load local Error values
+        data = pd.read_csv(self.path + "/mesh_error.dat")
+        local_error = data.iloc[:, 2].to_numpy()
+        local_error = np.insert(local_error, 0, 0., axis=0)
+
+        local_error = local_error/np.max(local_error) + 0.001
+        print(len(local_error), local_error)  # first of the 3 loss values
+        """
+
+    def local_error(self, loss_file='/results/fields/error.pos'):
+        """
+        - Method shall return the normalized numeric local error of the last adaptive simulation step
+        - Local error can be used to optimize the mesh in the next iteration step
+        :return:
+        """
+        # Open loss/error results
+        error_file = open(self.path + "/mesh_error.dat", "w")
+        # Read the logged losses corresponding to the frequencies
+        with open(self.path + loss_file) as f:
+            read = 0
+            for line in f:
+                if line == "$ElementNodeData\n":
+                    read = (read + 1) % 2
+                    print(line, read)
+                if read == 1 and ' ' in line:
+                    # words = line.split(sep=' ')
+                    words = line.replace(' ', ', ')
+                    for word in words:
+                        error_file.write(word)
+        error_file.close()
+
+        # Load local Error values
+        data = pd.read_csv(self.path + "/mesh_error.dat")
+        print(f"Data: {data}")
+        local_error = data.iloc[:, 2].to_numpy()
+        local_error = np.insert(local_error, 0, 1e-5, axis=0)
+
+        return local_error / np.max(local_error)
+        print(f"Längen: {len(local_error), local_error} ")
+
+    def create_background_mesh(self, local_error):
+        gmsh.open(self.path + "/" + self.path_mesh + "geometry.msh")  # Open current mesh
+        N = 50000  # Number of elements after remeshing
+        mesh = self.Mesh()  # Create virtual mesh
+        """
+        print(f"Mesh nodes: {mesh.vxyz} \n "
+              f"Mesh nodes.shape: {mesh.vxyz.shape} \n "
+              f"Mesh node tags: {mesh.vtags} \n"
+              f"Mesh triangles: {mesh.triangles} \n"
+              f"Mesh triangles.shape: {mesh.triangles.shape} \n"
+              f"Mesh triangle tags: {mesh.triangles_tags} \n"
+              )
+        """  # some printing options
+
+        err_view = gmsh.view.add("element-wise error")
+        gmsh.view.addModelData(err_view, 0, self.path_mesh + "/" + self.path_mesh + "geometry", "ElementData", mesh.triangles_tags, local_error[:, None])
+        gmsh.view.write(err_view, "err.pos")
+
+        # Refinement
+        sf_ele = self.compute_size_field(mesh.vxyz, mesh.triangles, local_error, N)
+        np.savetxt("sf_ele.txt", sf_ele)
+        sf_view = gmsh.view.add("mesh size field")
+        gmsh.view.addModelData(sf_view, 0, self.path_mesh + "/" + self.path_mesh + "geometry", "ElementData", mesh.triangles_tags, sf_ele[:, None])
+        gmsh.view.write(sf_view, "sf.pos")
+
+    # === GetDP Interaction / Simulation / Exciation ===
+    def excitation(self, f, i, phases=[], nonlinear=0, ex_type='current', imposed_red_f=0, ):
+        """
+        - excitation of the electromagnetic problem
+        - current, voltage or current density
+        - frequency or reduced frequency
+        :param phases:
+        :param f:
+        :param i:
+        :param nonlinear:
+        :param ex_type:
+        :param imposed_red_f:
+        :return:
+        """
+        print(f"\n---\n"
+              f"Excitation: \n"
+              f"Frequency: {f}\n"
+              f"Current(s): {i}\n"
+              f"Phase(s): {phases}\n")
+
+        # -- Excitation --
+        self.flag_imposed_reduced_frequency = imposed_red_f  # if == 0 --> impose frequency f
+        self.flag_excitation_type = ex_type  # 'current', 'current_density', 'voltage'
+        self.flag_non_linear_core = nonlinear
+
+        phases = np.asarray(phases)
+        for num in range(0, self.n_conductors):
+            # Imposed current, current density or voltage
+            if self.flag_excitation_type == 'current':
+                self.current[num] = i[num]
+                if len(phases) != 0:
+                    self.phase_tmp = phases/180
+            if self.flag_excitation_type == 'current_density':
+                raise NotImplementedError
+            if self.flag_excitation_type == 'voltage':
+                raise NotImplementedError
+                # self.voltage = 2
+
+            # -- Frequency --
+            self.frequency = f  # in Hz
+            if self.flag_imposed_reduced_frequency == 1:
+                self.red_freq[num] = 4
+            else:
+                if self.frequency != 0:
+                    self.delta = np.sqrt(2 / (2 * self.frequency * np.pi * self.sigma * self.mu0))
+
+                    if self.conductor_type[num] == "litz":
+                        self.red_freq[num] = self.strand_radius[num] / self.delta
+                    elif self.conductor_type[num] == "solid":
+                        self.red_freq[num] = self.conductor_radius[num] / self.delta
+                    else:
+                        print("Wrong???")
+                        print(self.conductor_type[num])
+                        self.red_freq[num] = 1  # TODO: doesn't make sense like this
+                else:
+                    self.delta = 1e20  # random huge value
+                    self.red_freq[num] = 0
+
+    def file_communication(self):
+        """
+        Interaction between python and Prolog files.
+        :return:
+        """
+        # --------------------------------- File Communication --------------------------------
+        # All shared control variables and parameters are passed to a temporary Prolog file
+        print(f"\n---\n"
+              f"File Communication\n")
+
+
+        text_file = open(self.path + "/Parameter.pro", "w")
+
+        text_file.write(f"DirRes = \"{self.path_res}\";\n")
+        text_file.write(f"DirResFields = \"{self.path_res_fields}\";\n")
+        text_file.write(f"DirResVals = \"{self.path_res_values}\";\n")
+        text_file.write(f"DirResCirc = \"{self.path_res_circuit}\";\n")
+
+        # Magnetic Component Type
+        if self.component_type == 'inductor':
+            text_file.write(f"Flag_Transformer = 0;\n")
+        if self.component_type == 'transformer':
+            text_file.write(f"Flag_Transformer = 1;\n")
+
+        # Frequency
+        text_file.write("Freq = %s;\n" % self.frequency)
+        text_file.write(f"delta = {self.delta};\n")
+
+        # Core Loss
+        text_file.write(f"Flag_Core_Loss = {self.core_loss_simlation};\n")
+        if self.core_loss_simlation:
+            text_file.write(f"ki = {self.ki};\n")
+            text_file.write(f"alpha = {self.alpha};\n")
+            text_file.write(f"beta = {self.beta};\n")
+            text_file.write(f"t_rise = {self.t_rise};\n")
+            text_file.write(f"t_fall = {self.t_fall};\n")
+            text_file.write(f"f_switch = {self.f_switch};\n")
+
+        # Conductor specific definitions
+        for num in range(0, self.n_conductors):
+            # -- Control Flags --
+            if self.flag_excitation_type == 'current':
+                text_file.write(f"Flag_ImposedVoltage = 0;\n")
+            if self.flag_excitation_type == 'voltage':
+                text_file.write(f"Flag_ImposedVoltage = 1;\n")
+            if self.conductor_type[num] == 'litz':  # xfmr
+                text_file.write(f"Flag_HomogenisedModel{num+1} = 1;\n")
+            else:
+                text_file.write(f"Flag_HomogenisedModel{num+1} = 0;\n")
+            text_file.write("Flag_imposedRr = %s;\n" % self.flag_imposed_reduced_frequency)
+
+            # -- Geometry --
+            # Number of conductors
+            text_file.write(f"NbrCond{num+1} = {self.turns[num]};\n")
+            # For stranded Conductors:
+            # text_file.write(f"NbrstrandedCond = {self.turns};\n")  # redundant
+            if self.conductor_type[num] == "litz":
+                text_file.write(f"NbrStrands{num+1} = {self.n_strands[num]};\n")
+                text_file.write(f"Fill{num+1} = {self.FF[num]};\n")
+                # ---
+                # Litz Approximation Coefficients were created with 4 layers
+                # Thats why here a hard-coded 4 is implemented
+                # text_file.write(f"NbrLayers{num+1} = {self.n_layers[num]};\n")
+                text_file.write(f"NbrLayers{num+1} = 4;\n")
+            text_file.write(f"AreaCell{num+1} = {self.A_cell[num]};\n")
+            text_file.write(f"Rc{num+1} = {self.conductor_radius[num]};\n")
+
+            # -- Excitation --
+            # Imposed current, current density or voltage
+            if self.flag_excitation_type == 'current':
+                text_file.write(f"Val_EE_{num+1} = {self.current[num]};\n")
+                text_file.write(f"Phase_{num+1} = Pi*{self.phase_tmp[num]};\n")
+            if self.flag_excitation_type == 'current_density':
+                text_file.write(f"Val_EE_{num+1} = {self.current_density[num]};\n")
+            if self.flag_excitation_type == 'voltage':
+                text_file.write(f"Val_EE_{num+1} = {self.voltage[num]};\n")
+            print(f"Cell surface area: {self.A_cell[num]} \n"
+                  f"Reduced frequency: {self.red_freq[num]}")
+            if self.red_freq[num] > 1.25:
+                #TODO: Allow higher reduced frequencies
+                print(f"Litz Coefficients only implemented for X<=1.25")
+                raise Warning
+            # Reduced Frequency
+            text_file.write(f"Rr{num+1} = {self.red_freq[num]};\n")
+
+        """
+        # Coordinates of the rectangular winding window
+        if self.dimensionality == "2D axi":
+            text_file.write("Xw1 = %s;\n" % self.p_window[4, 0])
+            text_file.write("Xw2 = %s;\n" % self.p_window[5, 0])
+        else:
+            raise NotImplementedError("Only axi-symmetric case implemented :(")
+        """
+        # -- Materials --
+
+        # Nature Constants
+        text_file.write(f"mu0 = 4.e-7 * Pi;\n")
+        text_file.write(f"nu0 = 1 / mu0;\n")
+
+        # Material Properties
+        # Conductor Material
+        text_file.write(f"SigmaCu = {self.sigma};\n")
+
+        # Core Material
+        if self.frequency == 0:
+            if self.flag_non_linear_core == 1:
+                text_file.write(f"Flag_NL = 1;\n")
+                text_file.write(f"Core_Material = {self.core_material};\n")
+            else:
+                text_file.write(f"Flag_NL = 0;\n")
+                text_file.write(f"mur = {self.mu_rel};\n")
+        if self.frequency != 0:
+            text_file.write(f"Flag_NL = 0;\n")
+            text_file.write(f"mur = {self.mu_rel};\n")
+
+        text_file.close()
+
+    def simulate(self):
+        """
+        Initializes a onelab client. Provides the GetDP based solver with the created mesh file.
+        :return:
+        """
+        print(f"\n---\n"
+              f"Inititalize ONELAB API\n"
+              f"Run Simulation\n")
+
+        self.onelab_setup()
+        # -- Simulation --
+        # create a new onelab client
+        c = onelab.client(__file__)
+
+        # get model file names with correct path
+        msh_file = c.getPath(self.path_mesh + 'geometry.msh')
+        solver = c.getPath('ind_axi_python_controlled' + '.pro')
+
+        # Run simulations as sub clients (non blocking??)
+        mygetdp = self.onelab + 'getdp'
+        c.runSubClient('myGetDP', mygetdp + ' ' + solver + ' -msh ' + msh_file + ' -solve Analysis -v2')
+
+    # === Post-Processing ===
+    def visualize(self):
+        """
+        - a post simulation viewer
+        - allows to open ".pos"-files in gmsh
+        - For example current density, ohmic losses or the magnetic field density can be visualized
+        :return:
+        """
+        # ---------------------------------------- Visualization in gmsh ---------------------------------------
+        print(f"\n---\n"
+              f"Visualize fields in GMSH front end:\n")
+
+        gmsh.initialize()
+        epsilon = 1e-9
+        # Mesh
+        gmsh.option.setNumber("Mesh.SurfaceEdges", 0)
+        view = 0
+
+        #if self.conductor_type[0] != 'litz':
+        if any(type != 'litz' for type in self.conductor_type):
+            # Ohmic losses (weightend effective value of current density)
+            gmsh.open(self.path + "/" + self.path_res_fields + "j2F.pos")
+            gmsh.option.setNumber(f"View[{view}].ScaleType", 2)
+            gmsh.option.setNumber(f"View[{view}].RangeType", 2)
+            gmsh.option.setNumber(f"View[{view}].SaturateValues", 1)
+            gmsh.option.setNumber(f"View[{view}].CustomMin", gmsh.option.getNumber(f"View[{view}].Min") + epsilon)
+            gmsh.option.setNumber(f"View[{view}].CustomMax", gmsh.option.getNumber(f"View[{view}].Max"))
+            gmsh.option.setNumber(f"View[{view}].ColormapNumber", 1)
+            gmsh.option.setNumber(f"View[{view}].IntervalsType", 2)
+            gmsh.option.setNumber(f"View[{view}].NbIso", 40)
+            print(gmsh.option.getNumber(f"View[{view}].Max"))
+            view += 1
+
+        if any(type == 'litz' for type in self.conductor_type):
+            # Ohmic losses (weightend effective value of current density)
+            gmsh.open(self.path + "/" + self.path_res_fields + "jH.pos")
+            gmsh.option.setNumber(f"View[{view}].ScaleType", 2)
+            gmsh.option.setNumber(f"View[{view}].RangeType", 2)
+            gmsh.option.setNumber(f"View[{view}].SaturateValues", 1)
+            gmsh.option.setNumber(f"View[{view}].CustomMin", gmsh.option.getNumber(f"View[{view}].Min") + epsilon)
+            gmsh.option.setNumber(f"View[{view}].CustomMax", gmsh.option.getNumber(f"View[{view}].Max"))
+            gmsh.option.setNumber(f"View[{view}].ColormapNumber", 1)
+            gmsh.option.setNumber(f"View[{view}].IntervalsType", 2)
+            gmsh.option.setNumber(f"View[{view}].NbIso", 40)
+            view += 1
+        # Magnetic flux density
+        gmsh.open(self.path + "/" + self.path_res_fields + "Magb.pos")
+        gmsh.option.setNumber(f"View[{view}].ScaleType", 1)
+        gmsh.option.setNumber(f"View[{view}].RangeType", 1)
+        gmsh.option.setNumber(f"View[{view}].CustomMin", gmsh.option.getNumber(f"View[{view}].Min") + epsilon)
+        gmsh.option.setNumber(f"View[{view}].CustomMax", gmsh.option.getNumber(f"View[{view}].Max"))
+        gmsh.option.setNumber(f"View[{view}].ColormapNumber", 1)
+        gmsh.option.setNumber(f"View[{view}].IntervalsType", 2)
+        gmsh.option.setNumber(f"View[{view}].NbIso", 40)
+        view += 1
+
+        # Vector Potential
+        gmsh.open(self.path + "/" + self.path_res_fields + "raz.pos")
+        gmsh.option.setNumber(f"View[{view}].ScaleType", 1)
+        gmsh.option.setNumber(f"View[{view}].RangeType", 1)
+        gmsh.option.setNumber(f"View[{view}].CustomMin", gmsh.option.getNumber(f"View[{view}].Min") + epsilon)
+        gmsh.option.setNumber(f"View[{view}].CustomMax", gmsh.option.getNumber(f"View[{view}].Max"))
+        gmsh.option.setNumber(f"View[{view}].ColormapNumber", 1)
+        gmsh.option.setNumber(f"View[{view}].IntervalsType", 2)
+        gmsh.option.setNumber(f"View[{view}].NbIso", 40)
+        view += 1
+
+        gmsh.fltk.run()
+        gmsh.finalize()
+
+    def data_logging(self, sim_choice):
+        """
+        !!! not finally implemented !!!
+
+        This method shall do the saving and loading of results! with date and time
+        :return:
+        """
+        frequencies = None
+        # Data Logging with date and time
+        datetime = time.strftime("%Y%m%d_%H%M%S")
+
+        target_femm = 'Pv_FEMM_' + datetime + '.json'
+        target_femmt = 'Pv_FEMMT_' + datetime + '.json'
+
+        # Either read old data or create
+        if sim_choice != 'show':
+          # pseudo 2D dataframe: ['strand number, strand radius'], 'frequency'  | const. litz radius --> FF
+          if not os.path.isfile(target_femm):
+              df_pv_femm = pd.DataFrame([], index=frequencies, columns=[])
+              df_pv_femmt = pd.DataFrame([], index=frequencies, columns=[])
+          else:
+              # Read Loss Data
+              df_pv_femm = pd.read_json(target_femm)
+              df_pv_femmt = pd.read_json(target_femmt)
+          # print(df_pv_femm, df_pv_femmt)
+
+    def get_loss_data(self, last_n_values, loss_type='litz_loss'):
+        """
+        Returns the last n values from the chosen loss type logged in the result folder.
+        :param last_n_values:
+        :param loss_type:
+        :return:
+        """
+        # Loss file location
+        if loss_type == 'litz_loss':
+            loss_file = 'j2H.dat'
+        if loss_type == 'solid_loss':
+            loss_file = 'j2F.dat'
+        # Read the logged losses corresponding to the frequencies
+        with open(self.path + "/" + self.path_res_values + loss_file, newline='') as f:
+            reader = csv.reader(f)
+            data = list(reader)
+        return data[-last_n_values:-1] + [data[-1]]
+
+    # === Alternative FEMM Solver ===
+    def femm_reference(self, freq, current, sigma, sign=[1], non_visualize=0):
+        """
+        Allows reference simulations with the 2D open source electromagnetic FEM tool FEMM.
+        Helpful to validate changes (especially in the Prolog Code).
+        :param sign:
+        :param non_visualize:
+        :param freq:
+        :param current:
+        :param sigma:
+        :return:
+        """
+        if sign is None:
+            sign = [1, 1]
+        if not os.path.isdir(self.path + "/" + self.path_res_FEMM):
+            os.mkdir(self.path + "/" + self.path_res_FEMM)
+
+        # == Pre Geometry ==
+        self.high_level_geo_gen()
+        #self.ei_axi()
+
+        if self.n_air_gaps != 1:
+            raise NotImplementedError
+
+        # == Init ==
+        femm.openfemm(non_visualize)
+        femm.newdocument(0)
+        femm.mi_probdef(freq, 'meters', 'axi', 1.e-8, 0, 30)
+
+        # == Materials ==
+        femm.mi_addmaterial('Ferrite', self.mu_rel, self.mu_rel, 0, 0, 0, 0, 0, 1, 0, 0, 0)
+        femm.mi_addmaterial('Air', 1, 1, 0, 0, 0, 0, 0, 1, 0, 0, 0)
+        if self.conductor_type[0] == "litz":
+            femm.mi_addmaterial('Copper', 1, 1, 0, 0, sigma, 0, 0, 1, 5, 0, 0, self.n_strands[0], 2*1000*self.strand_radius[0])  # type := 5. last argument
+            print(f"Strandsnumber: {self.n_strands[0]}")
+            print(f"Strandsdiameter in mm: {2 * 1000 * self.strand_radius[0]}")
+        if self.conductor_type[0] == "solid":
+            femm.mi_addmaterial('Copper', 1, 1, 0, 0, sigma, 0, 0, 1, 0, 0, 0, 0, 0)
+
+        # == Circuit ==
+        # coil as seen from the terminals.
+        femm.mi_addcircprop('Primary', current[0]*sign[0], 1)
+        if self.component_type == 'transformer':
+            femm.mi_addcircprop('Secondary', current[1]*sign[1], 1)
+
+        # == Geometry ==
+        # Add core
+        femm.mi_drawline(0, self.p_air_gaps[0, 1], self.p_air_gaps[1, 0], self.p_air_gaps[1, 1])
+        femm.mi_drawline(self.p_air_gaps[1, 0], self.p_air_gaps[1, 1],  self.p_window[4, 0], self.p_window[4, 1])
+        femm.mi_drawline(self.p_window[4, 0], self.p_window[4, 1], self.p_window[5, 0], self.p_window[5, 1])
+        femm.mi_drawline(self.p_window[5, 0], self.p_window[5, 1], self.p_window[7, 0], self.p_window[7, 1])
+        femm.mi_drawline(self.p_window[7, 0], self.p_window[7, 1], self.p_window[6, 0], self.p_window[6, 1])
+        femm.mi_drawline(self.p_window[6, 0], self.p_window[6, 1], self.p_air_gaps[3, 0], self.p_air_gaps[3, 1])
+        femm.mi_drawline(self.p_air_gaps[3, 0], self.p_air_gaps[3, 1], 0, self.p_air_gaps[2, 1])
+        femm.mi_drawline(0, self.p_air_gaps[2, 1], 0, self.p_outer[2, 1])
+        femm.mi_drawline(0, self.p_outer[2, 1], self.p_outer[3, 0], self.p_outer[3, 1])
+        femm.mi_drawline(self.p_outer[3, 0], self.p_outer[3, 1], self.p_outer[1, 0], self.p_outer[1, 1])
+        femm.mi_drawline(self.p_outer[1, 0], self.p_outer[1, 1], 0, self.p_outer[0, 1])
+        femm.mi_drawline(0, self.p_outer[0, 1], 0, self.p_air_gaps[0, 1])
+        # Add Coil
+        """
+        femm.mi_drawrectangle(self.p_window[4, 0]+self.core_cond_isolation, self.p_window[4, 1]+self.core_cond_isolation, self.p_window[7, 0]-self.core_cond_isolation, self.p_window[7, 1]-self.core_cond_isolation)
+        femm.mi_addblocklabel(self.p_window[7, 0]-2*self.core_cond_isolation, self.p_window[7, 1]-2*self.core_cond_isolation)
+        femm.mi_selectlabel(self.p_window[7, 0]-2*self.core_cond_isolation, self.p_window[7, 1]-2*self.core_cond_isolation)
+        femm.mi_setblockprop('Copper', 0, 1, 'icoil', 0, 0, 1)
+        femm.mi_clearselected()
+        """
+        for num in range(0, self.n_conductors):
+            if self.conductor_type[0] == "litz" or self.conductor_type[0] == "solid":
+                for i in range(0, int(self.p_conductor[num].shape[0] / 5)):
+                    # 0: center | 1: left | 2: top | 3: right | 4.bottom
+                    femm.mi_drawarc(self.p_conductor[num][5*i+1][0], self.p_conductor[num][5*i+1][1], self.p_conductor[num][5*i+3][0], self.p_conductor[num][5*i+3][1], 180, 2.5)
+                    femm.mi_addarc(self.p_conductor[num][5*i+3][0], self.p_conductor[num][5*i+3][1], self.p_conductor[num][5*i+1][0], self.p_conductor[num][5*i+1][1],  180, 2.5)
+                    femm.mi_addblocklabel(self.p_conductor[num][5*i][0], self.p_conductor[num][5*i][1])
+                    femm.mi_selectlabel(self.p_conductor[num][5*i][0], self.p_conductor[num][5*i][1])
+                    if num == 0:
+                        femm.mi_setblockprop('Copper', 1, 0, 'Primary', 0, 0, 1)
+                    if num == 1:
+                        #femm.mi_setblockprop('Copper', 0, 1e-4, 'Secondary', 0, 0, 1)
+                        femm.mi_setblockprop('Copper', 1, 0, 'Secondary', 0, 0, 1)
+                    femm.mi_clearselected
+
+        # Define an "open" boundary condition using the built-in function:
+        femm.mi_makeABC()
+        """
+        # Alternative BC
+        region_add = 1.1
+
+        femm.mi_drawrectangle(0, region_add*self.p_outer[0][1], region_add*self.p_outer[3][0], region_add*self.p_outer[3][1])
+        # mi_addboundprop('Asymptotic', 0, 0, 0, 0, 0, 0, 1 / (para.mu_0 * bound.width), 0, 2); % Mixed
+        femm.mi_addboundprop('Asymptotic', 0, 0, 0, 0, 1, 50, 0, 0, 1)
+        femm.mi_selectsegment(region_add*self.p_outer[3][0], region_add*self.p_outer[3][1])
+        femm.mi_setsegmentprop('Asymptotic', 1, 1, 0, 0)
+        """
+
+        # == Labels/Designations ==
+
+        # Label for core
+        femm.mi_addblocklabel(self.p_outer[3, 0]-0.001, self.p_outer[3, 1]-0.001)
+        femm.mi_selectlabel(self.p_outer[3, 0]-0.001, self.p_outer[3, 1]-0.001)
+        femm.mi_setblockprop('Ferrite', 1, 0, '<None>', 0, 0, 0)
+        femm.mi_clearselected()
+
+        # Labels for air
+        femm.mi_addblocklabel(0.001, 0)
+        femm.mi_selectlabel(0.001, 0)
+        femm.mi_setblockprop('Air', 1, 0, '<None>', 0, 0, 0)
+        femm.mi_clearselected()
+        femm.mi_addblocklabel(self.p_outer[3, 0]+0.001, self.p_outer[3, 1]+0.001)
+        femm.mi_selectlabel(self.p_outer[3, 0]+0.001, self.p_outer[3, 1]+0.001)
+        femm.mi_setblockprop('Air', 1, 0, '<None>', 0, 0, 0)
+        femm.mi_clearselected()
+
+        # Now, the finished input geometry can be displayed.
+        femm.mi_zoomnatural()
+        femm.mi_saveas(self.path_res_FEMM + 'coil.fem')
+        femm.mi_analyze()
+        femm.mi_loadsolution()
+
+        # == Losses ==
+        tmp = femm.mo_getcircuitproperties('Primary')
+        self.tot_loss_femm = 0.5 * tmp[0] * tmp[1]
+        print(self.tot_loss_femm)
+
+        """
+        # If we were interested in the flux density at specific positions,
+        # we could inquire at specific points directly:
+        b0 = femm.mo_getb(0, 0)
+        print('Flux density at the center of the bar is %g T' % np.abs(b0[1]))
+        b1 = femm.mo_getb(0.01, 0.05)
+        print(f"Flux density at r=1cm, z=5cm is {np.abs(b1[1])} T")
+
+        # The program will report the terminal properties of the circuit:
+        # current, voltage, and flux linkage
+        vals = femm.mo_getcircuitproperties('icoil')
+
+
+        # [i, v, \[Phi]] = MOGetCircuitProperties["icoil"]
+
+        # If we were interested in inductance, it could be obtained by
+        # dividing flux linkage by current
+        L = 1000 * np.abs(vals[2]) / np.abs(vals[0])
+        print('The self-inductance of the coil is %g mH' % L)
+
+        # Or we could, for example, plot the results along a line using
+        zee = []
+        bee = []
+        for n in range(-100, 101):
+            b = femm.mo_getb(0.01, n)
+            zee.append(n)
+            bee.append(b[1])
+
+        plt.plot(zee, bee)
+        plt.ylabel('Flux Density, Tesla')
+        plt.xlabel('Distance along the z-axis, mm')
+        plt.title('Plot of flux density along the axis')
+        plt.show()
+        """
+        # When the analysis is completed, FEMM can be shut down.
+        # femm.closefemm()
+
+    # === Litz Approximation ===
+
+    def pre_simulate(self):
+        """
+        Used to determine the litz-approximation coefficients.
+        :return:
+        """
+        for num in range(0, self.n_conductors):
+            if self.conductor_type[num] == 'litz':
+                # ---
+                # Litz Approximation Coefficients were created with 4 layers
+                # Thats why here a hard-coded 4 is implemented
+                # if os.path.isfile(self.path + f"/pre/coeff/pB_RS_la{self.FF[num]}_{self.n_layers[num]}layer.dat"):
+                if os.path.isfile(self.path + f"/pre/coeff/pB_RS_la{self.FF[num]}_4layer.dat"):
+                    print("Coefficients for stands approximation are found.")
+
+                else:
+                    # Rounding X to fit it with corresponding parameters from the database
+                    X = self.red_freq[num]
+                    X = np.around(X, decimals=3)
+                    print(f"Rounded Reduced frequency X = {X}")
+                    self.create_strand_coeff(num)
+
+    def create_strand_coeff(self, num):
+        """
+
+        :return:
+        """
+        print(f"\n"
+              f"Pre-Simulation\n"
+              f"-----------------------------------------\n"
+              f"Create coefficients for strands approximation\n")
+        # Create a new onelab client
+        # -- Pre-Simulation Settings --
+        text_file = open(self.path + "/pre/PreParameter.pro", "w")
+        # ---
+        # Litz Approximation Coefficients are created with 4 layers
+        # Thats why here a hard-coded 4 is implemented
+        #text_file.write(f"NbrLayers = {self.n_layers[num]};\n")
+        text_file.write(f"NbrLayers = 4;\n")
+        text_file.write(f"Fill = {self.FF[num]};\n")
+        print("Here")
+        text_file.write(f"Rc = {self.strand_radius[num]};\n")  # double named!!! must be changed
+        text_file.close()
+        self.onelab_setup()
+        c = onelab.client(__file__)
+        cell_geo = c.getPath('pre/cell.geo')
+
+        # Run gmsh as a sub client
+        mygmsh = self.onelab + 'gmsh'
+        c.runSubClient('myGmsh', mygmsh + ' ' + cell_geo + ' -2 -v 2')
+
+        modes = [1, 2]  # 1 = "skin", 2 = "proximity"
+        reduced_frequencies = np.linspace(0, 1.25, 6)  # must be even
+        for mode in modes:
+            for rf in reduced_frequencies:
+                # -- Pre-Simulation Settings --
+                text_file = open(self.path + "/pre/PreParameter.pro", "w")
+                text_file.write(f"Rr_cell = {rf};\n")
+                text_file.write(f"Mode = {mode};\n")
+                # Litz Approximation Coefficients are created with 4 layers
+                # Thats why here a hard-coded 4 is implemented
+                # text_file.write(f"NbrLayers = {self.n_layers[num]};\n")
+                text_file.write(f"NbrLayers = 4;\n")
+
+                text_file.write(f"Fill = {self.FF[num]};\n")
+                text_file.write(f"Rc = {self.strand_radius[num]};\n")  # double named!!! must be changed
+                text_file.close()
+
+                # get model file names with correct path
+                input_file = c.getPath('pre/cell_dat.pro')
+                cell = c.getPath('pre/cell.pro')
+
+                # Run simulations as sub clients
+                mygetdp = self.onelab + 'getdp'
+                c.runSubClient('myGetDP', mygetdp + ' ' + cell + ' -input ' + input_file + ' -solve MagDyn_a -v2')
+
+        # Formatting stuff
+        # Litz Approximation Coefficients are created with 4 layers
+        # Thats why here a hard-coded 4 is implemented
+        #files = [self.path + f"/pre/coeff/pB_RS_la{self.FF[num]}_{self.n_layers[num]}layer.dat",
+        #         self.path + f"/pre/coeff/pI_RS_la{self.FF[num]}_{self.n_layers[num]}layer.dat",
+        #         self.path + f"/pre/coeff/qB_RS_la{self.FF[num]}_{self.n_layers[num]}layer.dat",
+        #         self.path + f"/pre/coeff/qI_RS_la{self.FF[num]}_{self.n_layers[num]}layer.dat"]
+        files = [self.path + f"/pre/coeff/pB_RS_la{self.FF[num]}_4layer.dat",
+                 self.path + f"/pre/coeff/pI_RS_la{self.FF[num]}_4layer.dat",
+                 self.path + f"/pre/coeff/qB_RS_la{self.FF[num]}_4layer.dat",
+                 self.path + f"/pre/coeff/qI_RS_la{self.FF[num]}_4layer.dat"]
+        for i in range(0, 4):
+            with fileinput.FileInput(files[i], inplace=True) as file:
+                for line in file:
+                    print(line.replace(' 0\n', '\n'), end='')
+
+        # Corrects pB coefficient error at 0Hz
+        # Must be changed in future in cell.pro
+        for i in range(0, 4):
+            with fileinput.FileInput(files[i], inplace=True) as file:
+                for line in file:
+                    print(line.replace(' 0\n', ' 1\n'), end='')
+
+    def pre_simulation(self):
+        """
+        - Complete "pre-simulation" call
+        :return:
+        """
+        self.high_level_geo_gen()
+        self.excitation(f=100000, i=1)  # arbitrary values: frequency and current
+        self.file_communication()
+        self.pre_simulate()
+
+    # ==== Front-End Methods =====
+    # === Geometry Definitions ===
+    def update_core(self, core_type,  **kwargs):
+        """
+        - One positional parameter core_type
+        - All core parameters can be passed or adjusted by keyword calling
+            - Allows single parameter changing
+            - Depending on core_type
+            - Strict keyword usage!
+        :param core_type:
+        :param kwargs:
+            - Case "2D, axisym., EI": 'core_w', 'window_w', 'window_h'
+            - Case "3D, EI": ...tba...
+        :return:
+        """
+
+        if self.core_update_count == 0:
+            print(f"Initialize the magnetic Core as {self.core_type}-type with some standard values.\n"
+                  f"---")
+        else:
+            print(f"Update the magnetic Core to {self.core_type}-type with following parameters: {kwargs}\n"
+                  f"---")
+        self.core_update_count+=1
+
+        self.core_type = core_type
+        if self.core_type == "EI":
+            if self.dimensionality == "2D axi":
+                for key, value in kwargs.items():
+                    if key == 'core_w':
+                        self.core_w = value
+                    if key == 'window_w':
+                        self.window_w = value
+                    if key == 'window_h':
+                        self.window_h = value
+        if self.core_type == "EI":
+            if self.dimensionality == "3D":
+                # tba 3D Group
+                None
+
+    def update_air_gaps(self, method="center", n_air_gaps=[], position_tag=[0], air_gap_position=[0], air_gap_h=[0.001],
+                        **kwargs):
+        """
+        - "self.air_gaps" is a list with [position_tag, air_gap_position, air_gap_h, c_air_gap]
+           - position_tag: specifies the gapped "leg"
+           - air_gap_position: specifies the coordinate of the air gap's center point along the specified leg
+           - air_gap_h: height/length of the air gap
+           - c_air_gap: mesh accuracy factor
+        - "EI 2D axi": position_tag = 0  # '-1': left leg | '0': center leg | '1': right leg
+        :param n_air_gaps:
+        :param position_tag:
+        :param air_gap_h:
+        :param air_gap_position:
+        :param method: "random", "center", "percent", "manually"
+        :return:
+        """
+        print(f"Update the air gaps.\n"
+              f"---")
+
+        # Update the mesh accuracy of the window
+        self.c_window = self.window_w/20 * self.s
+
+        # Rewrite variables
+        self.n_air_gaps = n_air_gaps
+        self.air_gaps = np.empty((self.n_air_gaps, 4))
+        self.c_air_gap = [None] * self.n_air_gaps
+
+
+        # Update air gaps with chosen method
+
+        # Center
+        if method == "center" and self.dimensionality == "2D axi":
+            if self.n_air_gaps > 1:
+                print(f"{self.n_air_gaps} are too many air gaps for the 'center' option!")
+                raise Warning
+            else:
+                self.c_air_gap[0] = air_gap_h[0] * self.s
+                self.air_gaps[0, :] = np.array([0, 0, air_gap_h[0], self.c_air_gap[0]])
+
+        # Deterministic
+        if (method == "manually" or method == "percent") and self.dimensionality == "2D axi":
+            for i in range(0, self.n_air_gaps):
+                if method == "percent":
+                    air_gap_position[i] = air_gap_position[i] / 100 * (self.window_h - air_gap_h[i]) - (
+                                self.window_h / 2 - air_gap_h[i] / 2)
+                # Overlapping Control
+                for j in range(0, self.air_gaps.shape[0]):
+                    if self.air_gaps[j, 1]+self.air_gaps[j, 2]/2 > air_gap_position[i] > self.air_gaps[j, 1]-self.air_gaps[j, 2]/2:
+                        if position_tag[i] == self.air_gaps[j, 0]:
+                            print(f"Overlapping Air Gap")
+                            #raise Warning
+                    else:
+                        # self.c_air_gap[i] = air_gap_h[i] * self.s
+                        self.c_air_gap[i] = self.c_window
+                        #print(f"c_window: {self.c_window}")
+                        self.air_gaps[i, :] = np.array([position_tag[i], air_gap_position[i], air_gap_h[i], self.c_air_gap[i]])
+
+        # Random
+        if method == "random" and self.dimensionality == "2D axi":
+            position_tag = [0] * self.n_air_gaps
+
+            i = 0
+            while i in range(0, self.n_air_gaps):
+                height = np.random.rand(1) * 0.001 + 0.001
+                position = np.random.rand(1) * (self.window_h - height) - (self.window_h / 2 - height / 2)
+                self.c_air_gap[i] = height * self.s
+                # Overlapping Control
+                for j in range(0, self.air_gaps.shape[0]):
+                    if self.air_gaps[j, 1]+self.air_gaps[j, 2]/2 > position > self.air_gaps[j, 1]-self.air_gaps[j, 2]/2:
+                        if position_tag[i] == self.air_gaps[j, 0]:
+                            print(f"Overlapping air Gaps have been corrected")
+                else:
+                    self.air_gaps[i, :] = np.array([position_tag[i], position, height, self.c_air_gap[i]])
+                    i += 1
+
+        # Optional modelling of a stray path
+        for key, value in kwargs.items():
+            if key == 'stray_path':
+                self.start_i, self.end_i = value[0]
+                self.added_bar = value[1]
+                print(f"Stray Path arguments{self.start_i, self.end_i, self.added_bar}")
+
+    def update_conductors(self, n_turns=[], conductor_type=[], scheme=[], conductor_radix=[], litz_para_type=[], ff=[],
+                          layer_numbers=[], strand_radix=[], thickness=[], wrap_para=[], cond_cond_isolation=[],
+                          core_cond_isolation=[]):
+        """
+        conductor_type: - "stacked"  # Vertical packing of conductors
+                        - "full"     # One massive Conductor in each window
+                        - "foil"     # Horizontal packing of conductors
+                        - "solid"    # Massive wires
+                        - "litz"     # Litz wires
+        :param cond_cond_isolation:
+        :param core_cond_isolation:
+        :param n_turns:
+        :param strand_radix:
+        :param layer_numbers:
+        :param conductor_radix:
+        :param conductor_radius:
+        :param n_conductors:
+        :param conductor_type:
+        :return:
+        """
+        if self.conductor_update_count == 0:
+            print(f"Initialize the conductors with some standard values.\n"
+                  f"---")
+        else:
+            print(f"Update the conductors with type {conductor_type}\n"
+                  f"---")
+
+        if self.component_type == "inductor":
+            if len(n_turns) != 1 or len(conductor_type) != 1:
+                print(f"Wrong number of conductor parameters passed to inductor model!")
+                raise Warning
+
+        if self.component_type == "transformer":
+            if len(n_turns) != 2 or len(conductor_type) != 2:
+                print(f"Wrong number of conductor parameters passed to transformer model!")
+                raise Warning
+
+        self.turns = n_turns
+        self.conductor_type = conductor_type
+        self.scheme = scheme
+        self.thickness = thickness
+        self.wrap_para = wrap_para
+        self.core_cond_isolation = core_cond_isolation
+        self.cond_cond_isolation = cond_cond_isolation
+
+        for i in range(0, self.n_conductors):
+            # self.n_conductors is implied by component type
+            if self.conductor_type[i] == 'solid':
+                self.conductor_radius[i] = conductor_radix[i]
+                self.A_cell[i] = np.pi * self.conductor_radius[i]**2  # Cross section of the solid conductor
+
+            if self.conductor_type[i] == 'litz':
+                if litz_para_type[i] == 'implicite_ff':
+                    self.update_litz_configuration(num=i,
+                                                   litz_parametrization_type=litz_para_type[i],
+                                                   conductor_radius=conductor_radix[i],
+                                                   n_layers=layer_numbers[i],
+                                                   strand_radius=strand_radix[i])
+                if litz_para_type[i] == 'implicite_litz_radius':
+                    self.update_litz_configuration(num=i,
+                                                   litz_parametrization_type=litz_para_type[i],
+                                                   ff=ff[i],
+                                                   n_layers=layer_numbers[i],
+                                                   strand_radius=strand_radix[i])
+                if litz_para_type[i] == 'implicite_strands_number':
+                    self.update_litz_configuration(num=i,
+                                                   litz_parametrization_type=litz_para_type[i],
+                                                   ff=ff[i],
+                                                   conductor_radius=conductor_radix[i],
+                                                   strand_radius=strand_radix[i])
+
+            if self.conductor_type[i] == 'full' or self.conductor_type[i] == 'foil' or self.conductor_type[i] == 'stacked':
+                self.A_cell[i] = 1  # TODO:
+                self.conductor_radius[i] = 1  # revisit
+
+
+                # Surface of the litz approximated hexagonal cell
+                # self.A_cell = np.pi * self.conductor_radius**2  # * self.FF
+
+    def update_litz_configuration(self, num=0, litz_parametrization_type='implicite_ff', strand_radius=None, ff=None,
+                                  conductor_radius=None, n_layers=None):
+        """
+        - updates the conductor #num (simple transformer: num=0 -> primary winding,
+                                                                     num=1 -> secondary winding)
+        - used to change litz configurations
+        - also used at first initialisation of the geometry
+        - needed to always make sure that the relation between litz parameters (strand radius, fill factor, number of
+          layers/strands and conductor/litz radius) is valid and consistent
+        - 4 parameters, 1 degree of freedom (dof)
+        :param num:
+        :param litz_parametrization_type:
+        :param strand_radius:
+        :param ff:
+        :param conductor_radius:
+        :param n_layers:
+        :return:
+        """
+        # Litz Approximation
+        if litz_parametrization_type == 'implicite_ff':
+            self.conductor_radius[num] = conductor_radius
+            self.n_layers[num] = n_layers
+            self.n_strands[num] = NbrStrands(self.n_layers[num])
+            self.strand_radius[num] = strand_radius
+            # hexagonal packing: ~90.7% are theoretical maximum FF
+            ff_exact = self.n_strands[num]*self.strand_radius[num]**2/self.conductor_radius[num]**2
+            print(f"Exact fill factor: {ff_exact}")
+            self.FF[num] = np.around(ff_exact, decimals=2)
+            print(f" Updated Litz Configuration: \n"
+                  f" FF: {self.FF[num]} \n"
+                  f" Number of layers/strands: {self.n_layers[num]}/{self.n_strands[num]} \n"
+                  f" Strand radius: {self.strand_radius[num]} \n"
+                  f" Conductor radius: {self.conductor_radius[num]}\n"
+                  f"---")
+            # print(f"Rounded fill factor: {self.FF}")
+
+        if litz_parametrization_type == 'implicite_litz_radius':
+            self.FF[num] = ff
+            self.n_layers[num] = n_layers
+            self.n_strands[num] = NbrStrands(self.n_layers[num])
+            self.strand_radius[num] = strand_radius
+            self.conductor_radius[num] = np.sqrt(self.n_strands[num]*self.strand_radius[num]**2/self.FF[num])
+            print(f"Updated Litz Configuration: \n"
+                  f" FF: {self.FF[num]} \n"
+                  f" Number of layers/strands: {self.n_layers[num]}/{self.n_strands[num]} \n"
+                  f" Strand radius: {self.strand_radius[num]} \n"
+                  f" Conductor radius: {self.conductor_radius[num]}\n"
+                  f"---")
+
+        if litz_parametrization_type == 'implicite_strands_number':
+            self.FF[num] = ff
+            self.strand_radius[num] = strand_radius
+            self.conductor_radius[num] = conductor_radius
+            self.n_strands[num] = self.conductor_radius[num]**2/self.strand_radius[num]**2*self.FF[num]
+            self.n_layers[num] = NbrLayers(self.n_strands[num])
+            print(f"Updated Litz Configuration: \n"
+                  f" FF: {self.FF[num]} \n"
+                  f" Number of layers/strands: {self.n_layers[num]}/{self.n_strands[num]} \n"
+                  f" Strand radius: {self.strand_radius[num]} \n"
+                  f" Conductor radius: {self.conductor_radius[num]}\n"
+                  f"---")
+
+        self.A_cell[num] = self.n_strands[num] * self.strand_radius[num]**2 * np.pi / self.FF[num]
+
+    # === Standard Simulations ===
+    def single_simulation(self, freq, current, phi=[], skin_mesh_factor=1):
+        """
+        - can be used for a single simulation
+        - no sweeping at all
+        :param freq:
+        :param current:
+        :return:
+        """
+        self.high_level_geo_gen(frequency=freq, skin_mesh_factor=skin_mesh_factor)
+        self.generate_mesh()
+        self.excitation(f=freq, i=current, phases=phi)  # frequency and current
+        self.file_communication()
+        self.pre_simulate()
+        self.simulate()
+        self.visualize()
+
+    def get_inductances(self, I0, op_frequency=0, skin_mesh_factor=1, visualize=1):
+        """
+
+        :param mesh_accuracy:
+        :param I0:
+        :param op_frequency:
+        :return:
+        """
+
+
+        # Remove "old" Inductance Logs
+        try:
+            os.remove(self.path + "/" + self.path_res_values + "L_11.dat")
+            os.remove(self.path + "/" + self.path_res_values + "L_22.dat")
+        except:
+            print("Could not find Inductance logs")
+
+        # -- Inductance Estimation --
+        self.mesh(frequency=op_frequency, skin_mesh_factor=skin_mesh_factor)
+
+        if self.valid:
+            frequencies = [op_frequency] * 2
+            currents = [[I0, 0], [0, I0]]
+            phases = [[0, 180], [0, 180]]
+
+            self.excitation_sweep(frequencies=frequencies, currents=currents, phi=phases[0], show_last=visualize)
+
+            print(f"\n"
+                  f"                             == Inductances ==                             \n")
+
+            # Read the logged Flux_Linkages
+            with open(self.path + "/" + self.path_res_values + "Flux_Linkage_1.dat") as f:
+                line = f.readlines()[-2:]
+                # Fluxes induced in Winding 1
+                Phi_11 = float(line[0].split(sep=' ')[2])
+                Phi_12 = float(line[1].split(sep=' ')[2])
+
+            with open(self.path + "/" + self.path_res_values + "Flux_Linkage_2.dat") as f:
+                line = f.readlines()[-2:]
+                # Fluxes induced in Winding 2
+                Phi_21 = float(line[0].split(sep=' ')[2])
+                Phi_22 = float(line[1].split(sep=' ')[2])
+
+            print(f"\n"
+                  f"Fluxes: \n"
+                  f"Phi_11 = {Phi_11}     Induced by I_1 in Winding1 \n"
+                  f"Phi_21 = {Phi_21}     Induced by I_1 in Winding2 \n"
+                  f"Phi_12 = {Phi_12}     Induced by I_2 in Winding1 \n"
+                  f"Phi_22 = {Phi_22}     Induced by I_2 in Winding2 \n")
+
+            """
+            # Old way
+            # Calculation of inductance matrix
+            L_s1 = 0.5*(L_11-self.turns[0]**2/self.turns[1]**2*L_22+L_k1)
+            L_m1 = L_11 - L_s1
+            L_m = self.turns[1]/self.turns[0]*L_m1
+            L_m2 = self.turns[1]/self.turns[0]*L_m
+            L_s2 = L_22 - L_m2
+            """
+
+            # Turns Ratio n=N1/N2 with relative winding sense
+            if phases[0][0] != phases[0][1]:
+                n = -1 * self.turns[0] / self.turns[1]
+            else:
+                n = self.turns[0] / self.turns[1]
+            print(f"\n"
+                  f"Turns Ratio:\n"
+                  f"n = {n}\n"
+                  )
+
+            # Coupling Factors
+            K_21 = Phi_21 / Phi_22
+            K_12 = Phi_12 / Phi_11
+            k = n/np.abs(n) * (K_21*K_12)**0.5
+            print(f"Coupling Factors:\n"
+                  f"K_12 = Phi_21 / Phi_22 = {K_12}\n"
+                  f"K_21 = Phi_12 / Phi_11 = {K_21}\n"
+                  f"k = Sqrt(K_12 * K_21) = M / Sqrt(L_11 * L_22) = {k}\n"
+                  )
+
+            # Read the logged inductance values
+            with open(self.path + "/" + self.path_res_values + "L_11.dat") as f:
+                line = f.readlines()[-1]
+                words = line.split(sep=' ')
+                self.L_11 = float(words[2])
+            with open(self.path + "/" + self.path_res_values + "L_22.dat") as f:
+                line = f.readlines()[-1]
+                words = line.split(sep=' ')
+                self.L_22 = float(words[2])
+            print(f"\n"
+                  f"Self Inductances:\n"
+                  f"L_11 = {self.L_11}\n"
+                  f"L_22 = {self.L_22}\n"
+                  )
+
+            # Main/Counter Inductance
+            self.M = k * (self.L_11*self.L_22)**0.5
+            M_ = self.L_11 * K_12  # Only to proof correctness - ideally: M = M_ = M__
+            M__ = self.L_22 * K_21  # Only to proof correctness - ideally: M = M_ = M__
+            print(f"\n"
+                  f"Main/Counter Inductance:\n"  
+                  f"M = k * Sqrt(L_11 * L_22) = {self.M}\n"
+                  f"M_ = L_11 * K_12 = {M_}\n"
+                  f"M__ = L_22 * K_21 = {M__}\n"
+                  )
+
+            # Stray Inductance with 'Turns Ratio' n as 'Transformation Ratio' ü
+            L_s1 = self.L_11 - self.M * n
+            L_s2 = self.L_22 - self.M / n
+            L_h = self.M * n
+            print(f"\n"
+                  f"T-ECD (primary side transformed):\n"
+                  f"[Underdetermined System: 'Transformation Ratio' := 'Turns Ratio']\n"
+                  f"    - Transformation Ratio: ü\n"
+                  f"    - Primary Side Stray Inductance: L_s1\n"
+                  f"    - Secondary Side Stray Inductance: L_s2\n"
+                  f"    - Primary Side Main Inductance: L_h\n"
+                  f"ü := n = {n}\n"
+                  f"L_s1 = L_11 - M * n = {L_s1}\n"
+                  f"L_s2 = L_22 - M / n = {L_s2}\n"
+                  f"L_h = M * n = {L_h}\n"
+                  )
+
+            # Stray Inductance concentrated on Primary Side
+            ü_conc = self.M / self.L_22
+            L_s_conc = (1 - k**2) * self.L_11
+            L_h_conc = self.M**2 / self.L_11
+            print(f"\n"
+                  f"T-ECD (primary side concentrated):\n"
+                  f"[Underdetermined System: ü := M / L_22  -->  L_s2 = L_22 - M / n = 0]\n"
+                  f"    - Transformation Ratio: ü\n"
+                  f"    - (Primary) Stray Inductance: L_s1\n"
+                  f"    - Primary Side Main Inductance: L_h\n"
+                  f"ü := M / L_22 = k * Sqrt(L_11 / L_22) = {ü_conc}\n"
+                  f"L_s1 = (1 - k^2) * L_11 = {L_s_conc}\n"
+                  f"L_h = M^2 / L_22 = k^2 * L_11 = {L_h_conc}\n"
+                  )
+
+        else:
+            print(f"Invalid Geommetry Data!")
+
+    def excitation_sweep(self, frequencies=[], currents=[], phi=[0, 180], show_last=False):
+        """
+        Performs a sweep simulation for frequency-current pairs. Both values can
+        be passed in lists of the same length. The mesh is only created ones (fast sweep)!
+
+        Example Code:
+            1 geo = MagneticComponent()
+            2 geo.mesh()
+            3 fs = np.linspace(0, 250000, 6)
+            4 cs = [10, 2, 1, 0.5, 0.2, 0.1]
+            5 geo.excitation_sweep(frequencies=fs, currents=cs)
+        :param currents:
+        :param frequencies:
+        :param show_last:
+        :return:
+        """
+        #if len(frequencies) != len(currents):
+        #    print('len(frequencies) != len(currents)')
+        #    raise Exception
+        for i in range(0, len(frequencies)):
+            self.excitation(f=frequencies[i], i=currents[i], phases=phi)  # frequency and current
+            self.file_communication()
+            self.pre_simulate()
+            self.simulate()
+        if show_last:
+            self.visualize()
+
+    def get_Core_Loss(self, Ipeak=[10, 10], ki=1, alpha=1.2, beta=2.2, t_rise=3e-6, t_fall=3e-6, f_switch=100000,
+                      skin_mesh_factor=0.5):
+        """
+
+        :param ki:
+        :param alpha:
+        :param beta:
+        :param t_rise:
+        :param t_fall:
+        :param f_switch:
+        :return:
+        """
+        self.core_loss_simlation = 1
+        self.Ipeak = Ipeak
+        self.ki = ki
+        self.alpha = alpha
+        self.beta = beta
+        self.t_rise = t_rise
+        self.t_fall = t_fall
+        self.f_switch = f_switch
+
+        # TODO:
+        #  - ki calculation
+        #  - all piecewise linear functions (t_1, t_2, ... with for loop in .pro file)
+
+        # Call Simulation
+        #self.high_level_geo_gen(frequency=0, skin_mesh_factor=skin_mesh_factor)
+        #self.generate_mesh()
+        self.excitation(f=100000, i=Ipeak, phases=[0, 180])  # frequency and current
+        self.file_communication()
+        self.pre_simulate()
+        self.simulate()
+        self.visualize()
+
+    # === Special/Experimental Simulations ===
+    def adaptive_single_simulation(self, freq, current, phi=[], max_iter=1, local=0):
+        """
+        - can be used for a single simulation
+        - no sweeping at all
+        :param freq:
+        :param current:
+        :return:
+        """
+        self.high_level_geo_gen(frequency=freq)
+        self.generate_mesh()
+        self.excitation(f=freq, i=current, phases=phi)  # frequency and current
+        self.file_communication()
+        self.pre_simulate()
+        self.simulate()
+        self.visualize()
+
+        for i in range(0, max_iter):
+            self.refine_mesh(local=local)
+            self.excitation(f=freq, i=current, phases=phi)  # frequency and current
+            self.file_communication()
+            self.pre_simulate()
+            self.simulate()
+            self.visualize()
+
+    def litz_loss_comparison(self, FF, n_layers, strand_radius, sim_choice, sweep_parameter='fill_factor', nametag=''):
+        """
+
+        :param nametag:
+        :param sweep_parameter:
+        :param FF:
+        :param n_layers:
+        :param strand_radius:
+        :param sim_choice:
+        :return:
+        """
+        # Excitation: fixed sweep parameters
+        frequencies = np.linspace(0, 250000, 6)
+        currents = [2, 2, 2, 2, 2, 2]
+
+        # Find Json logfile
+        target_femm = self.path + nametag + 'Pv_FEMM_' + sweep_parameter + '.json'
+        target_femmt = self.path + nametag + 'Pv_FEMMT_' + sweep_parameter + '.json'
+
+        # Update model to chosen litz parameters
+        self.update_litz_configuration(litz_parametrization_type='implicite_litz_radius', n_layers=n_layers,
+                                       strand_radius=strand_radius, ff=FF)
+        for fill_factors in self.FF:
+            if fill_factors < 0.4 or fill_factors > 0.9:
+                print(f"Skip simulation with non realistic fill factor {fill_factors}")
+
+            else:
+                # Either read old data or create new dataframe
+                if sim_choice != 'show':
+                    if not os.path.isfile(target_femm):
+                        df_pv_femm = pd.DataFrame([], index=None, columns=[])
+                        df_pv_femm.insert(loc=0, column=f"Frequencies", value=frequencies)
+                    else:
+                        df_pv_femm = pd.read_json(target_femm)
+                    if not os.path.isfile(target_femmt):
+                        df_pv_femmt = pd.DataFrame([], index=None, columns=[])
+                        df_pv_femmt.insert(loc=0, column=f"Frequencies", value=frequencies)
+                    else:
+                        df_pv_femmt = pd.read_json(target_femmt)
+
+                # Column tags
+                femmt_col_tag = f"onelab, {self.n_layers}, {self.strand_radius}, {self.FF}"
+                femm_col_tag = f"femm, {self.n_layers}, {self.strand_radius}, {self.FF}"
+
+                # Prevent from rewriting already used parametrization
+                # rename duplicated tag by adding randomness | string of length 6
+                femmt_col_tags = df_pv_femmt.columns.values.tolist()
+                femm_col_tags = df_pv_femm.columns.values.tolist()
+                random_id = id_generator()
+                if any(femmt_col_tag in s for s in femmt_col_tags):
+                    femmt_col_tag = femmt_col_tag + random_id
+                if any(femm_col_tag in s for s in femm_col_tags):
+                    femm_col_tag = femm_col_tag + random_id
+
+                # -- Reference simulation with FEMM --
+                if sim_choice == 'both' or sim_choice == 'femm':
+                    pv_femm = []
+                    # Iterate on frequency
+                    for f in frequencies:
+                        self.femm_reference(freq=f, current=2, sigma=58, non_visualize=1)
+                        pv_femm.append(self.tot_loss_femm.real)
+                    # Add new or rewrite old data // Maybe ask for replacement and wait for 30 s then go on...
+                    df_pv_femm.insert(loc=1, column=femm_col_tag, value=np.transpose(pv_femm), allow_duplicates=True)
+                    # Save dataframes in .json files
+                    df_pv_femm.to_json(target_femm, date_format=None)
+
+                # -- Onelab simulation with FEMMT --
+                if sim_choice == 'both' or sim_choice == 'femmt':
+                    # High level geometry generation + Generate Mesh
+                    self.mesh()
+                    # Iterate on frequency
+                    self.excitation_sweep(currents=currents, frequencies=frequencies)
+
+                    # Get losses from Onelab result file
+                    data = self.get_loss_data(last_n_values=len(frequencies), loss_type='litz_loss')
+
+                    pv_femmt = []
+                    for lines in data:
+                        print(re.findall(r"[-+]?\d*\.\d+|\d+", lines[0]))
+                        fls = re.findall(r"[-+]?\d*\.\d+|\d+", lines[0])
+                        if len(fls) == 3:
+                            pv_femmt.append(float(fls[1]))
+                        else:
+                            pv_femmt.append(0.0)
+                            warnings.warn("There is something wrong with the Loss data!")
+
+                    # Add new or rewrite old data
+                    df_pv_femmt.insert(loc=1, column=femmt_col_tag, value=np.transpose(pv_femmt))
+
+                    # Save dataframes in .json files
+                    df_pv_femmt.to_json(target_femmt, date_format=None)
+
+    def load_litz_loss_logs(self, tag=''):
+        """
+        Used with litz_loss_comparison()
+        :param tag:
+        :return:
+        """
+
+        # Read Json to pandas dataframe
+        df_femm = pd.read_json(self.path + tag + 'Pv_FEMM_fill_factor.json', convert_axes=False)
+        df_femmt = pd.read_json(self.path + tag + 'Pv_FEMMT_fill_factor.json', convert_axes=False)
+
+        # Make frequencies the index
+        df_Pv_femm = df_femm.set_index('Frequencies')
+        df_Pv_femmt = df_femmt.set_index('Frequencies')
+
+        # Correct 0Hz error in femm
+        print(df_Pv_femm)
+        print(df_Pv_femm.iloc[:, 0])
+        df_Pv_femm.iloc[0] = df_Pv_femm.iloc[0] * 2
+
+        """
+        # Error plotting
+        error = pd.DataFrame([], columns=[])
+        for col in range(0, len(df_Pv_femmt.columns)):
+            error.insert(loc=0, column=f"FF{fillfactors[-col - 1]}",
+                         value=(df_Pv_femmt.iloc[:, col] - df_Pv_femm.iloc[:, col]).div(df_Pv_femmt.iloc[:, col]))
+        """
+
+        # Error plotting
+        error = pd.DataFrame([], columns=[])
+        for col in range(0, len(df_Pv_femmt.columns)):
+            error.insert(loc=0, column=df_Pv_femmt.columns[col].replace("onelab, ", ""),
+                         value=(df_Pv_femmt.iloc[:, col] - df_Pv_femm.iloc[:, col]).div(df_Pv_femmt.iloc[:, col]))
+
+        # print("Error: \n", error)
+        # print("FEMM: \n", df_Pv_femm)
+        # print("FEMMT: \n", df_Pv_femmt)
+
+        # Single Plots
+        # df_Pv_femm.plot(title="FEMM")
+        # df_Pv_femmt.plot(title="FEMMT")
+        error.plot(title=r"$\frac{P_{v,onelab}-P_{v,femm}}{P_{v,onelab}}$")
+
+        # Two Plots in one
+        ax = df_Pv_femm.plot(marker="p")
+        df_Pv_femmt.plot(ax=ax, marker="o", title=r"Losses in stranded conductors", xlabel="Frequency in Hz", ylabel="Losses in W")
+
+        # ax.text(25000, 1, 'FEMM', color='r', ha='right', rotation=0, wrap=True)
+        # ax.text(25000, 0.5, 'FEMMT', color='g', ha='right', rotation=0, wrap=True)
+        plt.show()
+
+#  ===== Static Functions  =====
+#  Used somewhere in the
+def inner_points(a, b, input_points):
+    """
+    Returns the input points that have a common coordinate as the two
+    interval borders a and b
+    :param a:
+    :param b:
+    :param input_points:
+    :return:
+    """
+    [min, max] = [None, None]
+    output = input_points
+    dim = None
+    # Find equal dimension
+    for i in range(0, 3):
+        if a[i] == b[i] and a[i] != 0:
+            dim = i
+    if dim == None:
+        raise Exception("Given points do not have a common dimension")
+    n = 0
+    while n < output.shape[0]:
+        if a[dim] != output[n, dim]:
+            output = np.delete(output, n, 0)
+        else:
+            n += 1
+    if output.shape[0] == 0:
+        raise Exception("Not implemented Error: No air gaps between interval borders")
+    if output.shape[0] % 2 == 1:
+        raise Exception("Odd number of input points")
+    if dim == 2:
+        raise Exception("Not implemented Error: Only 2D is implemeted")
+    dim2 = (dim+1) % 2
+    if output.shape[0] >= 2:
+        argmax = np.argmax(output[:, dim2])
+        output = np.delete(output, argmax, 0)
+        argmin = np.argmin(output[:, dim2])
+        output = np.delete(output, argmin, 0)
+        #if output.shape[0] == 0:
+            #print("Only one air gap in this leg. No island needed.")
+    return output
+
+
+def min_max_inner_points(a, b, input_points):
+    """
+    Returns the input points that have a common coordinate and
+    the minimum distance from the interval borders.
+    :param a:
+    :param b:
+    :param input_points:
+    :return:
+    """
+
+    [min, max] = [None, None]
+    buffer = input_points
+    dim = None
+    # Find equal dimension
+    for i in range(0, 3):
+        if a[i] == b[i] and a[i] != 0:
+            dim = i
+    if dim == None:
+        raise Exception("Given points do not have a common dimension")
+    n = 0
+    while n < buffer.shape[0]:
+        if a[dim] != buffer[n, dim]:
+            buffer = np.delete(buffer, n, 0)
+        else:
+            n += 1
+    if buffer.shape[0] == 0:
+        print("No air gaps between interval borders")
+    if buffer.shape[0] % 2 == 1:
+        raise Exception("Odd number of input points")
+    if dim == 2:
+        raise Exception("Not implemented Error: Only 2D is implemeted")
+    dim2 = (dim+1) % 2
+    if buffer.shape[0] >= 2:
+        argmax = np.argmax(buffer[:, 1])
+        max = buffer[argmax]
+        argmin = np.argmin(buffer[:, 1])
+        min = buffer[argmin]
+    return [min, max]
+
+
+def call_for_path(destination, config_file="config.json"):
+    """
+    asks the user to enter the filepath of a destinated file WITHOUT the suffix
+    stores a the filepath as a python string declaration in a config file
+    returns the filepath
+    :param destination:
+    :param config_file:
+    :return:
+    """
+    # pickle_file = open(config_file, "w")
+    # path = input(f"Please enter the parent folder path of {destination} in ways of 'C:.../onelab-Windows64/': ")
+    # pickle.dumps(path, pickle_file) # f"{destination} = '{path}'\n")
+    # pickle_file.close()
+
+    # Find out the path of installed module, or in case of running directly from git, find the path of git repository
+    module_file_path = pathlib.Path(__file__).parent.absolute()
+
+    path = input(f"Please enter the parent folder path of {destination} in ways of 'C:.../onelab-Windows64/': ")
+    dict = {"onelab": path}
+    file = open(module_file_path / config_file, 'w', encoding='utf-8')
+    json.dump(dict, file, ensure_ascii=False)
+    file.close()
+
+    return path
+
+
+def id_generator(size=6, chars=string.ascii_uppercase + string.digits):
+    return ''.join(random.choice(chars) for _ in range(size))
+
+
+def NbrStrands(NbrLayers):
+    """
+    Returns the number of strands in a hexagonal litz winding with a
+    specified number of layers (NbrLayers). CAUTION: Zero number of
+    layers corresponds to a single strand.
+    :param NbrLayers:
+    :return:
+    """
+    return 3*(NbrLayers+1)**2 - 3*(NbrLayers+1) + 1
+
+
+def NbrLayers(NbrStrands):
+    """
+    Returns the number of layers in a hexagonal litz winding with a
+    specified number of strands (NbrStrands). CAUTION: Zero number of
+    layers corresponds to a single strand.
+    :param NbrStrands:
+    :return:
+    """
+    return np.sqrt(0.25+(NbrStrands-1)/3)-0.5
+
+
+def fft(period_vector_t_i: npt.ArrayLike, sample_factor: float = 1000, plot: str = 'no', rad: str ='no',
+        f0: Union[float, None]=None, title: str='FFT') -> npt.NDArray[list]:
+    """
+    A fft for a input signal. Input signal is in vector format and should include one period.
+
+    Output vector includes only frequencies with amplitudes > 1% of input signal
+
+    Minimal example:
+    example_waveform = np.array([[0, 1.34, 3.14, 4.48, 6.28],[-175.69, 103.47, 175.69, -103.47,-175.69]])
+    out = fft(example_waveform, plot=True, rad='yes', f0=25000, title='FFT input current')
+
+    :param period_vector_t_i: numpy-array [[time-vector[,[current-vector]]. One period only
+    :param sample_factor: f_sampling/f_period, defaults to 1000
+    :param plot: insert anything else than "no" or 'False' to show a plot to visualize input and output
+    :param rad: 'no' for time domain input vector, anything else than 'no' for 2pi-time domain
+    :param f0: set when rad != 'no' and rad != False
+    :param title: plot window title, defaults to 'FFT'
+    :return: numpy-array [[frequency-vector],[amplitude-vector],[phase-vector]]
+    """
+    t = period_vector_t_i[0]
+    i = period_vector_t_i[1]
+
+    if rad != 'no' and rad!=False:
+        if f0 is None:
+            raise ValueError("if rad!='no', a fundamental frequency f0 must be set")
+        else:
+            period_vector_t_i[0] = period_vector_t_i[0] / (2 * np.pi * f0)
+
+    # time domain
+    t_interp = np.linspace(0, t[-1], sample_factor)
+    i_interp = np.interp(t_interp, t, i)
+
+    f0 = round(1 / t[-1])
+    Fs = f0 * sample_factor
+
+    # frequency domain
+    f = np.linspace(0, (sample_factor - 1) * f0, sample_factor)
+    x = np.fft.fft(i_interp)
+    x_mag = np.abs(x) / sample_factor
+    phi_rad = np.angle(x)
+
+    f_corrected = f[0:int(sample_factor / 2 + 1)]
+    x_mag_corrected = 2 * x_mag[0:int(sample_factor / 2 + 1)]
+    x_mag_corrected[0] = x_mag_corrected[0] / 2
+    phi_rad_corrected = phi_rad[0:int(sample_factor / 2 + 1)]
+
+    f_out = []
+    x_out = []
+    phi_rad_out = []
+    for count, value in enumerate(x_mag_corrected):
+        if x_mag_corrected[count] > 0.01 * max(i):
+            f_out.append(f_corrected[count])
+            x_out.append(x_mag_corrected[count])
+            phi_rad_out.append(phi_rad_corrected[count])
+
+    if plot != 'no' and plot != False:
+        print(f"{title = }")
+        print(f"{t[-1] = }")
+        print(f"{f0 = }")
+        print(f"{Fs = }")
+        print(f"{sample_factor = }")
+        print(f"f_out = {np.around(f_out, 0)}")
+        print(f"x_out = {np.around(x_out, 1)}")
+        print(f"phi_rad_out = {np.around(phi_rad_out, 1)}")
+
+        reconstructed_signal = 0
+        for i_range in range(len(f_out)):
+            reconstructed_signal += x_out[i_range] * np.cos(
+                2 * np.pi * f_out[i_range] * t_interp + phi_rad_out[i_range])
+
+        fig, [ax1, ax2] = plt.subplots(num=title, nrows=2, ncols=1)
+        ax1.plot(t, i, label='original signal')
+        ax1.plot(t_interp, reconstructed_signal, label='reconstructed signal')
+        ax1.grid()
+        ax1.set_title('Signal')
+        ax1.set_xlabel('time in s')
+        ax1.set_ylabel('Amplitude')
+        ax1.legend()
+        ax2.stem(f_out, x_out)
+        ax2.grid()
+        ax2.set_title('FFT')
+        ax2.set_xlabel('Frequency in Hz')
+        ax2.set_ylabel('Amplitude')
+        plt.tight_layout()
+        plt.show()
+
+    return np.array([f_out, x_out, phi_rad_out])
+
+
+def compare_fft_list(list: list, rad: float = 'no', f0: Union[float,None] = None) -> None:
+    """
+    generate fft curves from input curves and compare them to each other
+
+    minimal example:
+    example_waveform = np.array([[0, 1.34, 3.14, 4.48, 6.28],[-175.69, 103.47, 175.69, -103.47,-175.69]])
+    example_waveform_2 = np.array([[0, 0.55, 3.14, 3.69, 6.28],[-138.37, 257.58, 138.37, -257.58, -138.37]])
+    compare_fft_list([example_waveform, example_waveform_2], rad='yes', f0=25000)
+
+    :param list: list of fft-compatible numpy-arrays [element, element, ... ], each element format like [[time-vector[,[current-vector]]. One period only
+    :param rad: 'no' for time domain input vector, anything else than 'no' for 2pi-time domain
+    :param f0: set when rad != 'no'
+    :return: plot
+    """
+
+    out = []
+    for count, value in enumerate(list):
+        out.append([fft(list[count], sample_factor=1000, plot='no', rad=rad, f0=f0)])
+
+    fig, axs = plt.subplots(2, len(list), sharey=True)
+    for count, value in enumerate(list):
+        axs[0, count].plot(list[count][0], list[count][1], label='original signal')
+        axs[0, count].grid()
+        axs[0, count].set_xlabel('time in s')
+        axs[0, count].set_ylabel('Amplitude')
+        axs[1, count].stem(out[count][0][0], out[count][0][1])
+        axs[1, count].grid()
+        axs[1, count].set_xlabel('frequency in Hz')
+        axs[1, count].set_ylabel('Amplitude')
+
+        # ax1.plot(t_interp, reconstructed_signal, label='reconstructed signal')
+
+    plt.tight_layout()
+    plt.show()
+