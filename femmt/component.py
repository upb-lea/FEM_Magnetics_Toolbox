--- conflicted
+++ resolved
@@ -1334,15 +1334,6 @@
             self.L_s2 = self.L_2_2 - (self.M_12 * self.M_23) / self.M_13
             self.L_s3 = self.L_3_3 - (self.M_13 * self.M_23) / self.M_12
             self.L_h = (self.M_12 * self.M_13) / self.M_23
-<<<<<<< HEAD
-            #n_2 = self.M_13 / self.M_23
-            #n_3 = self.M_12 / self.M_23
-            self.femmt_print(f"\n"
-                f"T-ECD (primary side transformed):\n"
-                f"[Underdetermined System: 'Transformation Ratio' := 'Turns Ratio']\n"
-                f"    - Transformation Ratio with respect to the primary and the Secondary: n2\n"
-                f"    - Transformation Ratio with respect to the primary and the Tertiary: n3\n"
-=======
             self.n_12 = np.sqrt(self.L_1_1/self.L_2_2)  # self.M_13 / self.M_23
             self.n_13 = np.sqrt(self.L_1_1/self.L_3_3)  # self.M_12 / self.M_23
             self.n_23 = np.sqrt(self.L_2_2/self.L_3_3)
@@ -1352,9 +1343,8 @@
             self.L_s13 = self.L_s1 + self.n_13**2 * self.L_s3
             self.L_s23 = self.L_s2 + (self.n_13/self.n_12)**2 * self.L_s3
 
-            ff.femmt_print(f"\n"
+            self.femmt_print(f"\n"
                 f"T-ECD (Lh on primary side):\n"
->>>>>>> 3f2c8e0a
                 f"    - Primary Side Stray Inductance: L_s1\n"
                 f"    - Secondary Side Stray Inductance: L_s2\n"
                 f"    - Tertiary Side Stray Inductance: L_s3\n"        
@@ -1364,8 +1354,14 @@
                 f"L_s1 = L_1_1 - M_12 * M_13 / M_23 = {self.L_s1}\n"
                 f"L_s2 = L_2_2 - M_12 * M_23 / M_13 = {self.L_s2}\n"
                 f"L_s3 = L_3_3 - M_13 * M_23 / M_12 = {self.L_s3}\n"         
-<<<<<<< HEAD
-                f"L_h = M_12 * M_13 / M_23 = {self.L_h}\n"
+                f"n_12 = np.sqrt(self.L_1_1/self.L_2_2) = {self.n_12}\n"         
+                f"n_13 = np.sqrt(self.L_1_1/self.L_3_3) = {self.n_13}\n"
+                f"n_23 = np.sqrt(self.L_2_2/self.L_3_3) = {self.n_23}\n"         
+                f"L_h = M_12 * M_13 / M_23 = {self.L_h}\n\n"
+                f"Shortcut Inductances L_snm measured on winding n with short applied to winding m\n"
+                f"L_s12 = L_s1 + n_12**2 * L_s2 = {self.L_s12}\n"
+                f"L_s13 = L_s1 + n_13**2 * L_s3 = {self.L_s13}\n"
+                f"L_s23 = L_s2 + (n_13/n_12)**2 * L_s3 = {self.L_s23}\n"
                 )
             """
             # Stray Inductance concentrated on Primary Side
@@ -1382,17 +1378,8 @@
                 f"n := M / L_2_2 = k * Sqrt(L_1_1 / L_2_2) = {self.n_conc}\n"
                 f"L_s1 = (1 - k^2) * L_1_1 = {self.L_s_conc}\n"
                 f"L_h = M^2 / L_2_2 = k^2 * L_1_1 = {self.L_h_conc}\n"
-=======
-                f"n_12 = np.sqrt(self.L_1_1/self.L_2_2) = {self.n_12}\n"         
-                f"n_13 = np.sqrt(self.L_1_1/self.L_3_3) = {self.n_13}\n"
-                f"n_23 = np.sqrt(self.L_2_2/self.L_3_3) = {self.n_23}\n"         
-                f"L_h = M_12 * M_13 / M_23 = {self.L_h}\n\n"
-                f"Shortcut Inductances L_snm measured on winding n with short applied to winding m\n"
-                f"L_s12 = L_s1 + n_12**2 * L_s2 = {self.L_s12}\n"
-                f"L_s13 = L_s1 + n_13**2 * L_s3 = {self.L_s13}\n"
-                f"L_s23 = L_s2 + (n_13/n_12)**2 * L_s3 = {self.L_s23}\n"
->>>>>>> 3f2c8e0a
                 )
+            """
 
         # self.visualize()
 
