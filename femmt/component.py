--- conflicted
+++ resolved
@@ -2440,16 +2440,15 @@
 
         text_file.close()
 
-<<<<<<< HEAD
-
-
-    def calculate_and_write_log(self, sweep_number: int = 1, currents: List = None, frequencies: List = None,
-                                inductance_dict: dict = None, core_hyst_losses: float = None):
-
-=======
+
+
+
+
+
+
     def calculate_and_write_log(self, number_frequency_simulations: int = 1, currents: List = None, frequencies: List = None,
                                 inductance_dict: dict = None, core_hyst_losses: List[float] = None):
->>>>>>> e4d4b9ad
+
         """
         Method reads back the results from the .dat result files created by the ONELAB simulation client and stores
         them in a result dictionary (JSON log file).
@@ -3261,10 +3260,7 @@
 
         return log
 
-<<<<<<< HEAD
-
-
-=======
+
     def read_thermal_log(self) -> Dict:
         """
         Read results from electromagnetic simulation
@@ -3276,7 +3272,7 @@
             log = content
 
         return log
->>>>>>> e4d4b9ad
+
 
     def visualize(self):
         """
