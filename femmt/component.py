# Python standard libraries
import csv
import fileinput
import os
import gmsh
import json
import warnings
import inspect
import time
import logging
from typing import List, Dict, Optional, Tuple
from datetime import datetime
import dataclasses
from matplotlib import pyplot as plt

# Third party libraries
from onelab import onelab
import materialdatabase as mdb
import numpy as np

# Local libraries
import femmt.functions as ff
from femmt.constants import *
from femmt.mesh import Mesh
from femmt.model import VirtualWindingWindow, WindingWindow, Core, Insulation, StrayPath, AirGaps, Conductor
from femmt.enumerations import *
from femmt.data import FileData, MeshData
from femmt.drawing import TwoDaxiSymmetric
from femmt.thermal import thermal_simulation, calculate_heat_flux_round_wire, read_results_log
from femmt.dtos import *
import femmt.functions_reluctance as fr


class MagneticComponent:
    """
    A MagneticComponent is the main object for all simulation purposes in femmt.

        - One or more "MagneticComponents" can be created
        - Each "MagneticComponent" owns its own instance variable values

    """
    # Initialization of all class variables
    # Common variables for all instances

    onelab_folder_path: str = None
    silent: bool = False

<<<<<<< HEAD
    def __init__(self, component_type: ComponentType = ComponentType.Inductor, working_directory: str = None, clean_previous_results: bool = True,
                 verbosity: Verbosity = 2, is_gui: bool = False, simulation_name: Optional[str] = None):
=======
    def __init__(self, component_type: ComponentType = ComponentType.Inductor, working_directory: str = None,
                 verbosity: Verbosity = 2, is_gui: bool = False, simulation_name: Optional[str] = None, wwr_enabled = True):
>>>>>>> 9d6ad0f1
        # TODO Add a enum? for the verbosity to combine silent and print_output_to_file variables
        """
        :param component_type: Available options:
                               - "inductor"
                               - "transformer"
                               - "integrated_transformer" (Transformer with included stray-path)
        :type component_type: ComponentType
        :param working_directory: Sets the working directory
        :type working_directory: string
        :param is_gui: Asks at first startup for onelab-path. Distinction between GUI and command line. Defaults to 'False' in command-line-mode.
        :type is_gui: bool
        :param simulation_name: name without any effect. Will just be displayed in the result-log file
        :type simulation_name: str
        """
        # Get caller filepath when no working_directory was set
        if working_directory is None:
            caller_filename = inspect.stack()[1].filename
            working_directory = os.path.join(os.path.dirname(caller_filename), "femmt")

        if not os.path.exists(working_directory):
            os.mkdir(working_directory)

        # Create file paths class in order to handle all paths
        self.file_data = FileData(working_directory)
        # Clear result folder structure in case of missing
        if clean_previous_results:
            self.file_data.clear_previous_simulation_results()

        # Variable to set silent mode
        self.verbosity = verbosity
        self.logger = logging.getLogger("FEMMTLogger")
        self.logger.setLevel(logging.INFO)
        if not gmsh.isInitialized():
            gmsh.initialize()

        if not verbosity == Verbosity.ToConsole:
            gmsh.option.setNumber("General.Terminal", 0)
            self.silent = True

        if verbosity == Verbosity.ToFile:
            fh = logging.FileHandler(self.file_data.femmt_log, mode="w")
            fh.setLevel(logging.INFO)
            self.logger.addHandler(fh)
            self.silent = True

        self.wwr_enabled = wwr_enabled

        self.femmt_print(f"\n"
                         f"Initialized a new Magnetic Component of type {component_type.name}\n"
                         f"--- --- --- ---")

        # To make sure femm is only imported once
        self.femm_is_imported = False

        # - - - - - - - - - - - - - - - - - - - - - - - - - - - - - - - - - - - - - - - - - - - - - - - - - - - - - - -
        # Component Geometry
        self.component_type = component_type  # "inductor", "transformer", "integrated_transformer" (or "three-phase-transformer")

        # - - - - - - - - - - - - - - - - - - - - - - - - - - - - - - - - - - - - - - - - - - - - - - - - - - - - - - -
        # Components
        self.core = None  # Contains all information about the cores
        self.air_gaps = None  # Contains every air gap
        self.windings = None  # List of the different winding objects which the following structure: windings[0]: primary, windings[1]: secondary, windings[2]: tertiary ....
        self.insulation = None  # Contains information about the needed insulations
        self.winding_windows = None  # Contains a list of every winding_window which was created containing a list of virtual_winding_windows
        self.stray_path = None  # Contains information about the stray_path (only for integrated transformers)

        # - - - - - - - - - - - - - - - - - - - - - - - - - - - - - - - - - - - - - - - - - - - - - - - - - - - - - - -
        # Control Flags
        self.plot_fields = "standard"  # can be "standard" or False

        # - - - - - - - - - - - - - - - - - - - - - - - - - - - - - - - - - - - - - - - - - - - - - - - - - - - - - - -
        # Excitation Parameters
        # Empty lists will be set when a winding window is added to the magnetic component
        self.imposed_reduced_frequency = None
        self.flag_excitation_type = None
        self.current = []  # Defined for every conductor
        self.current_density = []  # Defined for every conductor
        self.voltage = []  # Defined for every conductor
        self.frequency = None
        self.phase_deg = None  # Default is zero, Defined for every conductor
        self.red_freq = None  # [] * self.n_windings  # Defined for every conductor
        self.delta = None

        # - - - - - - - - - - - - - - - - - - - - - - - - - - - - - - - - - - - - - - - - - - - - - - - - - - - - - - -
        # Steinmetz loss material coefficients and current waveform
        self.Ipeak = None
        self.ki = None
        self.alpha = None
        self.beta = None
        self.t_rise = None
        self.t_fall = None
        self.f_switch = None

        # - - - - - - - - - - - - - - - - - - - - - - - - - - - - - - - - - - - - - - - - - - - - - - - - - - - - - - -
        # MeshData to store the mesh size for different points
        # Object is added in set_core
        padding = 1.5
        global_accuracy = 0.5
        self.mesh_data = MeshData(global_accuracy, global_accuracy, global_accuracy, global_accuracy, padding, mu_0)
        self.mesh = None
        self.two_d_axi = None

        # - - - - - - - - - - - - - - - - - - - - - - - - - - - - - - - - - - - - - - - - - - - - - - - - - - - - - - -
        # -- Used for Litz Validation --
        self.sweep_frequencies = None

        # - - - - - - - - - - - - - - - - - - - - - - - - - - - - - - - - - - - - - - - - - - - - - - - - - - - - - - -

        # 2 and 3 winding transformer inductance matrix
        self.L_1_1 = None
        self.L_2_2 = None
        self.L_3_3 = None
        self.M = None
        self.M_12 = None
        self.M_21 = None
        self.M_13 = None
        self.M_32 = None
        self.M_32 = None
        self.M_23 = None
        self.Pv = None
        # 2 and 3 winding transformer primary concentrated equivalent circuit
        self.n_conc = None
        self.L_s_conc = None
        self.L_h_conc = None
        self.L_s1 = None
        self.L_s2 = None
        self.L_s3 = None
        self.L_h = None
        self.L_s12 = None
        self.L_s13 = None
        self.L_s23 = None
        self.n_12 = None
        self.n_13 = None

        # -- FEMM variables --
        self.tot_loss_femm = None

        self.onelab_setup(is_gui)
        self.onelab_client = onelab.client(__file__)
        self.simulation_name = simulation_name

    def femmt_print(self, text: str):
        if self.verbosity != Verbosity.Silent:
            self.logger.info(text)

    def update_mesh_accuracies(self, mesh_accuracy_core: float, mesh_accuracy_window: float, mesh_accuracy_conductor, mesh_accuracy_air_gaps: float):
        self.mesh_data.mesh_accuracy_core = mesh_accuracy_core
        self.mesh_data.mesh_accuracy_window = mesh_accuracy_window
        self.mesh_data.mesh_accuracy_conductor = mesh_accuracy_conductor
        self.mesh_data.mesh_accuracy_air_gaps = mesh_accuracy_air_gaps

    #  -  -  -  -  -  -  -  -  -  -  -  -  -  -  -  -  -  -  -  -  -  -  -  -  -  -  -   -  -  -  -  -  -  -  -  -  -  -
    # Thermal simulation
    def thermal_simulation(self, thermal_conductivity_dict: Dict, boundary_temperatures_dict: Dict,
                           boundary_flags_dict: Dict, case_gap_top: float,
                           case_gap_right: float, case_gap_bot: float, show_thermal_simulation_results: bool = True,
                           pre_visualize_geometry: bool = False, color_scheme: Dict = ff.colors_femmt_default,
                           colors_geometry: Dict = ff.colors_geometry_femmt_default, flag_insulation: bool = True):
        """
        Starts the thermal simulation using thermal_simulation.py

        :param thermal_conductivity_dict: Contains the thermal conductivities for every region
        :type thermal_conductivity_dict: Dict
        :param boundary_temperatures_dict: Contains the temperatures at each boundary line
        :type boundary_temperatures_dict: Dict
        :param boundary_flags_dict: Sets the boundary type (dirichlet or von neumann) for each boundary line
        :type boundary_flags_dict: Dict
        :param case_gap_top: Size of the top case
        :type case_gap_top: float
        :param case_gap_right: Size of the right case
        :type case_gap_right: float
        :param case_gap_bot: Size of the bot case
        :type case_gap_bot: float
        :param show_thermal_simulation_results: Shows thermal results in gmsh, defaults to True
        :type show_thermal_simulation_results: bool, optional
        :param pre_visualize_geometry: Shows the thermal model before simulation, defaults to False
        :type pre_visualize_geometry: bool, optional
        :param color_scheme: Color scheme for visualization, defaults to ff.colors_femmt_default
        :type color_scheme: Dict, optional
        :param colors_geometry: Color geometry for visualization, defaults to ff.colors_geometry_femmt_default
        :type colors_geometry: Dict, optional
        """
        # Create necessary folders
        self.file_data.create_folders(self.file_data.thermal_results_folder_path)

        self.mesh.generate_thermal_mesh(case_gap_top, case_gap_right, case_gap_bot, color_scheme, colors_geometry,
                                        pre_visualize_geometry)

        # insulation_tag = self.mesh.ps_insulation if flag_insulation and len(self.insulation.core_cond) == 4 else None

        if not os.path.exists(self.file_data.e_m_results_log_path):
            # Simulation results file not created
            raise Exception(
                "Cannot run thermal simulation -> Magnetic simulation needs to run first (no results_log.json found")

        # Check if the results log path simulation settings fit the current simulation settings
        current_settings = MagneticComponent.encode_settings(self)
        del current_settings["working_directory"]
        del current_settings["date"]

        log_settings = None
        with open(self.file_data.e_m_results_log_path, "r") as fd:
            content = json.load(fd)
            log_settings = content["simulation_settings"]
        del log_settings["working_directory"]
        del log_settings["date"]

        if current_settings != log_settings:
            raise Exception(f"The settings from the log file {self.file_data.e_m_results_log_path} do not match the current simulation settings. \
                                Please re-run the magnetic simulation.")

        tags = {
            "core_tags": self.mesh.ps_core,
            "background_tag": self.mesh.ps_air,
            "winding_tags": self.mesh.ps_cond,
            "air_gaps_tag": self.mesh.ps_air_gaps if self.air_gaps.number > 0 else None,
            "boundary_regions": self.mesh.thermal_boundary_region_tags,
            "insulations_tag": self.mesh.ps_insulation if flag_insulation and len(
                self.insulation.core_cond) == 4 else None
        }

        # Core area -> Is needed to estimate the heat flux
        # Power density for volumes W/m^3
        #core_area = self.calculate_core_volume()
        core_area = self.calculate_core_parts_volume()




        # Set wire radii
        wire_radii = [winding.conductor_radius for winding in self.windings]

        thermal_parameters = {
            "file_data": self.file_data,
            "tags_dict": tags,
            "thermal_conductivity_dict": thermal_conductivity_dict,
            "boundary_temperatures": boundary_temperatures_dict,
            "boundary_flags": boundary_flags_dict,
            "boundary_physical_groups": {
                "top": self.mesh.thermal_boundary_ps_groups[0],
                "top_right": self.mesh.thermal_boundary_ps_groups[1],
                "right": self.mesh.thermal_boundary_ps_groups[2],
                "bot_right": self.mesh.thermal_boundary_ps_groups[3],
                "bot": self.mesh.thermal_boundary_ps_groups[4]
            },
            "core_area": core_area,
            "conductor_radii": wire_radii,
            "wire_distances": self.get_wire_distances(),
            "case_volume": self.core.r_outer * case_gap_top + self.core.core_h * case_gap_right + self.core.r_outer * case_gap_bot,
            "show_thermal_fem_results": show_thermal_simulation_results,
            "print_sensor_values": False,
            "silent": self.verbosity == Verbosity.Silent,  # Add verbosity for thermal simulation
            "flag_insulation": flag_insulation
        }

        thermal_simulation.run_thermal(**thermal_parameters)

    #  -  -  -  -  -  -  -  -  -  -  -  -  -  -  -  -  -  -  -  -  -  -  -  -  -  -  -   -  -  -  -  -  -  -  -  -  -  -
    # Setup
    def onelab_setup(self, is_gui: bool):
        """
        Either reads ONELAB parent folder path from config.json or asks the user to provide the ONELAB path it.
        Creates a config.json inside the site-packages folder at first run.

        :param is_gui: set to True to avoid terminal output question for onelab file path at first run. Used especially in GUI
        :type is_gui: bool
        """
        # check if config.json is available and not empty
        if os.path.isfile(self.file_data.config_path) and os.stat(self.file_data.config_path).st_size != 0:
            onelab_path = ""
            with open(self.file_data.config_path, "r") as fd:
                loaded_dict = json.loads(fd.read())
                onelab_path = loaded_dict['onelab']

            if os.path.exists(onelab_path) and os.path.isfile(os.path.join(onelab_path, "onelab.py")):
                # Path found
                self.file_data.onelab_folder_path = onelab_path
                return

        # Let the user enter the onelab_path:
        # Find out the onelab_path of installed module, or in case of running directly from git, find the onelab_path of git repository
        # loop until path is correct
        onelab_path_wrong = True
        path_wrong = True

        # This is needed because in the gui the input() command cannot be called (it would result in an infinite loop).
        # If the config file was not found just return out of the function. The config file will be added later by the gui handler.
        if is_gui:
            return

        while onelab_path_wrong:
            onelab_path = os.path.normpath(input(
                "Enter the path of onelab's parent folder (path to folder which contains getdp, onelab executables): "))

            if os.path.exists(onelab_path):
                onelab_path_wrong = False
                break
            else:
                self.femmt_print('onelab not found! Tool searches for onelab.py in the folder. Please re-enter path!')
        self.file_data.onelab_folder_path = onelab_path

        # Write the path to the config.json
        onelab_path_dict = {"onelab": onelab_path}
        with open(os.path.join(self.file_data.config_path), 'w', encoding='utf-8') as fd:
            json.dump(onelab_path_dict, fd, indent=2, ensure_ascii=False)

    #  -  -  -  -  -  -  -  -  -  -  -  -  -  -  -  -  -  -  -  -  -  -  -  -  -  -  -   -  -  -  -  -  -  -  -  -  -  -
    # Geometry Parts
    def high_level_geo_gen(self, frequency: float = None, skin_mesh_factor: float = None):
        """ Updates the mesh data and creates the model and mesh objects

        :param frequency: Frequency used in the mesh density, defaults to None
        :type frequency: float, optional
        :param skin_mesh_factor: Used in the mesh density, defaults to None
        :type skin_mesh_factor: float, optional
        """
        # Default values for global_accuracy and padding
        self.mesh_data.update_spatial_data(self.core.core_inner_diameter, self.core.window_w, self.windings)

        # Update mesh data
        self.mesh_data.update_data(frequency, skin_mesh_factor)

        # Create model
        self.two_d_axi = TwoDaxiSymmetric(self.core, self.mesh_data, self.air_gaps, self.winding_windows,
                                          self.stray_path,
                                          self.insulation, self.component_type, len(self.windings), self.verbosity,
                                          self.logger)
        self.two_d_axi.draw_model()

        # Create mesh
        self.mesh = Mesh(self.two_d_axi, self.windings, self.winding_windows, self.core.correct_outer_leg, self.file_data, self.verbosity,
                         self.logger, None, self.wwr_enabled)
        # self.mesh = Mesh(self.two_d_axi, self.windings, self.core.correct_outer_leg, self.file_data, None, ff.silent)

    def mesh(self, frequency: float = None, skin_mesh_factor: float = None):
        """Generates model and mesh.

        :param frequency: Frequency used in the mesh density, defaults to None
        :type frequency: float, optional
        :param skin_mesh_factor: Used in the mesh density, defaults to None
        :type skin_mesh_factor: float, optional
        """
        self.high_level_geo_gen(frequency=frequency, skin_mesh_factor=skin_mesh_factor)
        self.mesh.generate_hybrid_mesh()  # create the mesh itself with gmsh
        self.mesh.generate_electro_magnetic_mesh()  # assign the physical entities/domains to the mesh

    #  -  -  -  -  -  -  -  -  -  -  -  -  -  -  -  -  -  -  -  -  -  -  -  -  -  -  -   -  -  -  -  -  -  -  -  -  -  -
    # Create Model
    def set_insulation(self, insulation: Insulation):
        """Adds the insulation to the model

        :param insulation: insulation object
        :type insulation: Insulation
        """
        if insulation.cond_cond is None or not insulation.cond_cond:
            raise Exception("insulations between the conductors must be set")

        if insulation.core_cond is None or not insulation.core_cond:
            raise Exception("insulations between the core and the conductors must be set")

        self.insulation = insulation

    def set_stray_path(self, stray_path: StrayPath):
        """Adds the stray path to the model

        :param stray_path: StrayPath object
        :type stray_path: StrayPath
        """
        self.stray_path = stray_path

    def set_air_gaps(self, air_gaps: AirGaps):
        """Adds the air_gaps to the model

        :param air_gaps: AirGaps object
        :type air_gaps: AirGaps
        """
        # Sorting air gaps from lower to upper
        air_gaps.midpoints.sort(key=lambda x: x[1])

        self.air_gaps = air_gaps

    def set_winding_windows(self, winding_windows: List[WindingWindow]):
        """
        Adds the winding windows to the model. Creates the windings list, which contains the conductors
        from the virtual winding windows but sorted by the winding_number (ascending).
        Sets empty lists for excitation parameters

        :param winding_windows: List of WindingWindow objects
        :type winding_windows: List[WindingWindow]
        """
        self.winding_windows = winding_windows
        windings = []
        for ww in winding_windows:
            for vww in ww.virtual_winding_windows:
                if not vww.winding_is_set:
                    raise Exception("Each virtual winding window needs to have a winding")
                for winding in vww.windings:
                    if winding not in windings:
                        windings.append(winding)

        # print(f"{winding_window.virtual_winding_windows = }")
        # print(f"{windings = }")
        self.windings = sorted(windings, key=lambda x: x.winding_number)

        # Print statement was moved here so the silence functionality is not needed in Conductors class.
        # TODO Can this be even removed?
        for winding in self.windings:
            if winding.conductor_type == ConductorType.RoundLitz:
                self.femmt_print(f"Updated Litz Configuration: \n"
                                 f" ff: {winding.ff} \n"
                                 f" Number of layers/strands: {winding.n_layers}/{winding.n_strands} \n"
                                 f" Strand radius: {winding.strand_radius} \n"
                                 f" Conductor radius: {winding.conductor_radius}\n"
                                 f"---")

        # Set excitation parameter lists
        self.current = [None] * len(windings)
        self.current_density = [None] * len(windings)
        self.voltage = [None] * len(windings)
        self.phase_deg = np.zeros(len(windings))

        # Correct the turns lists in each vww, so that they have the same length
        for ww in winding_windows:
            for vww in ww.virtual_winding_windows:
                zeros_to_append = (len(self.windings) - len(vww.turns))
                if zeros_to_append < 0:
                    for i in range(0, -zeros_to_append):
                        vww.turns.pop()
                else:
                    for i in range(0, zeros_to_append):
                        vww.turns.append(0)


    def set_core(self, core: Core):
        """Adds the core to the model

        :param core: Core object
        :type core: Core
        """
        self.core = core

    #  -  -  -  -  -  -  -  -  -  -  -  -  -  -  -  -  -  -  -  -  -  -  -  -  -  -  -   -  -  -  -  -  -  -  -  -  -  -
    # Pre-Processing

    def create_model(self, freq: float, skin_mesh_factor: float = 0.5, pre_visualize_geometry: bool = False,
                     save_png: bool = False, color_scheme: Dict = ff.colors_femmt_default,
                     colors_geometry: Dict = ff.colors_geometry_femmt_default, benchmark: bool = False):
        """
        Create a model from the abstract geometry description inside onelab including optional mesh generation

        :param freq: Frequency [Hz]
        :type freq: float
        :param skin_mesh_factor: [default to 0.5]
        :type skin_mesh_factor: float
        :param pre_visualize_geometry: True for a pre-visualisation (e.g. check your geometry) and after this a simulation runs, False for a direct simulation
        :type pre_visualize_geometry: bool
        :param save_png: True to save a png-figure, false for no figure
        :type save_png: bool
        :param color_scheme: color file (definition for red, green, blue, ...)
        :type color_scheme: Dict
        :param colors_geometry: definition for e.g. core is grey, winding is orange, ...
        :type colors_geometry: Dict
        """
        if self.core is None:
            raise Exception("A core class needs to be added to the magnetic component")
        if self.air_gaps is None:
            self.air_gaps = AirGaps(None, None)
            self.femmt_print("No air gaps are added")
        if self.insulation is None:
            raise Exception("An insulation class need to be added to the magnetic component")
        if self.winding_windows is None:
            raise Exception("Winding windows are not set properly. Please check the winding creation")

        if benchmark:
            start_time = time.time()
            self.high_level_geo_gen(frequency=freq, skin_mesh_factor=skin_mesh_factor)
            high_level_geo_gen_time = time.time() - start_time
            start_time = time.time()
            self.mesh.generate_hybrid_mesh(visualize_before=pre_visualize_geometry, save_png=save_png,
                                           color_scheme=color_scheme, colors_geometry=colors_geometry)
            generate_hybrid_mesh_time = time.time() - start_time

            return high_level_geo_gen_time, generate_hybrid_mesh_time
        else:
            self.high_level_geo_gen(frequency=freq, skin_mesh_factor=skin_mesh_factor)
            self.mesh.generate_hybrid_mesh(visualize_before=pre_visualize_geometry, save_png=save_png,
                                           color_scheme=color_scheme, colors_geometry=colors_geometry)

    def get_single_complex_permeability(self):
        """
        Function returns the complex permeability.
        In case of amplitude dependent material definition, the initial permeability is used.
        :return: complex
        """
        if self.core.permeability_type == PermeabilityType.FromData:
            # take datasheet value from database
            complex_permeability = mu_0 * mdb.MaterialDatabase(
                self.verbosity == Verbosity.Silent).get_material_attribute(material_name=self.core.material,
                                                                           attribute="initial_permeability")
            self.femmt_print(f"{complex_permeability = }")
        if self.core.permeability_type == PermeabilityType.FixedLossAngle:
            complex_permeability = mu_0 * self.core.mu_r_abs * complex(np.cos(np.deg2rad(self.core.phi_mu_deg)),
                                                                       np.sin(np.deg2rad(self.core.phi_mu_deg)))
        if self.core.permeability_type == PermeabilityType.RealValue:
            complex_permeability = mu_0 * self.core.mu_r_abs
        return complex_permeability

    def check_model_mqs_condition(self) -> None:
        """
        Check the model for magneto-quasi-static condition for frequencies != 0

        Is called before a simulation.
        Loads the permittivity from the material database (measurement or datasheet) and calculates the
        resonance ratio = diameter_to_wavelength_ratio / diameter_to_wavelength_ratio_of_first_resonance

        :return: None
        """
        if self.frequency != 0:
            if self.core.permittivity["datasource"] == "measurements" or self.core.permittivity[
                "datasource"] == "datasheet":
                epsilon_r, epsilon_phi_deg = mdb.MaterialDatabase(self.verbosity == Verbosity.Silent).get_permittivity(
                    temperature=self.core.temperature, frequency=self.frequency,
                    material_name=self.core.material,
                    datasource=self.core.permittivity["datasource"],
                    datatype=self.core.permittivity["datatype"],
                    measurement_setup=self.core.permittivity["measurement_setup"],
                    interpolation_type="linear")

                complex_permittivity = epsilon_0 * epsilon_r * complex(np.cos(np.deg2rad(epsilon_phi_deg)),
                                                                       np.sin(np.deg2rad(epsilon_phi_deg)))
                self.femmt_print(f"{complex_permittivity = }\n"
                                 f"{epsilon_r = }\n"
                                 f"{epsilon_phi_deg = }")

                ff.check_mqs_condition(radius=self.core.core_inner_diameter / 2, frequency=self.frequency,
                                       complex_permeability=self.get_single_complex_permeability(),
                                       complex_permittivity=complex_permittivity, conductivity=self.core.sigma,
                                       relative_margin_to_first_resonance=0.5, silent=self.silent)

            else:
                ff.check_mqs_condition(radius=self.core.core_inner_diameter / 2, frequency=self.frequency,
                                       complex_permeability=self.get_single_complex_permeability(),
                                       complex_permittivity=0, conductivity=self.core.sigma,
                                       relative_margin_to_first_resonance=0.5, silent=self.silent)

    #  -  -  -  -  -  -  -  -  -  -  -  -  -  -  -  -  -  -  -  -  -  -  -  -  -  -  -   -  -  -  -  -  -  -  -  -  -  -
    # Miscellaneous
    def calculate_core_volume_with_air(self) -> float:
        """Calculates the volume of the core including air.

        :return: Volume of the core
        :rtype: float
        """
        if self.core.core_type == CoreType.Single:
            core_height = self.core.window_h + self.core.core_inner_diameter / 2
        elif self.core.core_type == CoreType.Stacked:
            core_height = self.core.window_h_bot + self.core.window_h_top + self.core.core_inner_diameter * 3 / 4  # TODO: could also be done arbitrarily

        core_width = self.core.r_outer

        return np.pi * core_width ** 2 * core_height

    def calculate_core_volume(self) -> float:
        """Calculates the volume of the core excluding air.

        :return: Volume of the core.
        :rtype: float
        """
        core_height = None
        winding_height = None
        if self.core.core_type == CoreType.Single:
            core_height = self.core.window_h + self.core.core_inner_diameter / 2
            winding_height = self.core.window_h
        elif self.core.core_type == CoreType.Stacked:
             core_height = self.core.window_h_bot + self.core.window_h_top + self.core.core_inner_diameter * 3 / 4  # TODO: could also be done arbitrarily
             winding_height = self.core.window_h_bot + self.core.window_h_top  # TODO: could also be done arbitrarily

        core_width = self.core.r_outer

        winding_width = self.core.window_w

        air_gap_volume = 0
        inner_leg_width = self.core.r_inner - winding_width


        for leg_position, position_value, height in self.air_gaps.midpoints:
            width = 0

            if leg_position == AirGapLegPosition.LeftLeg.value:
                # left leg
                # TODO this is wrong since the air gap is not centered on the y axis
                width = core_width - self.core.r_inner
            elif leg_position == AirGapLegPosition.CenterLeg.value:
                # center leg
                width = inner_leg_width
            elif leg_position == AirGapLegPosition.RightLeg.value:
                # right leg
                # TODO this is wrong since the air gap is not centered on the y axis
                width = core_width - self.core.r_inner
            else:
                raise Exception(f"Invalid leg position tag {leg_position} used for an air gap.")

            air_gap_volume += np.pi * width ** 2 * height

        return np.pi * (core_width ** 2 * core_height - (
                inner_leg_width + winding_width) ** 2 * winding_height + inner_leg_width ** 2 * winding_height) - air_gap_volume

    def calculate_core_parts_volume(self) -> list:

        """Calculates the volume of the part core excluding air.

                        :return: Volume of the core part.
                        :rtype: list
                        """
        # Extract heights from the midpoints of air gaps
        heights = [point[2] for point in self.air_gaps.midpoints]
        core_parts_volumes = []

        def get_width(part_number):
            """
            If there is a stray path, calculate width based on its starting index and part number.
            part_number is the core_part_i+2; means that if the start_index is 0, the stray path is in core_part_2
            if the start_index is 1, the stray path is in core_part_3 and so on

            """

            if self.stray_path and part_number == self.stray_path.start_index + 2:
                return self.stray_path.length
            return self.core.core_inner_diameter / 2

        # # Sorting air gaps from lower to upper
        sorted_midpoints = sorted(self.air_gaps.midpoints, key=lambda x: x[1])
        # Finding position of first airgap
        bottommost_airgap_position = sorted_midpoints[0][1]
        bottommost_airgap_height = sorted_midpoints[0][2]
        # Finding position of last airgap
        topmost_airgap_position = sorted_midpoints[-1][1]
        topmost_airgap_height = sorted_midpoints[-1][2]

        # if single core
        if self.core.core_type == CoreType.Single:

            # For single core and more than one core_part, volume for every core part is calculated

            # core_part_1 is divided into subparts cores
            # # subpart1: bottom left subpart
            subpart1_1_height = bottommost_airgap_position + self.core.window_h / 2 - bottommost_airgap_height / 2
            subpart1_1_width = self.core.core_inner_diameter / 2
            subpart1_1_volume = np.pi * subpart1_1_width ** 2 * subpart1_1_height

            # # subpart2: bottom mid subpart
            subpart1_2_height = self.core.core_inner_diameter / 4
            subpart1_2_width = self.core.r_outer
            subpart1_2_volume = np.pi * subpart1_2_width ** 2 * subpart1_2_height

            # subpart3: right subpart
            subpart1_3_height = self.core.window_h
            subpart1_3_width = self.core.r_outer
            subpart1_3_volume = np.pi * subpart1_3_width ** 2 * subpart1_3_height - (
                        np.pi * (self.core.window_w + self.core.core_inner_diameter / 2) ** 2 * self.core.window_h)

            # subpart4: top mid-subpart
            subpart1_4_height = self.core.core_inner_diameter / 4
            subpart1_4_width = self.core.r_outer
            subpart1_4_volume = np.pi * subpart1_4_width ** 2 * subpart1_4_height

            # subpart5: top left subpart
            subpart1_5_height = self.core.window_h / 2 - topmost_airgap_position - topmost_airgap_height / 2
            subpart1_5_width = self.core.core_inner_diameter / 2
            subpart1_5_volume = np.pi * subpart1_5_width ** 2 * subpart1_5_height

            # Calculate the volume of core part 1 by summing up subpart volumes
            core_part_1_volume = subpart1_1_volume + subpart1_2_volume + subpart1_3_volume + subpart1_4_volume + subpart1_5_volume
            core_parts_volumes.append(core_part_1_volume)

            # Calculate the volumes of the core parts between the air gaps
            for i in range(len(sorted_midpoints) - 1):
                air_gap_1_position = sorted_midpoints[i][1]
                air_gap_1_height = sorted_midpoints[i][2]
                air_gap_2_position = sorted_midpoints[i + 1][1]
                air_gap_2_height = sorted_midpoints[i + 1][2]
                # calculate the height based on airgap positions and heights, and the width
                core_part_height = air_gap_2_position - air_gap_2_height / 2 - (
                        air_gap_1_position + air_gap_1_height / 2)
                core_part_width = get_width(i + 2)
                # calculate the volume
                core_part_volume = np.pi * core_part_width ** 2 * core_part_height
                core_parts_volumes.append(core_part_volume)

            # Return the total core part volume
            #return core_parts_volumes

        elif self.core.core_type == CoreType.Stacked:

            # For stacked core types, the volume is divided into different core  * parts, each of which is further
            # divided into subparts to calculate the total volume of each core part.

            # core_part_2 : core part between the bottom air gap and subpart_1 of core_part_1
            core_part_1_height = self.core.window_h_bot / 2 - heights[0] / 2
            core_part_1_width = self.core.core_inner_diameter / 2
            core_part_1_volume = np.pi * core_part_1_width ** 2 * core_part_1_height
            core_parts_volumes.append(core_part_1_volume)

            # Core Part 1 Calculation
            # Core part 1 is calculated as the sum of three different subparts
            # subpart_1: bottom left subpart
            subpart2_1_height = self.core.window_h_bot / 2 - heights[0] / 2
            subpart2_1_width = self.core.core_inner_diameter / 2
            subpart2_1_volume = np.pi * subpart2_1_width ** 2 * subpart2_1_height

            # subpart_2 : bottom mid subpart
            subpart2_2_height = self.core.core_inner_diameter / 4
            subpart2_2_width = self.core.r_outer
            subpart2_2_volume = np.pi * subpart2_2_width ** 2 * subpart2_2_height

            # subpart_3: bottom right subpart
            subpart2_3_height = self.core.window_h_bot
            subpart2_3_width = self.core.r_outer
            subpart2_3_volume = np.pi * (subpart2_3_width ** 2 * subpart2_3_height) - np.pi * ((self.core.window_w + self.core.core_inner_diameter/2) ** 2 * self.core.window_h_bot)


            # Summing up the volumes of the subparts to get the total volume of core part 1
            core_part_2_volume = subpart2_1_volume + subpart2_2_volume + subpart2_3_volume
            core_parts_volumes.append(core_part_2_volume)

            # core_part_3 : left mid core part (stacked)
            core_part_3_height = self.core.core_inner_diameter / 4
            core_part_3_width = self.core.r_inner
            core_part_3_volume = np.pi * core_part_3_width ** 2 * core_part_3_height
            core_parts_volumes.append(core_part_3_volume)

            # core_part_4: right mid core part
            core_part_4_height = self.core.core_inner_diameter / 4
            core_part_4_width = self.core.r_outer
            core_part_4_volume = np.pi * core_part_4_width ** 2 * core_part_4_height - core_part_3_volume
            core_parts_volumes.append(core_part_4_volume)

            # core_part_5
            # core_part_5 is divided into 3 parts
            # subpart_1: left top subpart
            subpart5_1_height = self.core.window_h_top - heights[1] / 2
            subpart5_1_width = self.core.core_inner_diameter / 2
            subpart5_1_volume = np.pi * subpart5_1_width ** 2 * subpart5_1_height

            # subpart_2: mid top subpart
            subpart5_2_height = self.core.core_inner_diameter / 4
            subpart5_2_width = self.core.r_outer
            subpart5_2_volume = np.pi * subpart5_2_width ** 2 * subpart5_2_height

            # subpart 3: top right subpart
            subpart5_3_height = self.core.window_h_top
            subpart5_3_width = self.core.r_outer
            subpart5_3_volume = np.pi * (subpart5_3_width ** 2 * subpart5_3_height) - np.pi * ((self.core.window_w + self.core.core_inner_diameter / 2) ** 2 * self.core.window_h_top)

            # Summing up the volumes of the subparts to get the total volume of core_part_5
            core_part_5_volume = subpart5_1_volume + subpart5_2_volume + subpart5_3_volume
            core_parts_volumes.append(core_part_5_volume)

        # Core Volume Consistency Check
        # Sum all the core part volumes
        total_parts_volume = sum(core_parts_volumes)

        # Calculate the whole core volume
        whole_core_volume = self.calculate_core_volume()

        # Define a margin of error
        margin_of_error = 1e-5

        # Check if the volumes are equal within the margin of error
        if not (abs(whole_core_volume - total_parts_volume) <= margin_of_error):
            error_message = (f"Sum of core parts ({total_parts_volume}) does not equal "
                             f"the whole core volume ({whole_core_volume}) within the margin of error ({margin_of_error}).")
            raise ValueError(error_message)

        # Returning the final list of core part volumes
        return core_parts_volumes

    def calculate_core_weight(self) -> float:
        """
        Calculates the weight of the core in kg.
        This method is using the core volume from for an ideal rotation-symmetric core and the volumetric mass density from the material database.
        """
        if self.core.material == 'custom':
            volumetric_mass_density = 0
            warnings.warn(
                "Volumetric mass density not implemented for custom cores. Returns '0' in log-file: Core cost will also result to 0.")
        else:
            volumetric_mass_density = self.core.material_database.get_material_attribute(
                material_name=self.core.material, attribute="volumetric_mass_density")
        return self.calculate_core_volume() * volumetric_mass_density


    def get_wire_distances(self) -> List[List[float]]:
        """Helper function which returns the distance (radius) of each conductor to the y-axis

        :return: Wire distances
        :rtype: List[List[float]]
        """
        # wire_distance = []
        # for winding in self.two_d_axi.p_conductor:
        #     # 5 points are for 1 wire
        #     num_points = len(winding)
        #     num_windings = num_points // 5
        #     winding_list = []
        #     for i in range(num_windings):
        #         winding_list.append(winding[i * 5][0])
        #     wire_distance.append(winding_list)
        #
        # return wire_distance

        wire_distance = []
        for num, conductor in enumerate(self.two_d_axi.p_conductor):
            num_points = len(conductor)
            num_turns = num_points // 5
            point_increment = 5

            winding_list = []
            for i in range(num_turns):
                winding_list.append(conductor[i * point_increment][0])
            wire_distance.append(winding_list)

        return wire_distance


    def calculate_wire_lengths(self) -> List[float]:
        distances = self.get_wire_distances()
        lengths = []
        for winding in distances:
            lengths.append(sum([2 * np.pi * turn for turn in winding]))

        return lengths

    def calculate_wire_volumes(self) -> List[float]:
        wire_volumes = []
        wire_lengths = self.calculate_wire_lengths()
        for index, winding in enumerate(self.windings):
            cross_section_area = 0
            if winding.conductor_type == ConductorType.RoundLitz or winding.conductor_type == ConductorType.RoundSolid:
                # For round wire it is always the same
                cross_section_area = np.pi * winding.conductor_radius ** 2
            elif winding.conductor_type == ConductorType.RectangularSolid:
                # Since the foil sizes also depends on the winding scheme, conductor_arrangement and wrap_para_type
                # the volume calculation is different.
                for ww in self.winding_windows:
                    for vww_index, vww in enumerate(ww.virtual_winding_windows):
                        winding_type = vww.winding_type
                        winding_scheme = vww.winding_scheme
                        wrap_para_type = vww.wrap_para
                        for vww_winding in vww.windings:
                            if vww_winding.winding_number == index:
                                if winding_type == WindingType.Single:
                                    if winding_scheme == WindingScheme.Full:
                                        cross_section_area = self.core.window_h * self.core.window_w
                                    elif winding_scheme == WindingScheme.FoilHorizontal:
                                        cross_section_area = self.core.window_w * winding.thickness
                                    elif winding_scheme == WindingScheme.FoilVertical:
                                        if wrap_para_type == WrapParaType.FixedThickness:
                                            cross_section_area = self.core.window_h * winding.thickness
                                        elif wrap_para_type == WrapParaType.Interpolate:
                                            cross_section_area = self.core.window_h * self.core.window_w / vww.turns[
                                                vww_index]
                                        else:
                                            raise Exception(f"Unknown wrap para type {wrap_para_type}")
                                    else:
                                        raise Exception(f"Unknown winding scheme {winding_scheme}")
                                elif winding_type == WindingType.TwoInterleaved:
                                    # Since interleaved winding type currently only supports round conductors this can be left empty.
                                    pass
                                elif winding_type == WindingType.CenterTappedGroup:
                                    cross_section_area = self.core.window_w * winding.thickness
                                else:
                                    raise Exception(f"Unknown winding type {winding_type}")
            else:
                raise Exception(f"Unknown conductor type {winding.conductor_type}")

            wire_volumes.append(cross_section_area * wire_lengths[index])

        return wire_volumes

    def calculate_wire_weight(self) -> List[float]:
        wire_material = ff.wire_material_database()

        wire_weight = []

        # TODO: distinguish between wire material. Only copper at the moment
        for wire_volume in self.calculate_wire_volumes():
            wire_weight.append(wire_volume * wire_material["Copper"].volumetric_mass_density)

        return wire_weight

    #  -  -  -  -  -  -  -  -  -  -  -  -  -  -  -  -  -  -  -  -  -  -  -  -  -  -  -  -  -  -  -  -  -  -  -  -  -  -
    # GetDP Interaction / Simulation / Excitation
    def excitation(self, frequency: float, amplitude_list: List, phase_deg_list: List = None, ex_type: str = 'current',
                   plot_interpolation: bool = False, imposed_red_f=0):
        """
        - excitation of the electromagnetic problem
        - current, voltage or current density
        - frequency or reduced frequency

        :param plot_interpolation:
        :param frequency: Frequency
        :type frequency: float
        :param amplitude_list: Current amplitudes according to windings
        :type amplitude_list: List
        :param phase_deg_list: Current phases in degree according to the current amplitudes (according to windings)
        :type phase_deg_list: List
        :param ex_type: Excitation type. 'Current' implemented only. Future use may: 'voltage' and 'current_density'
        :type ex_type: str
        :param imposed_red_f:
        :type imposed_red_f:
        """

        # negative currents are not allowed and lead to wrong simulation results. Check for this.
        # this message appears after meshing but before simulation
        for amplitude in amplitude_list:
            if amplitude < 0:
                raise ValueError(
                    "Negative currents are not allowed. Use the phase + 180 degree to generate a negative current.")

        self.femmt_print(f"\n---\n"
                         f"Excitation: \n"
                         f"Frequency: {frequency}\n"
                         f"Current(s): {amplitude_list}\n"
                         f"Phase(s): {phase_deg_list}\n")

        # -- Excitation --
        self.flag_excitation_type = ex_type  # 'current', 'current_density', 'voltage'
        if self.core.permeability["datasource"] != MaterialDataSource.Custom:
            self.core.update_core_material_pro_file(frequency, self.file_data.electro_magnetic_folder_path,
                                                    plot_interpolation)  # frequency update to core class
        if self.core.permittivity["datasource"] != MaterialDataSource.Custom:
            self.core.update_sigma(frequency)
        # Has the user provided a list of phase angles?
        phase_deg_list = phase_deg_list or []
        # phase_deg_list = np.asarray(phase_deg_list)

        for num in range(len(self.windings)):

            # Imposed current
            if self.flag_excitation_type == 'current':
                if len(phase_deg_list) == 0:
                    if self.component_type == ComponentType.Inductor:
                        # Define complex current phasor as real value
                        self.current[num] = complex(amplitude_list[num], 0)
                        phase_deg_list.append(0)  # set to zero

                    else:
                        raise ValueError("Missing phases inside excitation, e.g. 'phase_deg_list = [0, 180]'. ")
                else:
                    self.phase_deg = phase_deg_list
                    # Define complex current phasor as excitation
                    self.current[num] = complex(amplitude_list[num] * np.cos(np.deg2rad(phase_deg_list[num])),
                                                amplitude_list[num] * np.sin(np.deg2rad(phase_deg_list[num])))

        # Imposed current density
        if self.flag_excitation_type == 'current_density':
            raise NotImplementedError

        # Imposed voltage
        if self.flag_excitation_type == 'voltage':
            raise NotImplementedError

        # -- Frequency --

        self.frequency = frequency  # in Hz

        # Define reduced frequency (used for homogenization technique)
        # self.red_freq = np.empty(2)
        self.red_freq = []
        for num in range(len(self.windings)):
            self.red_freq.append([])

        if self.frequency != 0:
            self.delta = np.sqrt(2 / (2 * self.frequency * np.pi * self.windings[
                0].cond_sigma * mu_0))  # TODO: distinguish between material conductivities
            for num in range(len(self.windings)):
                if self.windings[num].conductor_type == ConductorType.RoundLitz:
                    self.red_freq[num] = self.windings[num].strand_radius / self.delta
                elif self.windings[num].conductor_type == ConductorType.RoundSolid:
                    self.red_freq[num] = self.windings[num].conductor_radius / self.delta
                else:
                    self.femmt_print("Reduced Frequency does not have a physical value here")
                    self.femmt_print(self.windings[num].conductor_type)
                    self.red_freq[
                        num] = 1  # TODO: doesn't make sense like this -> rewrite fore conductor windings shape
        else:
            # DC case
            self.delta = 1e20  # random huge value
            for num in range(len(self.windings)):
                self.red_freq[num] = 0

    def simulate(self):
        """
        Initializes an onelab client. Provides the GetDP based solver with the created mesh file.
        """
        self.femmt_print(f"\n---\n"
                         f"Initialize ONELAB API\n"
                         f"Run Simulation\n")

        # -- Simulation --
        # create a new onelab client

        # Initial Clearing of gmsh data
        gmsh.clear()

        # get model file names with correct path
        solver = os.path.join(self.file_data.electro_magnetic_folder_path, "ind_axi_python_controlled.pro")

        os.chdir(self.file_data.working_directory)

        if self.verbosity == Verbosity.Silent:
            verbose = "-verbose 1"
        else:
            verbose = "-verbose 5"

        to_file_str = ""
        if self.verbosity == Verbosity.ToFile:
            to_file_str = " > " + self.file_data.getdp_log

        # Run simulations as sub clients (non-blocking??)
        getdp_filepath = os.path.join(self.file_data.onelab_folder_path, "getdp")
        self.onelab_client.runSubClient("myGetDP",
                                        getdp_filepath + " " + solver + " -msh " + self.file_data.e_m_mesh_file + " -solve Analysis -v2 " + verbose + to_file_str)

    def write_simulation_parameters_to_pro_files(self):
        """
        Interaction between python and Prolog files.

        Writes the simulation parameters to .pro-files

        Parameter.pro: includes material properties, currents, phases, ...
        postquantities.pro: includes directions to store the raw results from the FEM simulation

        """
        # All shared control variables and parameters are passed to a temporary Prolog file
        self.femmt_print(f"\n---\n"
                         f"Write simulation parameters to .pro files (file communication).\n")

        # Write initialization parameters for simulation in 'Parameter.pro' file
        self.write_electro_magnetic_parameter_pro()

        # Write postprocessing parameters in 'postquantities.pro' file
        self.write_electro_magnetic_post_pro()

    def overwrite_conductors_with_air(self, physical_surfaces_to_overwrite: list):
        """

        EXPERIMENTAL



        :return:
        """
        if True:
            with open(os.path.join(os.path.join(self.file_data.e_m_mesh_file)), "r") as mesh_file:
                mesh_data = mesh_file.read()

            for ps in physical_surfaces_to_overwrite:
                # mesh_data = mesh_data.replace(f'1 {ps} 4', f'1 {ps+1000000} 4')
                mesh_data = mesh_data.replace(f'1 {ps} 4', f'1 {ps + 1000000} 4')

            with open(os.path.join(os.path.join(self.file_data.e_m_mesh_file)), "w") as mesh_file:
                mesh_file.write(mesh_data)

    def overwrite_air_conductors_with_conductors(self, physical_surfaces_to_overwrite: list):
        """

        EXPERIMENTAL



        :return:
        """
        if True:
            with open(os.path.join(os.path.join(self.file_data.e_m_mesh_file)), "r") as mesh_file:
                mesh_data = mesh_file.read()

            for ps in physical_surfaces_to_overwrite:
                mesh_data = mesh_data.replace(f'1 {ps} 4', f'1 {ps - 1000000} 4')

            with open(os.path.join(os.path.join(self.file_data.e_m_mesh_file)), "w") as mesh_file:
                mesh_file.write(mesh_data)

    def single_simulation(self, freq: float, current: List[float], phi_deg: List[float] = None,
                          plot_interpolation: bool = False, show_fem_simulation_results: bool = True,
                          benchmark: bool = False):
        """
        Start a _single_ electromagnetic ONELAB simulation.

        :param plot_interpolation:
        :param freq: frequency to simulate
        :type freq: float
        :param current: current to simulate
        :param phi_deg: phase angle in degree
        :type phi_deg: List[float]
        :param show_fem_simulation_results: Set to True to show the simulation results after the simulation has finished
        :type show_fem_simulation_results: bool
        """
        # negative currents are not allowed and lead to wrong simulation results. Check for this.
        # this message appears before meshing and before simulation
        # there is another ValueError rising inside excitation()-method for safety (but after meshing).
        if type(current) is not list:
            raise Exception("The current must be given in a list.")
        for current_value in current:
            if current_value < 0:
                raise ValueError(
                    "Negative currents are not allowed. Use the phase + 180 degree to generate a negative current.")

        phi_deg = phi_deg or []
        if benchmark:
            start_time = time.time()
            self.mesh.generate_electro_magnetic_mesh()
            generate_electro_magnetic_mesh_time = time.time() - start_time

            start_time = time.time()
            self.excitation(frequency=freq, amplitude_list=current, phase_deg_list=phi_deg,
                            plot_interpolation=plot_interpolation)  # frequency and current
            self.check_model_mqs_condition()
            self.write_simulation_parameters_to_pro_files()
            self.generate_load_litz_approximation_parameters()

            prepare_simulation_time = time.time() - start_time

            start_time = time.time()
            self.simulate()
            real_simulation_time = time.time() - start_time

            start_time = time.time()
            self.calculate_and_write_log()  # TODO: reuse center tapped
            logging_time = time.time() - start_time
            if show_fem_simulation_results:
                self.visualize()

            return generate_electro_magnetic_mesh_time, prepare_simulation_time, real_simulation_time, logging_time
        else:
            self.mesh.generate_electro_magnetic_mesh()
            self.excitation(frequency=freq, amplitude_list=current, phase_deg_list=phi_deg,
                            plot_interpolation=plot_interpolation)  # frequency and current
            self.check_model_mqs_condition()
            self.write_simulation_parameters_to_pro_files()
            self.generate_load_litz_approximation_parameters()
            self.simulate()
            self.calculate_and_write_log()  # TODO: reuse center tapped
            if show_fem_simulation_results:
                self.visualize()

    def excitation_sweep(self, frequency_list: List, current_list_list: List, phi_deg_list_list: List,
                         show_last_fem_simulation: bool = False,
                         excitation_meshing_type: ExcitationMeshingType = None, skin_mesh_factor: float = 0.5,
                         visualize_before: bool = False, save_png: bool = False,
                         color_scheme: Dict = ff.colors_femmt_default,
                         colors_geometry: Dict = ff.colors_geometry_femmt_default,
                         inductance_dict: Dict = None, core_hyst_loss: List[float] = None) -> None:
        """
        Performs a sweep simulation for frequency-current pairs. Both values can
        be passed in lists of the same length. The mesh is only created ones (fast sweep)!

        :Example Code for Inductor:

        >>> import femmt as fmt
        >>> fs_list = [0, 10000, 30000, 60000, 100000, 150000]
        >>> amplitude_list_list = [[10], [2], [1], [0.5], [0.2], [0.1]]
        >>> phase_list_list = [[0], [10], [20], [30], [40], [50]]
        >>> geo.excitation_sweep(frequency_list=fs_list, current_list_list=amplitude_list_list, phi_deg_list_list=phase_list_list)

        :Example Code for Transformer with 2 windings:

        >>> import femmt as fmt
        >>> fs_list = [0, 10000, 30000, 60000, 100000, 150000]
        >>> amplitude_list_list = [[10, 2], [2, 1], [1, 0.5], [0.5, 0.25], [0.2, 0.1], [0.1, 0.05]]
        >>> phase_list_list = [[0, 170], [10, 180], [20, 190], [30, 200], [40, 210], [50, 220]]
        >>> geo.excitation_sweep(frequency_list=fs_list, current_list_list=amplitude_list_list, phi_deg_list_list=phase_list_list)

        :param frequency_list: Frequency in a list
        :type frequency_list: List
        :param current_list_list: current amplitude, must be a list in a list, see example!
        :type current_list_list: List
        :param phi_deg_list_list: phase in degree, must be a list in a list, see example!
        :type phi_deg_list_list: List
        :param show_last_fem_simulation: shows last simulation in gmsh if set to True
        :type show_last_fem_simulation: bool
        :param visualize_before: show genarated mesh before the simulation is run
        :type visualize_before: bool
        :param color_scheme: colorfile (definition for red, green, blue, ...)
        :type color_scheme: Dict
        :param colors_geometry: definition for e.g. core is grey, winding is orange, ...
        :type colors_geometry: Dict
        :param save_png: True to save a .png
        :type save_png: bool
        :param inductance_dict: result dictionary from get_inductances()-function
        :type inductance_dict: Dict
        :param core_hyst_loss: List with hysteresis list. If given, the hysteresis losses in this function be overwritten in the result log.
        :type core_hyst_loss: List

        """
        # negative currents are not allowed and lead to wrong simulation results. Check for this.
        # this message appears before meshing and before simulation
        # there is another ValueError rising inside excitation()-method for safety (but after meshing).
        for current_list in current_list_list:
            for current in current_list:
                if current < 0:
                    raise ValueError(
                        "Negative currents are not allowed. Use the phase + 180 degree to generate a negative current.")

        # frequencies = frequencies or []
        # currents = currents or []
        # phi = phi or []
        if show_last_fem_simulation:
            self.plot_fields = "standard"
        else:
            self.plot_fields = False

        # If one conductor is solid and no meshing type is given then change the meshing type to MeshEachFrequency
        # In case of litz wire, only the lowest frequency is meshed (frequency indecent due to litz-approximation)
        if excitation_meshing_type is None:
            for winding in self.windings:
                if winding.conductor_type == ConductorType.RoundSolid:
                    excitation_meshing_type = ExcitationMeshingType.MeshEachFrequency
                    break
                if winding.conductor_type == ConductorType.RoundLitz:
                    excitation_meshing_type = ExcitationMeshingType.MeshOnlyLowestFrequency

        if excitation_meshing_type == ExcitationMeshingType.MeshEachFrequency:
            for count_frequency, _ in enumerate(frequency_list):
                self.high_level_geo_gen(frequency=frequency_list[count_frequency], skin_mesh_factor=skin_mesh_factor)
                self.mesh.generate_hybrid_mesh(color_scheme, colors_geometry, visualize_before=visualize_before,
                                               save_png=save_png)
                self.mesh.generate_electro_magnetic_mesh()

                self.excitation(frequency=frequency_list[count_frequency],
                                amplitude_list=current_list_list[count_frequency],
                                phase_deg_list=phi_deg_list_list[count_frequency])  # frequency and current
                if count_frequency == 0: self.check_model_mqs_condition()
                self.write_simulation_parameters_to_pro_files()
                self.generate_load_litz_approximation_parameters()
                self.simulate()
        else:
            if excitation_meshing_type == ExcitationMeshingType.MeshOnlyHighestFrequency:
                self.high_level_geo_gen(frequency=max(frequency_list), skin_mesh_factor=skin_mesh_factor)
            elif excitation_meshing_type == ExcitationMeshingType.MeshOnlyLowestFrequency:
                self.high_level_geo_gen(frequency=min(frequency_list), skin_mesh_factor=skin_mesh_factor)
            else:
                raise Exception(f"Unknown excitation meshing type {excitation_meshing_type}")
            self.mesh.generate_hybrid_mesh(color_scheme, colors_geometry, visualize_before=visualize_before,
                                           save_png=save_png)
            self.mesh.generate_electro_magnetic_mesh()

            check_model_mqs_condition_already_performed = False
            for count_frequency, value_frequency in enumerate(range(0, len(frequency_list))):
                self.excitation(frequency=frequency_list[count_frequency],
                                amplitude_list=current_list_list[count_frequency],
                                phase_deg_list=phi_deg_list_list[count_frequency])  # frequency and current
                if value_frequency != 0 and not check_model_mqs_condition_already_performed:
                    self.check_model_mqs_condition()
                    check_model_mqs_condition_already_performed = True
                self.write_simulation_parameters_to_pro_files()
                self.generate_load_litz_approximation_parameters()
                self.simulate()
                # self.visualize()

        self.calculate_and_write_log(number_frequency_simulations=len(frequency_list), currents=current_list_list,
                                     frequencies=frequency_list, inductance_dict=inductance_dict,
                                     core_hyst_losses=core_hyst_loss)

        if show_last_fem_simulation:
            self.write_simulation_parameters_to_pro_files()
            self.visualize()

    def component_study(self, time_current_vectors: List[List[List[float]]], fft_filter_value_factor: float = 0.01):
        """
        :param fft_filter_value_factor: Factor to filter frequencies from the fft. E.g. 0.01 [default] removes all amplitudes below 1 % of the maximum amplitude from the result-frequency list
        :type fft_filter_value_factor: float
        """

        # winding losses
        frequency_current_phase_deg_list = []

        # collect simulation input parameters from time_current_vectors
        hyst_loss_amplitudes = []
        hyst_loss_phases_deg = []
        hyst_frequency = 1 / (time_current_vectors[0][0][-1])
        for time_current_vector in time_current_vectors:
            # collect winding losses simulation input parameters
            [frequency_list, amplitude, phi_rad] = ff.fft(time_current_vector, mode='time', filter_value_factor=fft_filter_value_factor)
            phi_deg = np.rad2deg(phi_rad)
            frequency_current_phase_deg_list.append([frequency_list, amplitude, phi_deg])

            # collect hysteresis loss simulation input parameters
            hyst_loss_amplitudes.append(fr.max_value_from_value_vec(time_current_vector[1])[0])
            hyst_loss_phases_deg.append(
                fr.phases_deg_from_time_current(time_current_vector[0], time_current_vector[1])[0])

        # check if all frequency vectors include the same frequencies
        for count in range(len(frequency_current_phase_deg_list) - 1):
            if not np.array_equal(frequency_current_phase_deg_list[count][0],
                                  frequency_current_phase_deg_list[count + 1][0]):
                raise ValueError("Frequency vectors for different currents are not the same!")

        # transfer format from fft()-output to excitation_sweep()-input
        current_list_list = []
        phi_deg_list_list = []
        for count_frequency, frequency in enumerate(frequency_list):
            currents_single_frequency = []
            phi_deg_single_frequency = []
            for count_current, _ in enumerate(time_current_vectors):
                currents_single_frequency.append(frequency_current_phase_deg_list[count_current][1][count_frequency])
                phi_deg_single_frequency.append(frequency_current_phase_deg_list[count_current][2][count_frequency])
            current_list_list.append(currents_single_frequency)
            phi_deg_list_list.append(phi_deg_single_frequency)

        # get the inductance
        inductance_dict = self.get_inductances(I0=1, op_frequency=hyst_frequency, skin_mesh_factor=1)

        # calculate hysteresis losses
        # use a single simulation
        self.generate_load_litz_approximation_parameters()
        self.excitation(frequency=hyst_frequency, amplitude_list=hyst_loss_amplitudes,
                        phase_deg_list=hyst_loss_phases_deg, plot_interpolation=False)  # frequency and current
        self.check_model_mqs_condition()
        self.write_simulation_parameters_to_pro_files()
        self.generate_load_litz_approximation_parameters()
        self.simulate()
        self.calculate_and_write_log()  # TODO: reuse center tapped
        [p_hyst] = self.load_result(res_name="p_hyst")

        # calculate the winding losses
        self.excitation_sweep(frequency_list, current_list_list, phi_deg_list_list, inductance_dict=inductance_dict,
                              core_hyst_loss=float(p_hyst))

    def center_tapped_pre_study(self, time_current_vectors: List[List[List[float]]], plot_waveforms: bool = False,
                                fft_filter_value_factor: float = 0.01) -> Dict:
        """
        As magnetizing currents are often non-sinusoidal, some corrections in the simulation current waveforms
        are needed. This function calculates the new current waveforms for the center tapped study to get
        inductance values and so on.

        :param time_current_vectors: time-current vectors for primary and secondary
        :type time_current_vectors: List[List[List[float]]]
        :param plot_waveforms: True to watch the pre-calculated waveforms
        :type plot_waveforms: bool
        :param fft_filter_value_factor: Factor to filter frequencies from the fft. E.g. 0.01 [default] removes all amplitudes below 1 % of the maximum amplitude from the result-frequency list
        :type fft_filter_value_factor: float
        :return: new current waveform vector
        :rtype: Dict

        return dict:
        center_tapped_study_excitation = {
            "hysteresis": {
                "frequency": None,
                "transformer": {
                    "current_amplitudes": None,
                    "current_phases_deg": None
                },
                "choke": {
                    "current_amplitudes": None,
                    "current_phases_deg": None
                }
            },
            "linear_losses": {
                "frequencies": None,
                "current_amplitudes": None,
                "current_phases_deg": None
            }
        }
        """

        def hysteresis_loss_excitation(input_time_current_vectors):
            # collect simulation input parameters from time_current_vectors
            hyst_loss_amplitudes = []
            hyst_loss_phases_deg = []
            hyst_frequency = 1 / (input_time_current_vectors[0][0][-1])
            for time_current_vector in input_time_current_vectors:
                # collect hysteresis loss simulation input parameters
                hyst_loss_amplitudes.append(fr.max_value_from_value_vec(time_current_vector[1])[0])
                hyst_loss_phases_deg.append(
                    fr.phases_deg_from_time_current(time_current_vector[0], time_current_vector[1])[0])
            return hyst_frequency, hyst_loss_amplitudes, hyst_loss_phases_deg

        def split_hysteresis_loss_excitation_center_tapped(hyst_frequency, hyst_loss_amplitudes, hyst_loss_phases_deg):
            # print(f"{hyst_frequency, hyst_loss_amplitudes, hyst_loss_phases_deg = }")
            hyst_loss_amplitudes[-1] = hyst_loss_amplitudes[-1] / 2
            hyst_loss_amplitudes.append(hyst_loss_amplitudes[-1])
            hyst_loss_phases_deg.append(hyst_loss_phases_deg[-1])
            # print(f"{hyst_frequency, hyst_loss_amplitudes, hyst_loss_phases_deg = }")
            return hyst_frequency, hyst_loss_amplitudes, hyst_loss_phases_deg

        def split_time_current_vectors_center_tapped(time_current_vectors: List[List[List[float]]]):
            # print(f"{time_current_vectors = }")
            positive_secondary_current = np.copy(time_current_vectors[1][1])
            positive_secondary_current[positive_secondary_current < 0] = 0
            # print(f"{positive_secondary_current = }")
            negative_secondary_current = np.copy(time_current_vectors[1][1])
            negative_secondary_current[negative_secondary_current > 0] = 0
            # print(f"{negative_secondary_current = }")

            center_tapped_time_current_vectors = [time_current_vectors[0],
                                                  [time_current_vectors[1][0], positive_secondary_current],
                                                  [time_current_vectors[1][0], negative_secondary_current]]

            if plot_waveforms:
                plt.plot(time_current_vectors[1][0], negative_secondary_current, label="negative_secondary_current")
                plt.plot(time_current_vectors[1][0], positive_secondary_current, label="positive_secondary_current")
                plt.plot(time_current_vectors[0][0], time_current_vectors[0][1], label="primary_current")
                plt.xlabel("time / s")
                plt.ylabel("current / A")
                plt.grid()
                plt.legend()
                plt.show()

            return center_tapped_time_current_vectors

        def linear_loss_excitation(time_current_vectors: List[List[List[float]]], fft_filter_value_factor: float = 0.01):
            """
            Perform FFT to get the primary and secondary currents to calculate the wire losses.
            These losses can be 'linear added' to get the total winding losses.

            :param time_current_vectors: primary and secondary current waveforms over time
            :type time_current_vectors: List[List[List[float]]]
            :param fft_filter_value_factor: Factor to filter frequencies from the fft. E.g. 0.01 [default] removes all amplitudes below 1 % of the maximum amplitude from the result-frequency list
            :type fft_filter_value_factor: float
            """
            # winding losses
            frequency_current_phase_deg_list = []
            # collect winding losses simulation input parameters
            for time_current_vector in time_current_vectors:
                [frequency_list, amplitude, phi_rad] = ff.fft(time_current_vector, mode='time', filter_value_factor=fft_filter_value_factor)
                phi_deg = np.rad2deg(phi_rad)
                frequency_current_phase_deg_list.append([frequency_list, amplitude, phi_deg])

            # check if all frequency vectors include the same frequencies
            # WORKAROUND: if any frequency is not included in one of the vectors it is added with amplitude  = 0 and phase = 0
            # TODO: recalculate the fft at the "missing frequencies and add their values...
            all_frequencies = set()
            for count in range(len(frequency_current_phase_deg_list) - 1):
                if not np.array_equal(frequency_current_phase_deg_list[count][0],
                                      frequency_current_phase_deg_list[count + 1][0]):
                    # raise ValueError("Frequency vectors for different currents are not the same!")
                    # print("Frequency vectors for different currents are not the same!")
                    all_frequencies = all_frequencies | set(frequency_current_phase_deg_list[count][0]) | set(
                        frequency_current_phase_deg_list[count + 1][0])
                    # print(f"Original: {frequency_current_phase_deg_list = }")

            for frequency in list(all_frequencies):
                for count in range(0, len(frequency_current_phase_deg_list)):
                    if frequency not in frequency_current_phase_deg_list[count][0]:
                        ii = np.searchsorted(frequency_current_phase_deg_list[count][0], frequency)
                        frequency_current_phase_deg_list[count][0] = np.insert(
                            frequency_current_phase_deg_list[count][0], ii, frequency)
                        frequency_current_phase_deg_list[count][1] = np.insert(
                            frequency_current_phase_deg_list[count][1], ii, 0)
                        frequency_current_phase_deg_list[count][2] = np.insert(
                            frequency_current_phase_deg_list[count][2], ii, 0)
            # print(f"Corrected: {frequency_current_phase_deg_list = }")
            return frequency_list, frequency_current_phase_deg_list

        center_tapped_study_excitation = {
            "hysteresis": {
                "frequency": None,
                "transformer": {
                    "current_amplitudes": None,
                    "current_phases_deg": None
                },
                "choke": {
                    "current_amplitudes": None,
                    "current_phases_deg": None
                }
            },
            "linear_losses": {
                "frequencies": None,
                "current_amplitudes": None,
                "current_phases_deg": None
            }
        }

        # Hysteresis Loss Excitation
        time_current_vectors[1][1] = time_current_vectors[1][1] * (-1)
        hyst_frequency, hyst_loss_amplitudes, hyst_loss_phases_deg = hysteresis_loss_excitation(time_current_vectors)
        hyst_frequency, hyst_loss_amplitudes, hyst_loss_phases_deg = split_hysteresis_loss_excitation_center_tapped(
            hyst_frequency, hyst_loss_amplitudes, hyst_loss_phases_deg)
        center_tapped_study_excitation["hysteresis"]["frequency"] = hyst_frequency

        if plot_waveforms:
            i_1 = hyst_loss_amplitudes[0] * np.cos(
                time_current_vectors[0][0] * 2 * np.pi * hyst_frequency - np.deg2rad(hyst_loss_phases_deg[0]))
            i_2 = hyst_loss_amplitudes[1] * np.cos(
                time_current_vectors[0][0] * 2 * np.pi * hyst_frequency - np.deg2rad(hyst_loss_phases_deg[1]))
            plt.plot(time_current_vectors[0][0], i_1, label="i_1")
            plt.plot(time_current_vectors[0][0], i_2, "-", label="i_2")
            plt.xlabel("time / s")
            plt.ylabel("current / A")
            plt.grid()
            plt.legend()
            plt.show()

        # calculate hysteresis losses in the xfmr
        xfmr_scale = 1.7
        center_tapped_study_excitation["hysteresis"]["transformer"]["current_amplitudes"] = list(
            np.array(hyst_loss_amplitudes) * xfmr_scale)
        center_tapped_study_excitation["hysteresis"]["transformer"]["current_phases_deg"] = hyst_loss_phases_deg

        # calculate hysteresis losses in the choke
        choke_hyst_loss_amplitudes = hyst_loss_amplitudes
        choke_hyst_loss_amplitudes[1] = choke_hyst_loss_amplitudes[0] * 7
        choke_hyst_loss_amplitudes[2] = choke_hyst_loss_amplitudes[0] * 7
        center_tapped_study_excitation["hysteresis"]["choke"]["current_amplitudes"] = choke_hyst_loss_amplitudes
        center_tapped_study_excitation["hysteresis"]["choke"]["current_phases_deg"] = [0, 180, 180]

        # Linear Loss Excitation
        time_current_vectors = split_time_current_vectors_center_tapped(time_current_vectors)
        frequency_list, frequency_current_phase_deg_list = linear_loss_excitation(time_current_vectors, fft_filter_value_factor)

        if plot_waveforms:
            i_1 = hyst_loss_amplitudes[0] * np.cos(
                time_current_vectors[0][0] * 2 * np.pi * hyst_frequency - np.deg2rad(hyst_loss_phases_deg[0]))
            i_2 = hyst_loss_amplitudes[1] * np.cos(
                time_current_vectors[0][0] * 2 * np.pi * hyst_frequency - np.deg2rad(hyst_loss_phases_deg[1]))
            i_3 = hyst_loss_amplitudes[2] * np.cos(
                time_current_vectors[0][0] * 2 * np.pi * hyst_frequency - np.deg2rad(hyst_loss_phases_deg[2]))
            plt.plot(time_current_vectors[0][0], i_1, label="i_1")
            plt.plot(time_current_vectors[0][0], i_2, "-", label="i_2")
            plt.plot(time_current_vectors[0][0], i_3, "--", label="i_3")
            plt.xlabel("time / s")
            plt.ylabel("current / A")
            plt.grid()
            plt.legend()
            plt.show()

        # transfer format from fft()-output to excitation_sweep()-input
        current_list_list = []
        phi_deg_list_list = []
        for count_frequency, frequency in enumerate(frequency_list):
            currents_single_frequency = []
            phi_deg_single_frequency = []
            for count_current, _ in enumerate(time_current_vectors):
                currents_single_frequency.append(frequency_current_phase_deg_list[count_current][1][count_frequency])
                phi_deg_single_frequency.append(frequency_current_phase_deg_list[count_current][2][count_frequency])
            current_list_list.append(currents_single_frequency)
            phi_deg_list_list.append(phi_deg_single_frequency)
        center_tapped_study_excitation["linear_losses"]["frequencies"] = list(frequency_list)
        center_tapped_study_excitation["linear_losses"]["current_amplitudes"] = current_list_list
        center_tapped_study_excitation["linear_losses"]["current_phases_deg"] = phi_deg_list_list

        return center_tapped_study_excitation

    def stacked_core_center_tapped_study(self, center_tapped_study_excitation, number_primary_coil_turns: int = None,
                                         non_sine_hysteresis_correction: bool = False):
        """
        Comprehensive component analysis for center tapped transformers with dedicated choke.

        :param non_sine_hysteresis_correction: True to enable the non-sinusoidal hysteresis correction factor
        :param center_tapped_study_excitation:
        :param number_primary_coil_turns: number of primary coil turns. Needed due to a special trick to get the transformer losses without effect of the choke
        :type number_primary_coil_turns: int
        :return:
        """

        def factor_triangular_hysteresis_loss_iGSE(D, alpha):
            nominator = 2 * (D ** (1 - alpha) + (1 - D) ** (1 - alpha))
            theta = np.linspace(0, 2 * np.pi, 100)
            integrant = np.abs(np.cos(theta)) ** alpha
            denominator = np.pi ** (alpha - 1) * np.trapz(integrant, x=theta)
            return nominator / denominator

        # get the inductance
        inductance_dict = self.get_inductances(I0=1, skin_mesh_factor=1,
                                               op_frequency=center_tapped_study_excitation["hysteresis"]["frequency"],
                                               silent=self.silent)

        # Initialize the hysteresis losses with zero
        # Note: To calculate the hysteresis losses, two steps are performed:
        #       * transformer loss calculation (therefore, the current in the inductor is set to zero).
        #       * inductor loss calculation

        p_hyst_core_parts = [0, 0, 0, 0, 0]

        # From here, the hysteresis of transformer is calculated
        ps_primary_coil_turns = [150000 + i for i in range(number_primary_coil_turns)]
        self.overwrite_conductors_with_air(ps_primary_coil_turns)
        self.excitation(frequency=center_tapped_study_excitation["hysteresis"]["frequency"],
                        amplitude_list=center_tapped_study_excitation["hysteresis"]["transformer"][
                            "current_amplitudes"],
                        phase_deg_list=center_tapped_study_excitation["hysteresis"]["transformer"][
                            "current_phases_deg"],
                        plot_interpolation=False)
        self.write_simulation_parameters_to_pro_files()
        self.generate_load_litz_approximation_parameters()
        self.simulate()
        self.calculate_and_write_log()  # TODO: reuse center tapped

        # read the log of the transformer losses
        log = self.read_log()
        for core_part in [1, 2, 3, 4]:
            core_part_hyst_loss = log['single_sweeps'][0]['core_parts'][f'core_part_{core_part}']['hyst_losses']
            p_hyst_core_parts[core_part - 1] += core_part_hyst_loss
        # Now, p_hyst_core_parts includes the full transformer losses.

        if non_sine_hysteresis_correction:
            pass
            # Correct the hysteresis loss for the triangular shaped flux density waveform
            # alpha_from_db, beta_from_db, k_from_db = mdb.MaterialDatabase(ff.silent).get_steinmetz(temperature=self.core.temperature, material_name=self.core.material, datasource="measurements",
            #                                                               datatype=mdb.MeasurementDataType.Steinmetz, measurement_setup="LEA_LK",interpolation_type="linear")
            # p_hyst_core_parts = factor_triangular_hysteresis_loss_iGSE(D=0.5, alpha=alpha_from_db) * p_hyst_core_parts
            # print(f"{p_hyst_core_parts = }")

        # From here on, inductor losses are calculated
        # Therefore, the first done overwrite of inductor conductors is restored
        self.overwrite_air_conductors_with_conductors(list(np.array(ps_primary_coil_turns) + 1000000))
        self.excitation(frequency=center_tapped_study_excitation["hysteresis"]["frequency"],
                        amplitude_list=center_tapped_study_excitation["hysteresis"]["choke"]["current_amplitudes"],
                        phase_deg_list=center_tapped_study_excitation["hysteresis"]["choke"]["current_phases_deg"],
                        plot_interpolation=False)
        self.write_simulation_parameters_to_pro_files()
        self.generate_load_litz_approximation_parameters()
        self.simulate()
        self.calculate_and_write_log()  # TODO: reuse center tapped

        # read the log of the inductor losses
        log = self.read_log()
        for core_part in [3, 4, 5]:
            core_part_hyst_loss = log['single_sweeps'][0]['core_parts'][f'core_part_{core_part}']['hyst_losses']
            p_hyst_core_parts[core_part - 1] += core_part_hyst_loss
        # p_hyst_core_parts includes now the transformer losses and the inductor losses

        # calculate the winding losses # TODO: avoid meshing twice
        # Note: As the result log is now re-written, the before calculated p_hyst_core_parts is added into this result-log
        # also the inductance dict is externally inserted into the final result log.
        # The final result log is written after this simulation
        self.excitation_sweep(center_tapped_study_excitation["linear_losses"]["frequencies"],
                              center_tapped_study_excitation["linear_losses"]["current_amplitudes"],
                              center_tapped_study_excitation["linear_losses"]["current_phases_deg"],
                              inductance_dict=inductance_dict, core_hyst_loss=p_hyst_core_parts)

    #  -  -  -  -  -  -  -  -  -  -  -  -  -  -  -  -  -  -  -  -  -  -  -  -  -  -  -  -  -  -  -  -  -  -  -  -  -  -
    # Post-Processing
    def get_inductances(self, I0: float, op_frequency: float = 0, skin_mesh_factor: float = 1,
                        visualize_last_fem_simulation: bool = False, silent: bool = False):
        """
        Performs 'open' simulations with input current for each winding and calculates the inductance matrix and
        the primary concentrated equivalent circuit.

        * 2 winding transformer:
            - inductance matrix: L_1_1, L_2_2 and M
            - primary concentrated equivalent circuits: n_conc, L_s_conc and L_h_conc

        * 3 winding transformer
            - inductance matrix: L_1_1, L_2_2, L_3_3, M_12, M_13 and M_23
            - Stray Inductance with 'Turns Ratio' n as 'Transformation Ratio' n2 and n3: L_s1, L_s2, L_s3 and L_h

        :param visualize_last_fem_simulation: Show last FEM simulation result. Defaults to False.
        :type visualize_last_fem_simulation: bool
        :param skin_mesh_factor:
        :type skin_mesh_factor: bool
        :param I0: exciting peak current in A. For all transformers, this value is used in all windings.
        :type I0: float
        :param op_frequency: operating frequency in Hz
        :type op_frequency: float
        :param silent: True for not terminal output
        :type silent: bool
        """
        if len(self.windings) == 1:
            raise NotImplementedError(
                "For inductor, this function will not be implemented. See 'flux_over_current' in 'log_electro_magnetic.json' ")

        else:
            # Data-generation with FEM simulations
            self.high_level_geo_gen(frequency=op_frequency, skin_mesh_factor=skin_mesh_factor)
            frequencies, currents, phases = ff.create_open_circuit_excitation_sweep(I0, len(self.windings),
                                                                                    op_frequency)
            self.excitation_sweep(frequency_list=frequencies, current_list_list=currents, phi_deg_list_list=phases,
                                  show_last_fem_simulation=visualize_last_fem_simulation)

            # Post-Processing
            log = self.read_log()
            self_inductances = ff.get_self_inductances_from_log(log)
            flux_linkages = ff.get_flux_linkages_from_log(log)
            coupling_matrix = ff.get_coupling_matrix(flux_linkages)
            mean_coupling_factors = ff.get_mean_coupling_factors(coupling_matrix)
            inductance_matrix = ff.get_inductance_matrix(self_inductances, mean_coupling_factors, coupling_matrix)

            if not silent:
                ff.visualize_self_inductances(self_inductances, flux_linkages, silent=self.silent)
                ff.visualize_self_resistances(self_inductances, flux_linkages, op_frequency, silent=self.silent)
                ff.visualize_flux_linkages(flux_linkages, silent=self.silent)
                # visualize_coupling_factors(coupling_matrix)
                ff.visualize_mean_coupling_factors(mean_coupling_factors, silent=self.silent)
                # visualize_mean_mutual_inductances(inductance_matrix)
                # visualize_mutual_inductances(self_inductances, coupling_matrix)
                ff.visualize_inductance_matrix(inductance_matrix, silent=self.silent)
                # print(np.array(inductance_matrix).real)
                # print("")
                # print(np.array(inductance_matrix).imag)

        if len(self.windings) == 2:
            # Self inductances
            self.L_1_1 = self_inductances[0].real
            self.L_2_2 = self_inductances[1].real

            # Main/Counter Inductance
            self.M = inductance_matrix[0][1].real

            # Mean coupling factor
            k = mean_coupling_factors[0][1]

            # # 2 winding transformer
            # # Turns Ratio n=N1/N2
            # primary_turns = 0
            # secondary_turns = 0
            # for ww in self.winding_windows:
            #     for vww in ww.virtual_winding_windows:
            #         primary_turns += vww.turns[0]
            #         secondary_turns += vww.turns[1]
            # n = primary_turns / secondary_turns
            #
            # self.femmt_print(f"\n"
            #                f"Turns Ratio:\n"
            #                f"n = {n}\n"
            #                )
            #
            #
            # l_s1 = self.L_1_1 - self.M * n
            # l_s2 = self.L_2_2 - self.M / n
            # l_h = self.M * n
            # self.femmt_print(f"\n"
            #                f"T-ECD (primary side transformed):\n"
            #                f"[Under-determined System: 'Transformation Ratio' := 'Turns Ratio']\n"
            #                f"    - Transformation Ratio: n\n"
            #                f"    - Primary Side Stray Inductance: L_s1\n"
            #                f"    - Secondary Side Stray Inductance: L_s2\n"
            #                f"    - Primary Side Main Inductance: L_h\n"
            #                f"n := n = {n}\n"
            #                f"L_s1 = L_1_1 - M * n = {l_s1}\n"
            #                f"L_s2 = L_2_2 - M / n = {l_s2}\n"
            #                f"L_h = M * n = {l_h}\n"
            #                )

            # Stray Inductance concentrated on Primary Side
            self.n_conc = self.M / self.L_2_2
            self.L_s_conc = (1 - k ** 2) * self.L_1_1
            self.L_h_conc = self.M ** 2 / self.L_2_2

            self.femmt_print(f"\n"
                             f"T-ECD (primary side concentrated):\n"
                             f"[Under-determined System: n := M / L_2_2  -->  L_s2 = L_2_2 - M / n = 0]\n"
                             f"    - Transformation Ratio: n\n"
                             f"    - (Primary) Stray Inductance: L_s1\n"
                             f"    - Primary Side Main Inductance: L_h\n"
                             f"n := M / L_2_2 = k * Sqrt(L_1_1 / L_2_2) = {self.n_conc}\n"
                             f"L_s1 = (1 - k^2) * L_1_1 = {self.L_s_conc}\n"
                             f"L_h = M^2 / L_2_2 = k^2 * L_1_1 = {self.L_h_conc}\n"
                             )

            inductance = TransformerInductance(
                l_h_conc=self.L_h_conc,
                l_s_conc=self.L_s_conc,
                n_conc=self.n_conc,
                M=self.M,
                L_1_1=self.L_1_1,
                L_2_2=self.L_2_2,
            )

            return dataclasses.asdict(inductance)

        if len(self.windings) == 3:
            # Self inductances
            self.L_1_1 = self_inductances[0].real
            self.L_2_2 = self_inductances[1].real
            self.L_3_3 = self_inductances[2].real

            # Main/Counter Inductance
            self.M_12 = inductance_matrix[0][1].real
            self.M_13 = inductance_matrix[0][2].real
            self.M_23 = inductance_matrix[1][2].real

            # Stray Inductance with 'Turns Ratio' n as 'Transformation Ratio' n2 and n3
            self.L_s1 = self.L_1_1 - (self.M_12 * self.M_13) / self.M_23
            self.L_s2 = self.L_2_2 - (self.M_12 * self.M_23) / self.M_13
            self.L_s3 = self.L_3_3 - (self.M_13 * self.M_23) / self.M_12
            self.L_h = (self.M_12 * self.M_13) / self.M_23
            self.n_12 = np.sqrt(self.L_1_1 / self.L_2_2)  # self.M_13 / self.M_23
            self.n_13 = np.sqrt(self.L_1_1 / self.L_3_3)  # self.M_12 / self.M_23
            self.n_23 = np.sqrt(self.L_2_2 / self.L_3_3)

            # Shortcut Inductances
            self.L_s12 = self.L_s1 + self.n_12 ** 2 * self.L_s2
            self.L_s13 = self.L_s1 + self.n_13 ** 2 * self.L_s3
            self.L_s23 = self.L_s2 + (self.n_13 / self.n_12) ** 2 * self.L_s3

            self.femmt_print(f"\n"
                             f"T-ECD (Lh on primary side):\n"
                             f"    - Primary Side Stray Inductance: L_s1\n"
                             f"    - Secondary Side Stray Inductance: L_s2\n"
                             f"    - Tertiary Side Stray Inductance: L_s3\n"
                             f"    - Transformation Ratio with respect to the primary and the Secondary: n2\n"
                             f"    - Transformation Ratio with respect to the primary and the Tertiary: n3\n"
                             f"    - Primary Side Main Inductance: L_h\n"
                             f"L_s1 = L_1_1 - M_12 * M_13 / M_23 = {self.L_s1}\n"
                             f"L_s2 = L_2_2 - M_12 * M_23 / M_13 = {self.L_s2}\n"
                             f"L_s3 = L_3_3 - M_13 * M_23 / M_12 = {self.L_s3}\n"
                             f"n_12 = np.sqrt(self.L_1_1/self.L_2_2) = {self.n_12}\n"
                             f"n_13 = np.sqrt(self.L_1_1/self.L_3_3) = {self.n_13}\n"
                             f"n_23 = np.sqrt(self.L_2_2/self.L_3_3) = {self.n_23}\n"
                             f"L_h = M_12 * M_13 / M_23 = {self.L_h}\n\n"
                             f"Shortcut Inductances L_snm measured on winding n with short applied to winding m\n"
                             f"L_s12 = L_s1 + n_12**2 * L_s2 = {self.L_s12}\n"
                             f"L_s13 = L_s1 + n_13**2 * L_s3 = {self.L_s13}\n"
                             f"L_s23 = L_s2 + (n_13/n_12)**2 * L_s3 = {self.L_s23}\n"
                             )
            """
            # Stray Inductance concentrated on Primary Side
            self.n_conc = self.M / self.L_2_2
            self.L_s_conc = (1 - k ** 2) * self.L_1_1
            self.L_h_conc = self.M ** 2 / self.L_2_2

            self.femmt_print(f"\n"
                f"T-ECD (primary side concentrated):\n"
                f"[Underdetermined System: n := M / L_2_2  -->  L_s2 = L_2_2 - M / n = 0]\n"
                f"    - Transformation Ratio: n\n"
                f"    - (Primary) Stray Inductance: L_s1\n"
                f"    - Primary Side Main Inductance: L_h\n"
                f"n := M / L_2_2 = k * Sqrt(L_1_1 / L_2_2) = {self.n_conc}\n"
                f"L_s1 = (1 - k^2) * L_1_1 = {self.L_s_conc}\n"
                f"L_h = M^2 / L_2_2 = k^2 * L_1_1 = {self.L_h_conc}\n"
                )
            """

            inductances = ThreeWindingTransformerInductance(
                M_12=self.M_12,
                M_13=self.M_13,
                M_23=self.M_23,
                L_s1=self.L_s1,
                L_s2=self.L_s2,
                L_s3=self.L_s3,
                L_h=self.L_h,
                n_12=self.n_12,
                n_13=self.n_13,
                n_23=self.n_23,
                L_s12=self.L_s12,
                L_s13=self.L_s13,
                L_s23=self.L_s23
            )
            return dataclasses.asdict(inductances)

        # self.visualize()

    def get_steinmetz_loss(self, peak_current: float = None, ki: float = 1, alpha: float = 1.2, beta: float = 2.2,
                           t_rise: float = 3e-6, t_fall: float = 3e-6,
                           f_switch: float = 100000, skin_mesh_factor: float = 0.5):

        """

        :param skin_mesh_factor:
        :param peak_current:
        :param ki:
        :param alpha:
        :param beta:
        :param t_rise:
        :param t_fall:
        :param f_switch:
        """
        peak_current = peak_current or [10, 10]

        self.core.steinmetz_loss = 1
        self.Ipeak = peak_current
        self.ki = ki
        self.alpha = alpha
        self.beta = beta
        self.t_rise = t_rise
        self.t_fall = t_fall
        self.f_switch = f_switch

        # TODO:
        #  - ki calculation
        #  - all piecewise linear functions (t_1, t_2, ... with for loop in .pro file)

        # Call Simulation
        # self.high_level_geo_gen(frequency=0, skin_mesh_factor=skin_mesh_factor)
        # self.mesh.generate_mesh()
        self.excitation(frequency=f_switch, amplitude_list=peak_current,
                        phase_deg_list=[0, 180])  # frequency and current
        self.check_model_mqs_condition()
        self.write_simulation_parameters_to_pro_files()

    def write_electro_magnetic_parameter_pro(self):
        """
        Write materials and other parameters to the "Parameter.pro" file.
        This file is generated by python and is read by gmsh to hand over some parameters.

        Source for the parameters is the MagneticComponent object.
        """
        text_file = open(os.path.join(self.file_data.electro_magnetic_folder_path, "Parameter.pro"), "w")

        # Magnetic Component Type
        if self.component_type == ComponentType.Inductor:
            text_file.write(f"Number_of_Windings = {len(self.windings)};\n")

        if self.component_type == ComponentType.Transformer:
            text_file.write(f"Number_of_Windings = {len(self.windings)};\n")

        if self.component_type == ComponentType.IntegratedTransformer:
            text_file.write(f"Number_of_Windings = {len(self.windings)};\n")

        # Frequency
        text_file.write("Freq = %s;\n" % self.frequency)
        text_file.write(f"delta = {self.delta};\n")

        # Core Loss
        text_file.write(f"Flag_Steinmetz_loss = {self.core.steinmetz_loss};\n")
        text_file.write(f"Flag_Generalized_Steinmetz_loss = {self.core.generalized_steinmetz_loss};\n")

        if self.core.sigma != 0 and self.core.sigma is not None:
            text_file.write(f"Flag_Conducting_Core = 1;\n")
            if isinstance(self.core.sigma, str):
                # TODO: Make following definition general
                # self.core.sigma = 2 * np.pi * self.frequency * epsilon_0 * f_N95_er_imag(f=self.frequency) + 1 / 6
                self.core.sigma = 1 / 6
            text_file.write(f"sigma_core = {self.core.sigma.real};\n")
            text_file.write(f"sigma_core_imag = {self.core.sigma.imag};\n")
        else:
            text_file.write(f"Flag_Conducting_Core = 0;\n")

        if self.core.steinmetz_loss:
            text_file.write(f"ki = {self.core.ki};\n")
            text_file.write(f"alpha = {self.core.alpha};\n")
            text_file.write(f"beta = {self.core.beta};\n")
        if self.core.generalized_steinmetz_loss:
            text_file.write(f"t_rise = {self.t_rise};\n")
            text_file.write(f"t_fall = {self.t_fall};\n")
            text_file.write(f"f_switch = {self.f_switch};\n")

        # Conductor specific definitions
        for winding_number in range(len(self.windings)):
            # -- Control Flags --
            if self.flag_excitation_type == 'current':
                text_file.write(f"Flag_ImposedVoltage = 0;\n")
            if self.flag_excitation_type == 'voltage':
                text_file.write(f"Flag_ImposedVoltage = 1;\n")
            if self.windings[winding_number].conductor_type == ConductorType.RoundLitz:
                text_file.write(f"Flag_HomogenisedModel_{winding_number + 1} = 1;\n")
            else:
                text_file.write(f"Flag_HomogenisedModel_{winding_number + 1} = 0;\n")

            # -- Geometry --
            # Core Parts
            text_file.write(f"nCoreParts = {len(self.mesh.plane_surface_core)};\n")

            turns = ff.get_number_of_turns_of_winding(winding_windows=self.winding_windows, windings=self.windings,
                                                      winding_number=winding_number)

            if self.windings[winding_number].parallel:
                text_file.write(f"NbrCond_{winding_number + 1} = 1;\n")
                text_file.write(f"AreaCell_{winding_number + 1} = {self.windings[winding_number].a_cell * turns};\n")
            else:
                text_file.write(f"NbrCond_{winding_number + 1} = {turns};\n")
                text_file.write(f"AreaCell_{winding_number + 1} = {self.windings[winding_number].a_cell};\n")

            # For stranded Conductors:
            # text_file.write(f"NbrstrandedCond = {self.turns};\n")  # redundant
            if self.windings[winding_number].conductor_type == ConductorType.RoundLitz:
                text_file.write(f"NbrStrands_{winding_number + 1} = {self.windings[winding_number].n_strands};\n")
                text_file.write(f"Fill_{winding_number + 1} = {self.windings[winding_number].ff};\n")
                # ---
                # Litz Approximation Coefficients were created with 4 layers
                # That's why here a hard-coded 4 is implemented
                # text_file.write(f"NbrLayers{num+1} = {self.n_layers[num]};\n")
                text_file.write(f"NbrLayers_{winding_number + 1} = 4;\n")

            text_file.write(f"Rc_{winding_number + 1} = {self.windings[winding_number].conductor_radius};\n")

            # -- Excitation --
            # Imposed current, current density or voltage
            if self.flag_excitation_type == 'current':
                text_file.write(f"Val_EE_{winding_number + 1} = {abs(self.current[winding_number])};\n")
                text_file.write(f"Phase_{winding_number + 1} = {np.deg2rad(self.phase_deg[winding_number])};\n")
                text_file.write(
                    f"Parallel_{winding_number + 1} = {int(self.windings[winding_number].parallel == True)};\n")

            if self.flag_excitation_type == 'current_density':
                text_file.write(f"Val_EE_{winding_number + 1} = {self.current_density[winding_number]};\n")
                raise NotImplementedError

            if self.flag_excitation_type == 'voltage':
                text_file.write(f"Val_EE_{winding_number + 1} = {self.voltage[winding_number]};\n")
                raise NotImplementedError

            self.femmt_print(f"Cell surface area: {self.windings[winding_number].a_cell} \n"
                             f"Reduced frequency: {self.red_freq[winding_number]}")

            if self.red_freq[winding_number] > 1.25 and self.windings[
                winding_number].conductor_type == ConductorType.RoundLitz:
                # TODO: Allow higher reduced frequencies
                self.femmt_print(f"Litz Coefficients only implemented for X<=1.25")
                raise Warning
            # Reduced Frequency
            text_file.write(f"Rr_{winding_number + 1} = {self.red_freq[winding_number]};\n")

            # Material Properties
            # Conductor Material
            text_file.write(f"sigma_winding_{winding_number + 1} = {self.windings[winding_number].cond_sigma};\n")

        # -- Materials --

        # Nature Constants
        text_file.write(f"mu0 = 4.e-7 * Pi;\n")
        text_file.write(f"nu0 = 1 / mu0;\n")
        text_file.write(f"e0 = {epsilon_0};\n")

        # Material Properties

        # Core Material
        # if self.frequency == 0:
        if self.core.non_linear:
            text_file.write(f"Flag_NL = 1;\n")
            text_file.write(
                f"Core_Material = {self.core.material};\n")  # relative permeability is defined at simulation runtime            text_file.write(f"Flag_NL = 0;\n")
        else:
            text_file.write(f"Flag_NL = 0;\n")
            text_file.write(f"mur = {self.core.mu_r_abs};\n")  # mur is predefined to a fixed value
            if self.core.permeability_type == PermeabilityType.FromData:
                text_file.write(f"Flag_Permeability_From_Data = 1;\n")  # mur is predefined to a fixed value
            else:
                text_file.write(f"Flag_Permeability_From_Data = 0;\n")  # mur is predefined to a fixed value
            if self.core.permeability_type == PermeabilityType.FixedLossAngle:
                text_file.write(
                    f"phi_mu_deg = {self.core.phi_mu_deg};\n")  # loss angle for complex representation of hysteresis loss
                text_file.write(
                    f"mur_real = {self.core.mu_r_abs * np.cos(np.deg2rad(self.core.phi_mu_deg))};\n")  # Real part of complex permeability
                text_file.write(
                    f"mur_imag = {self.core.mu_r_abs * np.sin(np.deg2rad(self.core.phi_mu_deg))};\n")  # Imaginary part of complex permeability
                text_file.write(
                    f"Flag_Fixed_Loss_Angle = 1;\n")  # loss angle for complex representation of hysteresis loss
            else:
                text_file.write(
                    f"Flag_Fixed_Loss_Angle = 0;\n")  # loss angle for complex representation of hysteresis loss

        # if self.frequency != 0:
        #    text_file.write(f"Flag_NL = 0;\n")
        #    text_file.write(f"mur = {self.core.mu_rel};\n")

        text_file.close()

    def write_electro_magnetic_post_pro(self):
        """
        """
        text_file = open(os.path.join(self.file_data.electro_magnetic_folder_path, "postquantities.pro"), "w")

        # This is needed because the f string cant contain a \ in {}
        backslash = "\\"

        text_file.write(f"DirRes = \"{self.file_data.results_folder_path.replace(backslash, '/')}/\";\n")
        text_file.write(f"DirResFields = \"{self.file_data.e_m_fields_folder_path.replace(backslash, '/')}/\";\n")
        text_file.write(f"DirResVals = \"{self.file_data.e_m_values_folder_path.replace(backslash, '/')}/\";\n")
        text_file.write(
            f"DirResValsCore = \"{self.file_data.e_m_values_folder_path.replace(backslash, '/')}/core_parts/\";\n")
        for i in range(1, len(self.windings) + 1):
            text_file.write(
                f"DirResValsWinding_{i} = \"{self.file_data.e_m_values_folder_path.replace(backslash, '/')}/Winding_{i}/\";\n")
            # text_file.write(f"DirResValsSecondary = \"{self.file_data.e_m_values_folder_path.replace(backslash, '/')}/Secondary/\";\n")
            # text_file.write(f"DirResValsTertiary = \"{self.file_data.e_m_values_folder_path.replace(backslash, '/')}/Tertiary/\";\n")
        text_file.write(f"DirResCirc = \"{self.file_data.e_m_circuit_folder_path.replace(backslash, '/')}/\";\n")
        text_file.write(f"OptionPos = \"{self.file_data.results_folder_path.replace(backslash, '/')}/option.pos\";\n")
        text_file.write(
            f"DirStrandCoeff = \"{self.file_data.e_m_strands_coefficients_folder_path.replace(backslash, '/')}/\";\n")

        # Visualisation
        if self.plot_fields == "standard":
            text_file.write(f"Flag_show_standard_fields = 1;\n")
        else:
            text_file.write(f"Flag_show_standard_fields = 0;\n")

        text_file.close()

    def calculate_and_write_log(self, number_frequency_simulations: int = 1, currents: List = None, frequencies: List = None,
                                inductance_dict: dict = None, core_hyst_losses: List[float] = None):
        """
        Method reads back the results from the .dat result files created by the ONELAB simulation client and stores
        them in a result dictionary (JSON log file).

        This file includes:
         * results (losses, ...) of the simulation
         * geometry parameters of the given simulation
         * optional parameters can be added to the log, like the inductance values or the core hysteresis losses from
                    external simulations

        An inductance dictionary is optional, in case of get_inductance() has been calculated before. In this case,
        the get_inductance()-results can be given to this function to be included into the result-log.

        In case of separate calculated hysteresis losses (e.g. triangular magnetization current), this value can be
        given as a parameter and will overwrite the hysteresis-loss result.

        :param number_frequency_simulations: Number of sweep iterations that were done before. For a single simulation sweep_number = 1
        :type number_frequency_simulations: int
        :param currents: Current values of the sweep iterations. Not needed for single simulation
        :type currents: list
        :param frequencies: frequencies values of the sweep iterations. Not needed for single simulation
        :type frequencies: list
        :param inductance_dict: Optional inductance dict to include in the logfile.
        :type inductance_dict: dict
        :param core_hyst_losses: Optional core hysteresis losses value from another simulation. If a value is given, the external value is used in the result-log. Otherwise, the hysteresis losses of the fundamental frequency is used
        :type core_hyst_losses: List[float]
        """

        fundamental_index = 0  # index of the fundamental frequency

        log_dict = {"single_sweeps": [], "total_losses": {}, "simulation_settings": {}}

        for single_simulation in range(0, number_frequency_simulations):
            # create dictionary sweep_dict with 'Winding' as a list of m=n_windings winding_dicts.
            # Single values, received during one of the n=sweep_number simulations, are added as 'core_eddy_losses' etc.
            sweep_dict = {}

            # Frequencies
            if number_frequency_simulations > 1:
                # sweep_simulation -> get frequencies from passed currents
                sweep_dict["f"] = frequencies[single_simulation]
                fundamental_index = np.argmin(np.ma.masked_where(np.array(frequencies) == 0, np.array(frequencies)))
            else:
                # single_simulation -> get frequency from instance variable
                sweep_dict["f"] = self.frequency

            # Winding names are needed to find the logging path
            winding_name = ["Winding_" + str(i) for i in range(1, len(self.windings) + 1)]

            for winding_number in range(len(self.windings)):

                # Create empty winding dictionary
                # create dictionary winding_dict with 'turn_losses' as list of the j=number_turns turn losses.
                # Single values related to one winding are added as 'winding_losses' etc.
                winding_dict = {"turn_losses": [],
                                "flux": [],
                                "flux_over_current": [],
                                "V": []}

                turns = ff.get_number_of_turns_of_winding(winding_windows=self.winding_windows, windings=self.windings,
                                                          winding_number=winding_number)

                winding_dict["number_turns"] = turns

                # Currents
                if number_frequency_simulations > 1:
                    # sweep_simulation -> get currents from passed currents
                    complex_current_phasor = currents[single_simulation][winding_number]
                else:
                    # single_simulation -> get current from instance variable
                    complex_current_phasor = self.current[winding_number]

                # Store complex value as list in json (because json is not natively capable of complex values)
                winding_dict["I"] = [complex_current_phasor.real, complex_current_phasor.imag]

                # Case litz: Load homogenized results
                if self.windings[winding_number].conductor_type == ConductorType.RoundLitz:
                    winding_dict["winding_losses"] = \
                    self.load_result(res_name=f"j2H_{winding_number + 1}", last_n=number_frequency_simulations)[single_simulation]
                    for turn in range(0, winding_dict["number_turns"]):
                        winding_dict["turn_losses"].append(
                            self.load_result(res_name=winding_name[winding_number] + f"/Losses_turn_{turn + 1}",
                                             last_n=number_frequency_simulations)[single_simulation])

                # Case Solid: Load results, (pitfall for parallel windings results are only stored in one turn!)
                else:
                    winding_dict["winding_losses"] = self.load_result(res_name=f"j2F_{winding_number + 1}",
                                                                      last_n=number_frequency_simulations)[single_simulation]
                    if self.windings[winding_number].parallel:
                        winding_dict["turn_losses"].append(
                            self.load_result(res_name=winding_name[winding_number] + f"/Losses_turn_{1}",
                                             last_n=number_frequency_simulations)[single_simulation])
                    else:
                        for turn in range(0, winding_dict["number_turns"]):
                            winding_dict["turn_losses"].append(
                                self.load_result(res_name=winding_name[winding_number] + f"/Losses_turn_{turn + 1}",
                                                 last_n=number_frequency_simulations)[single_simulation])

                # Voltage
                winding_dict["V"].append(
                    self.load_result(res_name=f"Voltage_{winding_number + 1}", part="real", last_n=number_frequency_simulations)[
                        single_simulation])
                winding_dict["V"].append(
                    self.load_result(res_name=f"Voltage_{winding_number + 1}", part="imaginary", last_n=number_frequency_simulations)[
                        single_simulation])
                complex_voltage_phasor = complex(winding_dict["V"][0], winding_dict["V"][1])

                if complex_current_phasor == 0 or sweep_dict["f"] == 0:  # if-statement to avoid div by zero error
                    winding_dict["flux_over_current"] = [0, 0]
                else:
                    winding_dict["flux_over_current"].append((complex_voltage_phasor / (
                                complex(0, 1) * 2 * np.pi * complex_current_phasor * sweep_dict["f"])).real)
                    winding_dict["flux_over_current"].append((complex_voltage_phasor / (
                                complex(0, 1) * 2 * np.pi * complex_current_phasor * sweep_dict["f"])).imag)

                # Flux
                winding_dict["flux"].append(
                    self.load_result(res_name=f"Flux_Linkage_{winding_number + 1}", last_n=number_frequency_simulations)[single_simulation])
                winding_dict["flux"].append(
                    self.load_result(res_name=f"Flux_Linkage_{winding_number + 1}", part="imaginary",
                                     last_n=number_frequency_simulations)[single_simulation])

                # Power
                # using 'winding_dict["V"][0]' to get first element (real part) of V.
                # Use winding_dict["I"][0] to avoid typeerror
                # As FEMMT uses peak pointers, and the power needs to be halfed.
                # i_rms * u_rms = i_peak / sqrt(2) * u_peak / sqrt(2) = i_peak * u_peak / 2
                # Note: For DC-values (frequency = 0), RMS value is same as peak value and so, halve is not allowed.
                if sweep_dict["f"] == 0.0:
                    # Power calculation for DC values.
                    winding_dict["P"] = (complex_voltage_phasor * complex_current_phasor.conjugate()).real
                    winding_dict["Q"] = (complex_voltage_phasor * complex_current_phasor.conjugate()).imag
                else:
                    # Power calculation for all other AC values
                    winding_dict["P"] = (complex_voltage_phasor * complex_current_phasor.conjugate() / 2).real
                    winding_dict["Q"] = (complex_voltage_phasor * complex_current_phasor.conjugate() / 2).imag
                winding_dict["S"] = np.sqrt(winding_dict["P"] ** 2 + winding_dict["Q"] ** 2)

                sweep_dict[f"winding{winding_number + 1}"] = winding_dict

            # Core losses TODO: Choose between Steinmetz or complex core losses
            sweep_dict["core_eddy_losses"] = self.load_result(res_name="CoreEddyCurrentLosses", last_n=number_frequency_simulations)[
                single_simulation]
            sweep_dict["core_hyst_losses"] = self.load_result(res_name="p_hyst", last_n=number_frequency_simulations)[single_simulation]

            # Core Part losses
            # If there are multiple core parts, calculate losses for each part individually
            # the core losses are caluclated by summing the eddy and hyst losses

            sweep_dict["core_parts"] = {}
            for core_part in range(0, len(self.mesh.plane_surface_core)):
                sweep_dict["core_parts"][f"core_part_{core_part + 1}"] = {}
                sweep_dict["core_parts"][f"core_part_{core_part + 1}"]["eddy_losses"] = \
                self.load_result(res_name=f"core_parts/CoreEddyCurrentLosses_{core_part + 1}", last_n=number_frequency_simulations)[single_simulation]
                sweep_dict["core_parts"][f"core_part_{core_part + 1}"]["hyst_losses"] = \
                self.load_result(res_name=f"core_parts/p_hyst_{core_part + 1}", last_n=number_frequency_simulations)[single_simulation]
                # finding the total losses for every core_part
                eddy = sweep_dict["core_parts"][f"core_part_{core_part + 1}"]["eddy_losses"]
                hyst = sweep_dict["core_parts"][f"core_part_{core_part + 1}"]["hyst_losses"]
                sweep_dict["core_parts"][f"core_part_{core_part + 1}"][f"total_core_part_{core_part + 1}"] = eddy + hyst

            # Sum losses of all windings of one single run
            sweep_dict["all_winding_losses"] = sum(
                sweep_dict[f"winding{d + 1}"]["winding_losses"] for d in range(len(self.windings)))

            log_dict["single_sweeps"].append(sweep_dict)

        # Total losses of excitation sweep
        # Sum losses of all sweep runs. For core losses just use hyst_losses of the fundamental frequency.
        # Also needed as excitation for steady state thermal simulations

        # Single Windings
        for winding_number in range(len(self.windings)):
            # Number of turns per conductor
            turns = 0
            for ww in self.winding_windows:
                for vww in ww.virtual_winding_windows:
                    for conductor in vww.windings:
                        if conductor.winding_number == winding_number:
                            turns += vww.turns[conductor.winding_number]

            log_dict["total_losses"][f"winding{winding_number + 1}"] = {
                "total": sum(sum(log_dict["single_sweeps"][d][f"winding{winding_number + 1}"]["turn_losses"]) for d in
                             range(len(log_dict["single_sweeps"]))),
                "turns": []
            }
            if self.windings[winding_number].parallel:
                log_dict["total_losses"][f"winding{winding_number + 1}"]["turns"].append(
                    sum(log_dict["single_sweeps"][d][f"winding{winding_number + 1}"]["turn_losses"][0] for d in
                        range(len(log_dict["single_sweeps"]))))
            else:
                for turn in range(0, turns):
                    log_dict["total_losses"][f"winding{winding_number + 1}"]["turns"].append(
                        sum(log_dict["single_sweeps"][d][f"winding{winding_number + 1}"]["turn_losses"][turn] for d in
                            range(len(log_dict["single_sweeps"]))))

        # Winding (all windings)
        log_dict["total_losses"]["all_windings"] = sum(
            log_dict["single_sweeps"][d]["all_winding_losses"] for d in range(len(log_dict["single_sweeps"])))

        # Core
        log_dict["total_losses"]["eddy_core"] = sum(
            log_dict["single_sweeps"][d]["core_eddy_losses"] for d in range(len(log_dict["single_sweeps"])))

        if isinstance(core_hyst_losses, List):
            # overwrite the hysteresis losses for each core part
            # Note: This generation MUST BE before summing up the total core losses
            # 1. set all hysteresis losses for all frequencies to zero
            # 2. write the external given core_hyst_losses to the fundamental frequency
            for single_simulation in range(0, number_frequency_simulations):
                if single_simulation == fundamental_index:
                    for core_part in range(len(self.mesh.plane_surface_core)):
                        log_dict["single_sweeps"][single_simulation]["core_parts"][f"core_part_{core_part + 1}"]["hyst_losses"] = core_hyst_losses[core_part]
                        log_dict["single_sweeps"][single_simulation]["core_parts"][f"core_part_{core_part + 1}"][f"total_core_part_{core_part + 1}"] = core_hyst_losses[core_part] + log_dict["single_sweeps"][single_simulation]["core_parts"][f"core_part_{core_part + 1}"]["eddy_losses"]
                    log_dict["single_sweeps"][single_simulation]["core_hyst_losses"] = sum(core_hyst_losses)
                else:
                    for core_part in range(len(self.mesh.plane_surface_core)):
                        log_dict["single_sweeps"][single_simulation]["core_parts"][f"core_part_{core_part + 1}"]["hyst_losses"] = 0
                        log_dict["single_sweeps"][single_simulation]["core_parts"][f"core_part_{core_part + 1}"][f"total_core_part_{core_part + 1}"] = log_dict["single_sweeps"][single_simulation]["core_parts"][f"core_part_{core_part + 1}"]["eddy_losses"]
                    log_dict["single_sweeps"][single_simulation]["core_hyst_losses"] = 0
            log_dict["total_losses"]["hyst_core_fundamental_freq"] = sum(core_hyst_losses)
        elif core_hyst_losses is not None:
            raise ValueError("External core hysteresis losses are given in non-float format")
        else:
            log_dict["total_losses"]["hyst_core_fundamental_freq"] = log_dict["single_sweeps"][fundamental_index][
                "core_hyst_losses"]


        # In the total losses calculation, individual core part losses are also accounted for
        for core_part in range(len(self.mesh.plane_surface_core)):
            log_dict["total_losses"][f"total_core_part_{core_part + 1}"] = 0
            log_dict["total_losses"][f"total_eddy_core_part_{core_part + 1}"] = 0
            log_dict["total_losses"][f"total_hyst_core_part_{core_part + 1}"] = 0

        # sweep through all frequency simulations and sum up the core_part_x losses
        for single_simulation in range(0, number_frequency_simulations):
            for core_part in range(len(self.mesh.plane_surface_core)):
                log_dict["total_losses"][f"total_core_part_{core_part + 1}"] += log_dict["single_sweeps"][single_simulation]["core_parts"][f"core_part_{core_part + 1}"][
                    f"total_core_part_{core_part + 1}"]
                log_dict["total_losses"][f"total_eddy_core_part_{core_part + 1}"] += \
                    log_dict["single_sweeps"][single_simulation]["core_parts"][f"core_part_{core_part + 1}"][
                        f"eddy_losses"]
                log_dict["total_losses"][f"total_hyst_core_part_{core_part + 1}"] += \
                    log_dict["single_sweeps"][single_simulation]["core_parts"][f"core_part_{core_part + 1}"][
                        f"hyst_losses"]


        # Total losses of inductive component according to single or sweep simulation
        log_dict["total_losses"]["core"] = log_dict["total_losses"]["hyst_core_fundamental_freq"] + \
                                           log_dict["total_losses"]["eddy_core"]

        log_dict["total_losses"]["total_losses"] = log_dict["total_losses"]["hyst_core_fundamental_freq"] + \
                                                   log_dict["total_losses"]["eddy_core"] + log_dict["total_losses"][
                                                       "all_windings"]

        # ---- Introduce calculations for writing the misc-dict into the result-log ----
        wire_type_list = []
        for winding_number in self.windings:
            wire_type_list.append(winding_number.conductor_type.name)

        single_strand_cross_section_list = []
        for winding_number in self.windings:
            if winding_number.strand_radius:
                single_strand_cross_section = winding_number.strand_radius ** 2 * np.pi
                single_strand_cross_section_list.append(single_strand_cross_section)
            else:
                single_strand_cross_section_list.append(None)

        wire_weight_list = self.calculate_wire_weight()
        core_weight = self.calculate_core_weight()

        # ---- Miscellaneous ----
        log_dict["misc"] = {
            "core_2daxi_volume": self.calculate_core_volume(),
            "core_2daxi_total_volume": self.calculate_core_volume_with_air(),
            "core_2daxi_weight": core_weight,
            "wire_lengths": self.calculate_wire_lengths(),
            "wire_volumes": self.calculate_wire_volumes(),
            "wire_weight": wire_weight_list,
            "core_cost": ff.cost_function_core(core_weight, core_type="ferrite"),
            "winding_cost": ff.cost_function_winding(wire_weight_list=wire_weight_list, wire_type_list=wire_type_list,
                                                     single_strand_cross_section_list=single_strand_cross_section_list),
            "total_cost_incl_margin": ff.cost_function_total(core_weight, core_type="ferrite",
                                                             wire_weight_list=wire_weight_list,
                                                             wire_type_list=wire_type_list,
                                                             single_strand_cross_section_list=single_strand_cross_section_list)
        }

        # ---- Print current configuration ----
        log_dict["simulation_settings"] = MagneticComponent.encode_settings(self)

        if isinstance(inductance_dict, Dict):
            log_dict["inductances"] = inductance_dict

        # ====== save data as JSON ======
        with open(self.file_data.e_m_results_log_path, "w+", encoding='utf-8') as outfile:
            json.dump(log_dict, outfile, indent=2, ensure_ascii=False)

    def read_log(self) -> Dict:
        """
        Read results from electromagnetic simulation
        :return: Logfile as a dictionary
        :rtype: Dict
        """
        with open(self.file_data.e_m_results_log_path, "r") as fd:
            content = json.loads(fd.read())
            log = content

        return log

    def read_thermal_log(self) -> Dict:
        """
        Read results from electromagnetic simulation
        :return: Logfile as a dictionary
        :rtype: Dict
        """
        with open(os.path.join(self.file_data.results_folder_path, "results_thermal.json"), "r") as fd:
            content = json.loads(fd.read())
            log = content

        return log

    def visualize(self):
        """
        - a post simulation viewer
        - allows to open ".pos"-files in gmsh
        - For example current density, ohmic losses or the magnetic field density can be visualized
        """
        # ---------------------------------------- Visualization in gmsh ---------------------------------------
        self.femmt_print(f"\n---\n"
                         f"Visualize fields in GMSH front end:\n")

        # gmsh.initialize()
        epsilon = 1e-9

        # - - - - - - - - - - - - - - - - - - - - - - - - - - - - - - - - - - - - - - - - - - - - - - - - -
        # Colors
        # gmsh.option.setColor([(2, 1)], 50, 50, 50)
        # gmsh.option.setColor([(2, 2)], 0, 0, 230)
        # gmsh.option.setColor([(2, 3)], 150, 150, 0)
        # gmsh.option.setColor([(2, 4)], 150, 150, 0)
        # gmsh.option.setColor([(2, 5)], 150, 150, 0)
        # gmsh.option.setColor([(2, 6)], 150, 150, 0)
        # gmsh.option.setColor([(2, 7)], 150, 150, 0)
        # gmsh.option.setNumber("Mesh.SurfaceFaces", 1)
        # gmsh.option.setNumber("Mesh.ColorCarousel", 1)
        # gmsh.option.setNumber("Mesh.LabelType", 1)

        # Mesh
        gmsh.option.setNumber("Mesh.SurfaceEdges", 0)
        view = 0

        if any(self.windings[i].conductor_type != ConductorType.RoundLitz for i in range(len(self.windings))):
            # Ohmic losses (weighted effective value of current density)
            gmsh.open(os.path.join(self.file_data.e_m_fields_folder_path, "j2F_density.pos"))
            gmsh.option.setNumber(f"View[{view}].ScaleType", 2)
            gmsh.option.setNumber(f"View[{view}].RangeType", 2)
            gmsh.option.setNumber(f"View[{view}].SaturateValues", 1)
            gmsh.option.setNumber(f"View[{view}].CustomMin", gmsh.option.getNumber(f"View[{view}].Min") + epsilon)
            gmsh.option.setNumber(f"View[{view}].CustomMax", gmsh.option.getNumber(f"View[{view}].Max"))
            gmsh.option.setNumber(f"View[{view}].ColormapNumber", 1)
            gmsh.option.setNumber(f"View[{view}].IntervalsType", 2)
            gmsh.option.setNumber(f"View[{view}].NbIso", 40)
            gmsh.option.setNumber(f"View[{view}].ShowTime", 0)
            self.femmt_print(gmsh.option.getNumber(f"View[{view}].Max"))
            view += 1

        if any(self.windings[i].conductor_type == ConductorType.RoundLitz for i in range(len(self.windings))):
            # Ohmic losses (weighted effective value of current density)
            gmsh.open(os.path.join(self.file_data.e_m_fields_folder_path, "jH_density.pos"))
            gmsh.option.setNumber(f"View[{view}].ScaleType", 2)
            gmsh.option.setNumber(f"View[{view}].RangeType", 2)
            gmsh.option.setNumber(f"View[{view}].SaturateValues", 1)
            gmsh.option.setNumber(f"View[{view}].CustomMin", gmsh.option.getNumber(f"View[{view}].Min") + epsilon)
            gmsh.option.setNumber(f"View[{view}].CustomMax", gmsh.option.getNumber(f"View[{view}].Max"))
            gmsh.option.setNumber(f"View[{view}].ColormapNumber", 1)
            gmsh.option.setNumber(f"View[{view}].IntervalsType", 2)
            gmsh.option.setNumber(f"View[{view}].ShowTime", 0)
            gmsh.option.setNumber(f"View[{view}].NbIso", 40)
            view += 1

        # Magnetic flux density
        gmsh.open(os.path.join(self.file_data.e_m_fields_folder_path, "Magb.pos"))
        gmsh.option.setNumber(f"View[{view}].ScaleType", 1)
        gmsh.option.setNumber(f"View[{view}].RangeType", 1)
        gmsh.option.setNumber(f"View[{view}].CustomMin", gmsh.option.getNumber(f"View[{view}].Min") + epsilon)
        gmsh.option.setNumber(f"View[{view}].CustomMax", gmsh.option.getNumber(f"View[{view}].Max"))
        gmsh.option.setNumber(f"View[{view}].ColormapNumber", 1)
        gmsh.option.setNumber(f"View[{view}].IntervalsType", 2)
        gmsh.option.setNumber(f"View[{view}].ShowTime", 0)
        gmsh.option.setNumber(f"View[{view}].NbIso", 40)
        view += 1

        """
        # Vector Potential
        gmsh.open(os.path.join(self.file_data.e_m_fields_folder_path, "raz.pos"))
        gmsh.option.setNumber(f"View[{view}].ScaleType", 1)
        gmsh.option.setNumber(f"View[{view}].RangeType", 1)
        gmsh.option.setNumber(f"View[{view}].CustomMin", gmsh.option.getNumber(f"View[{view}].Min") + epsilon)
        gmsh.option.setNumber(f"View[{view}].CustomMax", gmsh.option.getNumber(f"View[{view}].Max"))
        gmsh.option.setNumber(f"View[{view}].ColormapNumber", 1)
        gmsh.option.setNumber(f"View[{view}].IntervalsType", 2)
        gmsh.option.setNumber(f"View[{view}].NbIso", 40)
        view += 1
        """

        gmsh.fltk.run()
        # gmsh.finalize()

    def get_loss_data(self, last_n_values: int, loss_type: str = 'litz_loss'):
        """
        Returns the last n values from the chosen loss type logged in the result folder.

        :param last_n_values: _description_
        :type last_n_values: int
        :param loss_type: _description_, defaults to 'litz_loss'
        :type loss_type: str, optional
        """
        loss_file = None
        # Loss file location
        if loss_type == 'litz_loss':
            loss_file = 'j2H.dat'
        if loss_type == 'solid_loss':
            loss_file = 'j2F.dat'
        # Read the logged losses corresponding to the frequencies
        with open(os.path.join(self.file_data.e_m_values_folder_path, loss_file), newline='') as fd:
            reader = csv.reader(fd)
            data = list(reader)
        return data[-last_n_values:-1] + [data[-1]]

    def load_result(self, res_name: str, res_type: str = "value", last_n: int = 1, part: str = "real",
                    position: int = 0):
        """
        Loads the "last_n" parameters from a result file of the scalar quantity "res_name".
        Either the real or imaginary part can be chosen.

        :param part: "real" or "imaginary" part can be chosen
        :param res_name: name of the quantity
        :param res_type: type of the quantity: "value" or "circuit"
        :param last_n: Number of parameters to be loaded
        :return: last_n entries of the chosen result file
        :rtype: list
        """
        if res_type == "value":
            res_path = self.file_data.e_m_values_folder_path
        if res_type == "circuit":
            res_path = self.file_data.e_m_circuit_folder_path


        with open(os.path.join(res_path, f"{res_name}.dat")) as fd:
            lines = fd.readlines()[-last_n:]

            if part == "real":
                result = [float(line.split(sep=' ')[1 + 2 * position + 1]) for n, line in enumerate(lines)]
            if part == "imaginary":
                result = [float(line.split(sep=' ')[2 + 2 * position + 1]) for n, line in enumerate(lines)]

            return result

    #  -  -  -  -  -  -  -  -  -  -  -  -  -  -  -  -  -  -  -  -  -  -  -  -  -  -  -  -  -  -  -  -  -  -  -  -  -  -
    # Litz Approximation [internal methods]
    def generate_load_litz_approximation_parameters(self):
        """
        Used to determine the litz-approximation coefficients.

        Checks if litz-approximation parameters exists. In case of non-existing litz-parameters for the certain
        litz, the litz parameters are generated directly
        """
        for num in range(len(self.windings)):
            if self.windings[num].conductor_type == ConductorType.RoundLitz:
                # ---
                # Litz Approximation Coefficients were created with 4 layers
                # That's why here a hard-coded 4 is implemented
                # if os.path.isfile(self.path +
                # f"/Strands_Coefficients/coeff/pB_RS_la{self.windings[num].ff}_{self.n_layers[num]}layer.dat"):
                if os.path.exists(os.path.join(self.file_data.e_m_strands_coefficients_folder_path, "coeff",
                                               f"pB_RS_la{self.windings[num].ff}_4layer.dat")):
                    self.femmt_print("Coefficients for stands approximation are found.")

                else:
                    # Rounding X to fit it with corresponding parameters from the database
                    X = self.red_freq[num]
                    X = np.around(X, decimals=3)
                    self.femmt_print(f"Rounded Reduced frequency X = {X}")
                    self.create_strand_coeff(num)

    def create_strand_coeff(self, winding_number: int) -> None:
        """
        Creates the initial strand coefficients for a certain litz wire.
        This function comes into account in case of the litz-coefficients are not known so far.
        After generating the litz-coefficients, the results are stored to avoid a second time-consuming
        strand coefficients generation.

        This function sends commands via text-file to gmsh to generate the strand coefficients. The onelab (gmsh) client
        is generated in a new instance.

        :param winding_number: Winding number
        :type winding_number: int
        """
        self.femmt_print(f"\n"
                         f"Pre-Simulation\n"
                         f"-----------------------------------------\n"
                         f"Create coefficients for strands approximation\n")

        text_file = open(os.path.join(self.file_data.e_m_strands_coefficients_folder_path, "PreParameter.pro"), "w")

        # Litz Approximation Coefficients are created with 4 layers
        # That's why here a hard-coded 4 is implemented
        # text_file.write(f"NbrLayers = {self.n_layers[num]};\n")
        text_file.write(f"NbrLayers = 4;\n")
        text_file.write(f"Fill = {self.windings[winding_number].ff};\n")
        text_file.write(f"Rc = {self.windings[winding_number].strand_radius};\n")  # double named!!! must be changed
        text_file.close()
        cell_geo = os.path.join(self.file_data.e_m_strands_coefficients_folder_path, "cell.geo")

        verbose = "-verbose 1" if self.silent else "-verbose 5"

        # Run gmsh as a sub client
        gmsh_client = os.path.join(self.file_data.onelab_folder_path, "gmsh")
        self.onelab_client.runSubClient("myGmsh", gmsh_client + " " + cell_geo + " -2 " + verbose)

        modes = [1, 2]  # 1 = "skin", 2 = "proximity"
        reduced_frequencies = np.linspace(0, 1.25, 6)  # must be even
        for mode in modes:
            for rf in reduced_frequencies:
                # -- Pre-Simulation Settings --
                text_file = open(os.path.join(self.file_data.e_m_strands_coefficients_folder_path, "PreParameter.pro"),
                                 "w")
                text_file.write(f"Rr_cell = {rf};\n")
                text_file.write(f"Mode = {mode};\n")
                # Litz Approximation Coefficients are created with 4 layers
                # That's why here a hard-coded 4 is implemented
                # text_file.write(f"NbrLayers = {self.n_layers[num]};\n")
                text_file.write(f"NbrLayers = 4;\n")
                text_file.write(f"Fill = {self.windings[winding_number].ff};\n")
                text_file.write(
                    f"Rc = {self.windings[winding_number].strand_radius};\n")  # double named!!! must be changed
                text_file.close()

                # get model file names with correct path
                input_file = os.path.join(self.file_data.e_m_strands_coefficients_folder_path, "cell_dat.pro")
                cell = os.path.join(self.file_data.e_m_strands_coefficients_folder_path, "cell.pro")

                # Run simulations as sub clients
                mygetdp = os.path.join(self.file_data.onelab_folder_path, "getdp")
                self.onelab_client.runSubClient("myGetDP",
                                                mygetdp + " " + cell + " -input " + input_file + " -solve MagDyn_a " + verbose)

        # Formatting stuff
        # Litz Approximation Coefficients are created with 4 layers
        # That's why here a hard-coded 4 is implemented
        # files = [self.path + f"/Strands_Coefficients/coeff/pB_RS_la{self.windings[num].ff}_{self.n_layers[num]}layer.dat",
        #         self.path + f"/Strands_Coefficients/coeff/pI_RS_la{self.windings[num].ff}_{self.n_layers[num]}layer.dat",
        #         self.path + f"/Strands_Coefficients/coeff/qB_RS_la{self.windings[num].ff}_{self.n_layers[num]}layer.dat",
        #         self.path + f"/Strands_Coefficients/coeff/qI_RS_la{self.windings[num].ff}_{self.n_layers[num]}layer.dat"]

        coeff_folder = os.path.join(self.file_data.e_m_strands_coefficients_folder_path, "coeff")
        if not os.path.isdir(coeff_folder):
            os.mkdir(coeff_folder)

        files = [os.path.join(coeff_folder, f"pB_RS_la{self.windings[winding_number].ff}_4layer.dat"),
                 os.path.join(coeff_folder, f"pI_RS_la{self.windings[winding_number].ff}_4layer.dat"),
                 os.path.join(coeff_folder, f"qB_RS_la{self.windings[winding_number].ff}_4layer.dat"),
                 os.path.join(coeff_folder, f"qI_RS_la{self.windings[winding_number].ff}_4layer.dat")]
        for i in range(0, 4):
            with fileinput.FileInput(files[i], inplace=True) as file:
                for line in file:
                    print(line.replace(' 0\n', '\n'), end='')

        # Corrects pB coefficient error at 0Hz
        # Must be changed in future in cell.pro
        for i in range(0, 4):
            with fileinput.FileInput(files[i], inplace=True) as file:
                for line in file:
                    print(line.replace(' 0\n', ' 1\n'), end='')

    #  -  -  -  -  -  -  -  -  -  -  -  -  -  -  -  -  -  -  -  -  -  -  -  -  -  -  -  -  -  -  -  -  -  -  -  -  -  -
    # FEMM [alternative Solver]
    def femm_reference(self, freq: float, current: float, sign: bool = None, non_visualize: int = 0, mesh_size: float = 0.0, mesh_size_conductor: float = 0.0):
        """
        Allows reference simulations with the 2D open source electromagnetic FEM tool FEMM.
        Helpful to validate changes (especially in the Prolog Code).


        Blockprop <--> Group Convention:
                                            Ferrite := 0
                                            Air := 1
                                            Winding 1 := 2
                                            Winding 2 := 3
                                            ...
                                            Winding n := n+1

        :param sign:
        :param non_visualize:
        :param freq:
        :param current:
        """
        automesh = 1 if mesh_size == 0.0 else 0
        automesh_conductor = 1 if mesh_size_conductor == 0.0 else 0

        if os.name == 'nt':
            ff.install_pyfemm_if_missing()
            if not self.femm_is_imported:
                globals()["femm"] = __import__("femm")
                self.femm_is_imported = True
        else:
            raise Exception('You are using a computer that is not running windows. '
                            'This command is only executable on Windows computers.')

        self.file_data.create_folders(self.file_data.femm_folder_path)

        sign = sign or [1]

        if sign is None:
            sign = [1, 1]

        # == Pre Geometry ==
        self.high_level_geo_gen()

        # == Init ==
        femm.openfemm(non_visualize)
        femm.newdocument(0)
        femm.mi_probdef(freq, 'meters', 'axi', 1.e-8, 0, 30)

        # == Materials ==
        if self.core.sigma != 0:
            if isinstance(self.core.sigma, str):
                # TODO: Make following definition general
                # self.core.sigma = 2 * np.pi * self.frequency * epsilon_0 * f_N95_er_imag(f=self.frequency) + 1 / 6
                self.core.sigma = 1 / 6

        self.femmt_print(f"{self.core.permeability_type=}, {self.core.sigma=}")
        if self.core.permeability_type == PermeabilityType.FixedLossAngle:
            femm.mi_addmaterial('Ferrite', self.core.mu_r_abs, self.core.mu_r_abs, 0, 0, self.core.sigma / 1e6, 0, 0, 1,
                                0, self.core.phi_mu_deg, self.core.phi_mu_deg)
        elif self.core.permeability_type == PermeabilityType.RealValue:
            femm.mi_addmaterial('Ferrite', self.core.mu_r_abs, self.core.mu_r_abs, 0, 0, self.core.sigma / 1e6, 0, 0, 1,
                                0, self.core.phi_mu_deg, self.core.phi_mu_deg)
        else:
            femm.mi_addmaterial('Ferrite', self.core.mu_r_abs, self.core.mu_r_abs, 0, 0, self.core.sigma / 1e6, 0, 0, 1,
                                0, 0, 0)
        femm.mi_addmaterial('Air', 1, 1, 0, 0, 0, 0, 0, 1, 0, 0, 0)

        for i in range(0, len(self.windings)):
            if self.windings[i].conductor_type == ConductorType.RoundLitz:
                femm.mi_addmaterial('Litz', 1, 1, 0, 0, self.windings[i].cond_sigma / 1e6, 0, 0, 1, 5, 0, 0,
                                    self.windings[i].n_strands,
                                    2 * 1000 * self.windings[i].strand_radius)  # type := 5. last argument
                self.femmt_print(f"Number of strands: {self.windings[i].n_strands}")
                self.femmt_print(f"Diameter of strands in mm: {2 * 1000 * self.windings[i].strand_radius}")
            if self.windings[i].conductor_type == ConductorType.RoundSolid or self.windings[i].conductor_type == ConductorType.RectangularSolid:
                femm.mi_addmaterial('Copper', 1, 1, 0, 0, self.windings[i].cond_sigma / 1e6, 0, 0, 1, 0, 0, 0, 0, 0)

        # == Circuit ==
        # coil as seen from the terminals.
        for i in range(len(self.windings)):
            femm.mi_addcircprop('Winding' + str(i + 1), current[i] * sign[i], int(not self.windings[i].parallel))

        # == Geometry ==
        # Add core
        if self.air_gaps.number == 0:
            femm.mi_drawline(self.two_d_axi.p_window[4, 0],
                             self.two_d_axi.p_window[4, 1],
                             self.two_d_axi.p_window[5, 0],
                             self.two_d_axi.p_window[5, 1])
            femm.mi_drawline(self.two_d_axi.p_window[5, 0],
                             self.two_d_axi.p_window[5, 1],
                             self.two_d_axi.p_window[7, 0],
                             self.two_d_axi.p_window[7, 1])
            femm.mi_drawline(self.two_d_axi.p_window[7, 0],
                             self.two_d_axi.p_window[7, 1],
                             self.two_d_axi.p_window[6, 0],
                             self.two_d_axi.p_window[6, 1])
            femm.mi_drawline(self.two_d_axi.p_window[6, 0],
                             self.two_d_axi.p_window[6, 1],
                             self.two_d_axi.p_window[4, 0],
                             self.two_d_axi.p_window[4, 1])
            femm.mi_drawline(0,
                             self.two_d_axi.p_outer[2, 1],
                             self.two_d_axi.p_outer[3, 0],
                             self.two_d_axi.p_outer[3, 1])
            femm.mi_drawline(self.two_d_axi.p_outer[3, 0],
                             self.two_d_axi.p_outer[3, 1],
                             self.two_d_axi.p_outer[1, 0],
                             self.two_d_axi.p_outer[1, 1])
            femm.mi_drawline(self.two_d_axi.p_outer[1, 0],
                             self.two_d_axi.p_outer[1, 1],
                             0,
                             self.two_d_axi.p_outer[0, 1])
            femm.mi_drawline(0,
                             self.two_d_axi.p_outer[0, 1],
                             0,
                             self.two_d_axi.p_outer[2, 1])
        elif self.air_gaps.number > 0:
            femm.mi_drawline(0,
                             self.two_d_axi.p_air_gaps[0, 1],
                             self.two_d_axi.p_air_gaps[1, 0],
                             self.two_d_axi.p_air_gaps[1, 1])
            femm.mi_drawline(self.two_d_axi.p_air_gaps[1, 0],
                             self.two_d_axi.p_air_gaps[1, 1],
                             self.two_d_axi.p_window[4, 0],
                             self.two_d_axi.p_window[4, 1])
            femm.mi_drawline(self.two_d_axi.p_window[4, 0],
                             self.two_d_axi.p_window[4, 1],
                             self.two_d_axi.p_window[5, 0],
                             self.two_d_axi.p_window[5, 1])
            femm.mi_drawline(self.two_d_axi.p_window[5, 0],
                             self.two_d_axi.p_window[5, 1],
                             self.two_d_axi.p_window[7, 0],
                             self.two_d_axi.p_window[7, 1])
            femm.mi_drawline(self.two_d_axi.p_window[7, 0],
                             self.two_d_axi.p_window[7, 1],
                             self.two_d_axi.p_window[6, 0],
                             self.two_d_axi.p_window[6, 1])
            femm.mi_drawline(self.two_d_axi.p_window[6, 0],
                             self.two_d_axi.p_window[6, 1],
                             self.two_d_axi.p_air_gaps[3, 0],
                             self.two_d_axi.p_air_gaps[3, 1])
            femm.mi_drawline(self.two_d_axi.p_air_gaps[3, 0],
                             self.two_d_axi.p_air_gaps[3, 1],
                             0,
                             self.two_d_axi.p_air_gaps[2, 1])
            femm.mi_drawline(0,
                             self.two_d_axi.p_air_gaps[2, 1],
                             0,
                             self.two_d_axi.p_outer[2, 1])
            femm.mi_drawline(0,
                             self.two_d_axi.p_outer[2, 1],
                             self.two_d_axi.p_outer[3, 0],
                             self.two_d_axi.p_outer[3, 1])
            femm.mi_drawline(self.two_d_axi.p_outer[3, 0],
                             self.two_d_axi.p_outer[3, 1],
                             self.two_d_axi.p_outer[1, 0],
                             self.two_d_axi.p_outer[1, 1])
            femm.mi_drawline(self.two_d_axi.p_outer[1, 0],
                             self.two_d_axi.p_outer[1, 1],
                             0,
                             self.two_d_axi.p_outer[0, 1])
            femm.mi_drawline(0,
                             self.two_d_axi.p_outer[0, 1],
                             0,
                             self.two_d_axi.p_air_gaps[0, 1])
        else:
            raise Exception("Negative air gap number is not allowed")
        # Add Coil

        # femm.mi_drawrectangle(self.two_d_axi.p_window[4, 0]+self.insulation.core_cond,
        # self.two_d_axi.p_window[4, 1]+self.component.insulation.core_cond,
        # self.two_d_axi.p_window[7, 0]-self.insulation.core_cond, self.two_d_axi.p_window[7, 1]-self.insulation.core_cond)
        #
        # femm.mi_addblocklabel(self.two_d_axi.p_window[7, 0]-2*self.insulation.core_cond,
        # self.two_d_axi.p_window[7, 1]-2*self.insulation.core_cond)
        #
        # femm.mi_selectlabel(self.two_d_axi.p_window[7, 0]-2*self.insulation.core_cond,
        # self.two_d_axi.p_window[7, 1]-2*self.insulation.core_cond)
        #
        # femm.mi_setblockprop('Copper', 0, 1, 'icoil', 0, 0, 1)
        #
        # femm.mi_clearselected()

        for num in range(len(self.windings)):
            if self.windings[num].conductor_type in [ConductorType.RoundLitz, ConductorType.RoundSolid]:
                for i in range(0, int(self.two_d_axi.p_conductor[num].shape[0] / 5)):
                    # 0: center | 1: left | 2: top | 3: right | 4.bottom
                    femm.mi_drawarc(self.two_d_axi.p_conductor[num][5 * i + 1][0],
                                    self.two_d_axi.p_conductor[num][5 * i + 1][1],
                                    self.two_d_axi.p_conductor[num][5 * i + 3][0],
                                    self.two_d_axi.p_conductor[num][5 * i + 3][1], 180, 2.5)
                    femm.mi_addarc(self.two_d_axi.p_conductor[num][5 * i + 3][0],
                                   self.two_d_axi.p_conductor[num][5 * i + 3][1],
                                   self.two_d_axi.p_conductor[num][5 * i + 1][0],
                                   self.two_d_axi.p_conductor[num][5 * i + 1][1], 180, 2.5)
                    femm.mi_addblocklabel(self.two_d_axi.p_conductor[num][5 * i][0],
                                          self.two_d_axi.p_conductor[num][5 * i][1])
                    femm.mi_selectlabel(self.two_d_axi.p_conductor[num][5 * i][0],
                                        self.two_d_axi.p_conductor[num][5 * i][1])

                    winding_name = 'Winding' + str(num + 1)
                    if self.windings[num].conductor_type == ConductorType.RoundLitz:
                        femm.mi_setblockprop('Litz', automesh_conductor, mesh_size_conductor, winding_name, 0, num + 2, 1)
                    else:
                        femm.mi_setblockprop('Copper', automesh_conductor, mesh_size_conductor, winding_name, 0, num + 2, 1)

                    femm.mi_clearselected()
            elif self.windings[num].conductor_type == ConductorType.RectangularSolid:
                for i in range(0, int(self.two_d_axi.p_conductor[num].shape[0] / 5)):
                    # 0: left_bottom | 1: right_bottom | 2: left_top | 3: right_top | 4: center
                    left_bottom = self.two_d_axi.p_conductor[num][5 * i]
                    right_bottom = self.two_d_axi.p_conductor[num][5 * i + 1]
                    left_top = self.two_d_axi.p_conductor[num][5 * i + 2]
                    right_top = self.two_d_axi.p_conductor[num][5 * i + 3]
                    center = self.two_d_axi.p_conductor[num][5 * i + 4]
                    femm.mi_drawline(left_bottom[0], left_bottom[1], right_bottom[0], right_bottom[1])
                    femm.mi_drawline(right_bottom[0], right_bottom[1], right_top[0], right_top[1])
                    femm.mi_drawline(right_top[0], right_top[1], left_top[0], left_top[1])
                    femm.mi_drawline(left_top[0], left_top[1], left_bottom[0], left_bottom[1])
                    femm.mi_addblocklabel(center[0], center[1])
                    femm.mi_selectlabel(center[0], center[1])

                    winding_name = 'Winding' + str(num + 1)
                    femm.mi_setblockprop('Copper', automesh_conductor, mesh_size_conductor, winding_name, 0, num + 2, 1)

                    femm.mi_clearselected()
            else:
                raise Exception(f"FEMM Simulation not possible since ConductorType {self.windings[num].conductor_type} is not implemented")

        # Define an "open" boundary condition using the built-in function:
        femm.mi_makeABC()
        """
        # Alternative BC
        region_add = 1.1

        femm.mi_drawrectangle(0, region_add*self.two_d_axi.p_outer[0][1], region_add*self.two_d_axi.p_outer[3][0], 
        region_add*self.two_d_axi.p_outer[3][1])
        # mi_addboundprop('Asymptotic', 0, 0, 0, 0, 0, 0, 1 / (mu_0 * bound.width), 0, 2); % Mixed
        femm.mi_addboundprop('Asymptotic', 0, 0, 0, 0, 1, 50, 0, 0, 1)
        femm.mi_selectsegment(region_add*self.two_d_axi.p_outer[3][0], region_add*self.two_d_axi.p_outer[3][1])
        femm.mi_setsegmentprop('Asymptotic', 1, 1, 0, 0)
        """

        # == Labels/Designations ==

        # Label for core
        femm.mi_addblocklabel(self.two_d_axi.p_outer[3, 0] - 0.001, self.two_d_axi.p_outer[3, 1] - 0.001)
        femm.mi_selectlabel(self.two_d_axi.p_outer[3, 0] - 0.001, self.two_d_axi.p_outer[3, 1] - 0.001)
        femm.mi_setblockprop('Ferrite', automesh, mesh_size, '<None>', 0, 0, 0)
        femm.mi_clearselected()

        # Labels for air
        if self.air_gaps.number == 0:
            femm.mi_addblocklabel(self.two_d_axi.r_inner - 0.0001, 0)
            femm.mi_selectlabel(self.two_d_axi.r_inner - 0.001, 0)
            femm.mi_setblockprop('Air', automesh, mesh_size, '<None>', 0, 1, 0)
            femm.mi_clearselected()
        else:
            femm.mi_addblocklabel(0.001, 0)
            femm.mi_selectlabel(0.001, 0)
            femm.mi_setblockprop('Air', automesh, mesh_size, '<None>', 0, 1, 0)
            femm.mi_clearselected()
        femm.mi_addblocklabel(self.two_d_axi.p_outer[3, 0] + 0.001, self.two_d_axi.p_outer[3, 1] + 0.001)
        femm.mi_selectlabel(self.two_d_axi.p_outer[3, 0] + 0.001, self.two_d_axi.p_outer[3, 1] + 0.001)
        femm.mi_setblockprop('Air', automesh, mesh_size, '<None>', 0, 1, 0)
        femm.mi_clearselected()

        # Now, the finished input geometry can be displayed.
        femm.mi_zoomnatural()
        femm.mi_saveas(os.path.join(self.file_data.femm_folder_path, 'coil.fem'))
        femm.mi_analyze()
        femm.mi_loadsolution()

        # == Log results ==
        self.write_femm_log()

        """
        # If we were interested in the flux density at specific positions,
        # we could inquire at specific points directly:
        b0 = femm.mo_getb(0, 0)
        self.femmt_print('Flux density at the center of the bar is %g T' % np.abs(b0[1]))
        b1 = femm.mo_getb(0.01, 0.05)
        self.femmt_print(f"Flux density at r=1cm, z=5cm is {np.abs(b1[1])} T")

        # The program will report the terminal properties of the circuit:
        # current, voltage, and flux linkage
        vals = femm.mo_getcircuitproperties('icoil')


        # [i, v, \[Phi]] = MOGetCircuitProperties["icoil"]

        # If we were interested in inductance, it could be obtained by
        # dividing flux linkage by current
        L = 1000 * np.abs(vals[2]) / np.abs(vals[0])
        self.femmt_print('The self-inductance of the coil is %g mH' % L)

        # Or we could, for example, plot the results along a line using
        zee = []
        bee = []
        for n in range(-100, 101):
            b = femm.mo_getb(0.01, n)
            zee.append(n)
            bee.append(b[1])

        plt.plot(zee, bee)
        plt.ylabel('Flux Density, Tesla')
        plt.xlabel('Distance along the z-axis, mm')
        plt.title('Plot of flux density along the axis')
        plt.show()
        """
        # When the analysis is completed, FEMM can be shut down.
        # femm.closefemm()

    def write_femm_log(self):
        """TODO Doc
        """
        if os.name == 'nt':
            ff.install_pyfemm_if_missing()
            if not self.femm_is_imported:
                globals()["femm"] = __import__("femm")
                self.femm_is_imported = True
        else:
            raise Exception('You are using a computer that is not running windows. '
                            'This command is only executable on Windows computers.')

        file = open(self.file_data.femm_results_log_path, 'w+', encoding='utf-8')

        log = {}

        # self.femmt_print(hyst_loss)
        # tmp = femm.mo_getcircuitproperties('Primary')
        # self.femmt_print(tmp)
        # self.tot_loss_femm = 0.5 * tmp[0] * tmp[1]
        # self.femmt_print(self.tot_loss_femm)

        # Write Circuit Properties
        # log["Circuit Properties"] = femm.mo_getcircuitproperties('Primary')

        # Write Hysteresis Losses
        femm.mo_groupselectblock(0)
        log["Hysteresis Losses"] = femm.mo_blockintegral(3)
        femm.mo_clearblock()

        # Primary Winding circuit Properties
        #circuit_properties_primary = femm.mo_getcircuitproperties('Primary')
        #log["Primary Current"] = circuit_properties_primary[0]
        #log["Primary Voltage"] = [circuit_properties_primary[1].real, circuit_properties_primary[1].imag]
        #log["Primary Flux"] = [circuit_properties_primary[2].real, circuit_properties_primary[2].imag]
        #log["Primary Self Inductance"] = [circuit_properties_primary[2].real / circuit_properties_primary[0],
        #                                  circuit_properties_primary[2].imag / circuit_properties_primary[0]]
        #log["Primary Mean Power"] = [0.5 * circuit_properties_primary[1].real * circuit_properties_primary[0],
        #                             0.5 * circuit_properties_primary[1].imag * circuit_properties_primary[0]]
        for i in range(len(self.windings)):
            circuit_properties = femm.mo_getcircuitproperties('Winding' + str(i + 1))
            log["Winding" + str(i + 1) + " Current"] = circuit_properties[0]
            log["Winding" + str(i + 1) + " Voltage"] = [circuit_properties[1].real, circuit_properties[1].imag]
            log["Winding" + str(i + 1) + " Flux"] = [circuit_properties[2].real, circuit_properties[2].imag]
            if circuit_properties[0] != 0:
                log["Winding" + str(i + 1) + " Self Inductance"] = [circuit_properties[2].real / circuit_properties[0],
                                                                    circuit_properties[2].imag / circuit_properties[0]]
            else:
                log["Winding" + str(i + 1) + " Self Inductance"] = [0, 0]
            log["Winding" + str(i + 1) + " Mean Power"] = [0.5 * circuit_properties[1].real * circuit_properties[0],
                                                           0.5 * circuit_properties[1].imag * circuit_properties[0]]

            # Obtain winding losses for each winding
            femm.mo_groupselectblock(i + 2)
            log["Winding" + str(i + 1) + " Losses"] = femm.mo_blockintegral(6).real
            femm.mo_clearblock()

        json.dump(log, file, indent=2, ensure_ascii=False)
        file.close()

    @staticmethod
    def calculate_point_average(x1: float, y1: float, x2: float, y2: float) -> Tuple[float, float]:
        """Calculates the middle point between two given points.

        :param x1: Point1 x
        :type x1: float
        :param y1: Point1 y
        :type y1: float
        :param x2: Point2 x
        :type x2: float
        :param y2: Point2 y
        :type y2: float
        :return: Average Point x, y
        :rtype: float, float
        """
        # TODO Move to femmt_functions
        return (x1 + x2) / 2, (y1 + y2) / 2

    def femm_thermal_validation(self, thermal_conductivity_dict: Dict, boundary_temperature: Dict, case_gap_top: float,
                                case_gap_right: float, case_gap_bot: float):
        """Creates a thermal model in femm and simulates it with the given thermal conductivities

        :param thermal_conductivity_dict: Dict containing conductivities for air, winding, case, core
        :type thermal_conductivity_dict: Dict
        :param boundary_temperature: Dict containing temperatures on boundary lines
        :type boundary_temperature: Dict
        :param case_gap_top: Length top case
        :type case_gap_top: float
        :param case_gap_right: Length right case
        :type case_gap_right: float
        :param case_gap_bot: Length bot case
        :type case_gap_bot: float
        """
        # Optional usage of FEMM tool by David Meeker
        # 2D Mesh and FEM interfaces (only for Windows machines)
        if os.name == 'nt':
            ff.install_pyfemm_if_missing()
            if not self.femm_is_imported:
                globals()["femm"] = __import__("femm")
                self.femm_is_imported = True
        else:
            raise Exception('You are using a computer that is not running windows. '
                            'This command is only executable on Windows computers.')

        # Get paths
        femm_model_file_path = os.path.join(self.file_data.femm_folder_path, "thermal-validation.FEH")

        self.file_data.create_folders(self.file_data.femm_folder_path)

        # Extract losses
        losses = read_results_log(self.file_data.e_m_results_log_path)

        # Extract wire_radii
        wire_radii = [winding.conductor_radius for winding in self.windings]

        # == Init ==
        femm.openfemm(0)
        femm.newdocument(2)
        femm.hi_probdef("meters", "axi", 1.e-8, 0)

        # == Materials ==
        # Core
        k_core = thermal_conductivity_dict["core"]
        q_vol_core = losses["core"] / self.calculate_core_volume()
        # c_core = 0.007
        c_core = 0

        # Air
        k_air = thermal_conductivity_dict["air"]
        q_vol_air = 0
        # c_air = 1004.7
        c_air = 0

        # Wire
        k_wire = thermal_conductivity_dict["winding"]
        # c_wire = 385
        c_wire = 0

        # Case
        k_case = thermal_conductivity_dict["case"][
            "top"]  # Does not matter when the regions all have the same thermal conductivity.
        q_vol_case = 0
        # c_case = 0.01
        c_case = 0

        # Air gap
        k_air_gap = thermal_conductivity_dict["air_gaps"]
        q_vol_air_gap = 0
        c_air_gap = 0

        # Setup winding list
        winding_losses_list = []
        for i in range(1, 10):
            key = f"winding{i}"
            inner_winding_list = []
            if key in losses:
                for winding in losses[key]["turns"]:
                    inner_winding_list.append(winding)
            winding_losses_list.append(inner_winding_list)

        # Setup materials
        femm.hi_addmaterial('Core', k_core, k_core, q_vol_core, c_core)
        femm.hi_addmaterial('Air', k_air, k_air, q_vol_air, c_air)
        femm.hi_addmaterial('Air Gaps', k_air_gap, k_air_gap, q_vol_air_gap, c_air_gap)
        wire_distances = self.get_wire_distances()

        # Check the type of conductor for this winding
        for winding_index, winding in enumerate(winding_losses_list):
            for i in range(len(winding)):
                # Add a new material to FEMM with Litz conductor properties
                femm.hi_addmaterial(f'Wire_{winding_index}_{i}', k_wire, k_wire,
                                    calculate_heat_flux_round_wire(winding[i], wire_radii[winding_index],
                                                                   wire_distances[winding_index][i]), c_wire)
        femm.hi_addmaterial('Case', k_case, k_case, q_vol_case, c_case)

        # Add boundary condition
        femm.hi_addboundprop("Boundary", 0, boundary_temperature, 0, 0, 0, 0)
        femm.hi_addboundprop("NeumannBoundary", 1, 0, 0, 0, 0, 0)

        # == Geometry ==
        self.high_level_geo_gen()
        # Add core
        if self.air_gaps.number == 0:
            femm.hi_drawline(self.two_d_axi.p_window[4, 0],
                             self.two_d_axi.p_window[4, 1],
                             self.two_d_axi.p_window[5, 0],
                             self.two_d_axi.p_window[5, 1])
            femm.hi_drawline(self.two_d_axi.p_window[5, 0],
                             self.two_d_axi.p_window[5, 1],
                             self.two_d_axi.p_window[7, 0],
                             self.two_d_axi.p_window[7, 1])
            femm.hi_drawline(self.two_d_axi.p_window[7, 0],
                             self.two_d_axi.p_window[7, 1],
                             self.two_d_axi.p_window[6, 0],
                             self.two_d_axi.p_window[6, 1])
            femm.hi_drawline(self.two_d_axi.p_window[6, 0],
                             self.two_d_axi.p_window[6, 1],
                             self.two_d_axi.p_window[4, 0],
                             self.two_d_axi.p_window[4, 1])
            femm.hi_drawline(0,
                             self.two_d_axi.p_outer[2, 1],
                             self.two_d_axi.p_outer[3, 0],
                             self.two_d_axi.p_outer[3, 1])
            femm.hi_drawline(self.two_d_axi.p_outer[3, 0],
                             self.two_d_axi.p_outer[3, 1],
                             self.two_d_axi.p_outer[1, 0],
                             self.two_d_axi.p_outer[1, 1])
            femm.hi_drawline(self.two_d_axi.p_outer[1, 0],
                             self.two_d_axi.p_outer[1, 1],
                             0,
                             self.two_d_axi.p_outer[0, 1])
            femm.hi_drawline(0,
                             self.two_d_axi.p_outer[0, 1],
                             0,
                             self.two_d_axi.p_outer[2, 1])
        elif self.air_gaps.number > 0:
            femm.hi_drawline(0,
                             self.two_d_axi.p_air_gaps[0, 1],
                             self.two_d_axi.p_air_gaps[1, 0],
                             self.two_d_axi.p_air_gaps[1, 1])
            femm.hi_drawline(self.two_d_axi.p_air_gaps[1, 0],
                             self.two_d_axi.p_air_gaps[1, 1],
                             self.two_d_axi.p_window[4, 0],
                             self.two_d_axi.p_window[4, 1])
            femm.hi_drawline(self.two_d_axi.p_window[4, 0],
                             self.two_d_axi.p_window[4, 1],
                             self.two_d_axi.p_window[5, 0],
                             self.two_d_axi.p_window[5, 1])
            femm.hi_drawline(self.two_d_axi.p_window[5, 0],
                             self.two_d_axi.p_window[5, 1],
                             self.two_d_axi.p_window[7, 0],
                             self.two_d_axi.p_window[7, 1])
            femm.hi_drawline(self.two_d_axi.p_window[7, 0],
                             self.two_d_axi.p_window[7, 1],
                             self.two_d_axi.p_window[6, 0],
                             self.two_d_axi.p_window[6, 1])
            femm.hi_drawline(self.two_d_axi.p_window[6, 0],
                             self.two_d_axi.p_window[6, 1],
                             self.two_d_axi.p_air_gaps[3, 0],
                             self.two_d_axi.p_air_gaps[3, 1])
            femm.hi_drawline(self.two_d_axi.p_air_gaps[3, 0],
                             self.two_d_axi.p_air_gaps[3, 1],
                             0,
                             self.two_d_axi.p_air_gaps[2, 1])
            femm.hi_drawline(0,
                             self.two_d_axi.p_air_gaps[2, 1],
                             0,
                             self.two_d_axi.p_outer[2, 1])
            femm.hi_drawline(0,
                             self.two_d_axi.p_outer[2, 1],
                             self.two_d_axi.p_outer[3, 0],
                             self.two_d_axi.p_outer[3, 1])
            femm.hi_drawline(self.two_d_axi.p_outer[3, 0],
                             self.two_d_axi.p_outer[3, 1],
                             self.two_d_axi.p_outer[1, 0],
                             self.two_d_axi.p_outer[1, 1])
            femm.hi_drawline(self.two_d_axi.p_outer[1, 0],
                             self.two_d_axi.p_outer[1, 1],
                             0,
                             self.two_d_axi.p_outer[0, 1])
            femm.hi_drawline(0,
                             self.two_d_axi.p_outer[0, 1],
                             0,
                             self.two_d_axi.p_air_gaps[0, 1])

            # In order for the simulation to work the air_gap must be closed:
            femm.hi_drawline(0, self.two_d_axi.p_air_gaps[0, 1], 0, self.two_d_axi.p_air_gaps[2, 1])

            # Close air gap to separate from air
            femm.hi_drawline(self.two_d_axi.p_air_gaps[1, 0], self.two_d_axi.p_air_gaps[1, 1],
                             self.two_d_axi.p_air_gaps[3, 0], self.two_d_axi.p_air_gaps[3, 1])
        else:
            raise Exception("Negative air gap number is not allowed")

        # Add case
        femm.hi_drawline(0, self.two_d_axi.p_outer[2, 1], 0,
                         self.two_d_axi.p_outer[2, 1] + case_gap_top)  # Top left line
        femm.hi_drawline(0, self.two_d_axi.p_outer[2, 1] + case_gap_top, self.two_d_axi.p_outer[3, 0] + case_gap_right,
                         self.two_d_axi.p_outer[3, 1] + case_gap_top)  # Top line
        femm.hi_drawline(self.two_d_axi.p_outer[3, 0] + case_gap_right, self.two_d_axi.p_outer[3, 1] + case_gap_top,
                         self.two_d_axi.p_outer[1, 0] + case_gap_right,
                         self.two_d_axi.p_outer[1, 1] - case_gap_bot)  # Right line
        femm.hi_drawline(self.two_d_axi.p_outer[1, 0] + case_gap_right, self.two_d_axi.p_outer[1, 1] - case_gap_bot, 0,
                         self.two_d_axi.p_outer[0, 1] - case_gap_bot)  # Bottom line
        femm.hi_drawline(0, self.two_d_axi.p_outer[0, 1] - case_gap_bot, 0,
                         self.two_d_axi.p_outer[0, 1])  # Bottom right line

        # Create boundary
        # femm.hi_selectsegment(*self.calculatePointAverage(0, self.two_d_axi.p_outer[2, 1], 0, self.two_d_axi.p_outer[2, 1] + caseGapTop))
        femm.hi_selectsegment(*MagneticComponent.calculate_point_average(0, self.two_d_axi.p_outer[2, 1] + case_gap_top,
                                                                         self.two_d_axi.p_outer[3, 0] + case_gap_right,
                                                                         self.two_d_axi.p_outer[3, 1] + case_gap_top))
        femm.hi_setsegmentprop("NeumannBoundary", 0, 1, 0, 2, "<None>")
        femm.hi_clearselected()

        femm.hi_selectsegment(*MagneticComponent.calculate_point_average(self.two_d_axi.p_outer[3, 0] + case_gap_right,
                                                                         self.two_d_axi.p_outer[3, 1] + case_gap_top,
                                                                         self.two_d_axi.p_outer[1, 0] + case_gap_right,
                                                                         self.two_d_axi.p_outer[1, 1] - case_gap_bot))
        femm.hi_selectsegment(*MagneticComponent.calculate_point_average(self.two_d_axi.p_outer[1, 0] + case_gap_right,
                                                                         self.two_d_axi.p_outer[1, 1] - case_gap_bot, 0,
                                                                         self.two_d_axi.p_outer[0, 1] - case_gap_bot))
        # femm.hi_selectsegment(*self.calculatePointAverage(0, self.two_d_axi.p_outer[0, 1] - caseGapBot, 0, self.two_d_axi.p_outer[0, 1]))
        femm.hi_setsegmentprop("Boundary", 0, 1, 0, 2, "<None>")
        femm.hi_clearselected()

        # Add case material
        material_x, material_y = self.calculate_point_average(0, self.two_d_axi.p_outer[2, 1], 0,
                                                              self.two_d_axi.p_outer[2, 1] + case_gap_top)
        femm.hi_addblocklabel(material_x + 0.001, material_y)
        femm.hi_selectlabel(material_x + 0.001, material_y)
        femm.hi_setblockprop('Case', 1, 0, 0)
        femm.hi_clearselected()

        # Add Coil
        for num in range(len(self.windings)):
            for i in range(0, int(self.two_d_axi.p_conductor[num].shape[0] / 5)):
                # 0: center | 1: left | 2: top | 3: right | 4.bottom
                femm.hi_drawarc(self.two_d_axi.p_conductor[num][5 * i + 1][0],
                                self.two_d_axi.p_conductor[num][5 * i + 1][1],
                                self.two_d_axi.p_conductor[num][5 * i + 3][0],
                                self.two_d_axi.p_conductor[num][5 * i + 3][1], 180, 2.5)
                femm.hi_addarc(self.two_d_axi.p_conductor[num][5 * i + 3][0],
                               self.two_d_axi.p_conductor[num][5 * i + 3][1],
                               self.two_d_axi.p_conductor[num][5 * i + 1][0],
                               self.two_d_axi.p_conductor[num][5 * i + 1][1], 180, 2.5)
                femm.hi_addblocklabel(self.two_d_axi.p_conductor[num][5 * i][0],
                                      self.two_d_axi.p_conductor[num][5 * i][1])
                femm.hi_selectlabel(self.two_d_axi.p_conductor[num][5 * i][0],
                                    self.two_d_axi.p_conductor[num][5 * i][1])
                if num == 0:
                    femm.hi_setblockprop(f'Wire_{num}_{i}', 1, 0, 1)
                if num == 1:
                    femm.hi_setblockprop(f'Wire_{num}_{i}', 1, 0, 1)
                femm.hi_clearselected()

        # Define an "open" boundary condition using the built-in function:
        # femm.hi_makeABC()

        # == Labels/Designations ==
        # Label for air and air gap
        if self.air_gaps.number == 0:
            femm.hi_addblocklabel(self.two_d_axi.r_inner - 0.0001, 0)
            femm.hi_selectlabel(self.two_d_axi.r_inner - 0.001, 0)
            femm.hi_setblockprop('Air', 1, 0, 0)
            femm.hi_clearselected()
        else:
            femm.hi_addblocklabel(self.two_d_axi.r_inner - 0.0001, 0)
            femm.hi_selectlabel(self.two_d_axi.r_inner - 0.001, 0)
            femm.hi_setblockprop('Air', 1, 0, 0)
            femm.hi_clearselected()
            femm.hi_addblocklabel(0.001, 0)
            femm.hi_selectlabel(0.001, 0)
            femm.hi_setblockprop('Air Gaps', 1, 0, 0)
            femm.hi_clearselected()

        # Label for core
        femm.hi_addblocklabel(self.two_d_axi.p_outer[3, 0] - 0.001, self.two_d_axi.p_outer[3, 1] - 0.001)
        femm.hi_selectlabel(self.two_d_axi.p_outer[3, 0] - 0.001, self.two_d_axi.p_outer[3, 1] - 0.001)
        femm.hi_setblockprop('Core', 1, 0, 0)
        femm.hi_clearselected()

        # Not needed when the core is the boundary
        # femm.hi_addblocklabel(self.two_d_axi.p_outer[3, 0] + 0.001, self.two_d_axi.p_outer[3, 1] + 0.001)
        # femm.hi_selectlabel(self.two_d_axi.p_outer[3, 0] + 0.001, self.two_d_axi.p_outer[3, 1] + 0.001)
        # femm.hi_setblockprop('Air', 1, 0, 0)
        # femm.hi_clearselected()

        # Now, the finished input geometry can be displayed.
        femm.hi_zoomnatural()
        femm.hi_saveas(femm_model_file_path)
        femm.hi_analyze()
        femm.hi_loadsolution()
        input()  # So the window stays open
        # femm.closefemm()

    @staticmethod
    def encode_settings(o) -> Dict:
        """Encodes the magnetic component in a dictionary.

        :param o: Magnetic component containing the model.
        :type o: MagneticComponent
        :return: Model encodes as dictionary
        :rtype: Dict
        """
        content = {
            "simulation_name": o.simulation_name,
            "date": datetime.today().strftime('%Y-%m-%d %H:%M:%S'),
            "component_type": o.component_type.name,
            "working_directory": o.file_data.working_directory,
            "core": o.core.to_dict(),
            "winding_windows": [ww.to_dict() for ww in o.winding_windows],
        }

        if o.air_gaps is not None:
            content["air_gaps"] = o.air_gaps.to_dict()

        if o.insulation is not None:
            content["insulation"] = o.insulation.to_dict()

        if o.stray_path is not None:
            content["stray_path"] = o.stray_path.__dict__

        return content

    @staticmethod
    def decode_settings_from_log(log_file_path: str, working_directory: str = None, verbosity: bool = False):
        """
        Reads the given log and returns the magnetic component from th elog.

        :param log_file_path: Path to the log file
        :type log_file_path: str
        :param working_directory: If the working directory shall be a different from the log file enter a new one here, defaults to None
        :type working_directory: str, optional
        :param silent: True to avoid terminal outputs. Helps to speed up simulations.
        :type silent: bool
        :return: Magnetic component containing the model
        :rtype: MagneticComponent
        """
        if not os.path.isfile(log_file_path):
            raise Exception(f"File {log_file_path} does not exists or is not a file!")

        settings = None
        with open(log_file_path, "r") as fd:
            content = json.load(fd)
            settings = content["simulation_settings"]

        if settings is not None:
            cwd = working_directory if working_directory is not None else settings["working_directory"]
            geo = MagneticComponent(component_type=ComponentType[settings["component_type"]], working_directory=cwd,
                                    verbosity = 2)

            settings["core"]["loss_approach"] = LossApproach[settings["core"]["loss_approach"]]
            core_type = settings["core"]["core_type"]
            if core_type == CoreType.Single:
                core_dimensions = SingleCoreDimensions(core_inner_diameter=settings["core"]["core_inner_diameter"],
                                                       window_w=settings["core"]["window_w"],
                                                       window_h=settings["core"]["window_h"],
                                                       core_h=settings["core"]["core_h"])

            elif core_type == CoreType.Stacked:
                core_dimensions = StackedCoreDimensions(core_inner_diameter=settings["core"]["core_inner_diameter"],
                                                        window_w=settings["core"]["window_w"],
                                                        window_h_bot=settings["core"]["window_h_bot"],
                                                        window_h_top=settings["core"]["window_h_top"])
                                                        # ToDo: core_h not implemented yet.
                                                        # core_h=settings["core"]["core_h"])
            else:
                raise ValueError("unknown core_type for decoding from result_log.")

            if isinstance(settings["core"]["sigma"], List):
                # in case of sigma is a complex number, it is given as a list and needs to translated to complex.
                settings["core"]["sigma"] = complex(settings["core"]["sigma"][0], settings["core"]["sigma"][1])

            if settings["core"]["material"] != 'custom':
                # a custom core does not need a material, measurement_setup and _datatype
                settings["core"]["material"] = Material(settings["core"]["material"])
                settings["core"]["permeability_measurement_setup"] = MeasurementSetup(settings["core"]["permeability_measurement_setup"])
                settings["core"]["permeability_datatype"] = MeasurementDataType(settings["core"]["permeability_datatype"])
                settings["core"]["permittivity_measurement_setup"] = MeasurementSetup(settings["core"]["permittivity_measurement_setup"])
                settings["core"]["permittivity_datatype"] = MeasurementDataType(settings["core"]["permittivity_datatype"])

            settings["core"]["permeability_datasource"] = MaterialDataSource(settings["core"]["permeability_datasource"])
            settings["core"]["permittivity_datasource"] = MaterialDataSource(settings["core"]["permittivity_datasource"])

            core = Core(core_dimensions=core_dimensions, **settings["core"])
            geo.set_core(core)

            if "air_gaps" in settings:
                air_gaps = AirGaps(AirGapMethod[settings["air_gaps"]["method"]], core)
                for air_gap in settings["air_gaps"]["air_gaps"]:
                    air_gaps.add_air_gap(AirGapLegPosition[air_gap["leg_position"]], air_gap["height"],
                                         air_gap["position_value"], )
                geo.set_air_gaps(air_gaps)

            if "insulation" in settings:
                insulation = Insulation()
                insulation.add_core_insulations(*settings["insulation"]["core_insulations"])
                insulation.add_winding_insulations(settings["insulation"]["inner_winding_insulations"])
                geo.set_insulation(insulation)

            if "stray_path" in settings:
                stray_path = StrayPath(**settings["stray_path"])
                geo.set_stray_path(stray_path)

            new_virtual_winding_windows = []
            winding_windows = settings["winding_windows"]
            for winding_window in winding_windows:
                virtual_winding_windows = winding_window["virtual_winding_windows"]
                for vww in virtual_winding_windows:
                    turns = vww["turns"]
                    conductors = []
                    for winding in vww["windings"]:
                        winding_number = winding["winding_number"]
                        conductor = Conductor(winding["winding_number"], Conductivity[winding["conductivity"]])
                        conductor_type = ConductorType[winding["conductor_type"]]
                        if conductor_type == ConductorType.RectangularSolid:
                            conductor.set_rectangular_conductor(winding["thickness"])
                        elif conductor_type == ConductorType.RoundLitz:
                            # 3 of 4 wire preferences are allowed, so fill-factor is set to None, even the value is known from the log.
                            conductor.set_litz_round_conductor(winding["conductor_radius"], winding["number_strands"],
                                                               winding["strand_radius"], None,
                                                               ConductorArrangement[winding["conductor_arrangement"]])
                        elif conductor_type == ConductorType.RoundSolid:
                            conductor.set_solid_round_conductor(winding["conductor_radius"],
                                                                ConductorArrangement[winding["conductor_arrangement"]])
                        else:
                            raise Exception(f"Unknown conductor type {conductor_type.name}")

                        conductors.append(conductor)

                    new_vww = VirtualWindingWindow(vww["bot_bound"], vww["top_bound"], vww["left_bound"],
                                                   vww["right_bound"])
                    winding_type = WindingType[vww["winding_type"]]
                    if winding_type == WindingType.Single:
                        print(f"Winding Type Single")
                        winding_scheme = WindingScheme[vww["winding_scheme"]] if vww["winding_scheme"] is not None else None
                        wrap_para_type = WrapParaType[vww["wrap_para"]] if vww["wrap_para"] is not None else None
                        new_vww.set_winding(conductors[0], turns[winding_number], winding_scheme, wrap_para_type)
                        print(turns[0])
                    elif winding_type == WindingType.TwoInterleaved:
                        new_vww.set_interleaved_winding(conductors[0], turns[0], conductors[1], turns[1],
                                                        InterleavedWindingScheme[vww["winding_scheme"]],
                                                        vww["winding_insulation"])
                    else:
                        raise Exception(f"Winding type {winding_type} is not implemented")
                    new_virtual_winding_windows.append(new_vww)

            winding_window = WindingWindow(core, insulation)
            winding_window.virtual_winding_windows = new_virtual_winding_windows
            geo.set_winding_windows([winding_window])

            return geo

        raise Exception(f"Couldn't extract settings from file {log_file_path}")<|MERGE_RESOLUTION|>--- conflicted
+++ resolved
@@ -45,13 +45,9 @@
     onelab_folder_path: str = None
     silent: bool = False
 
-<<<<<<< HEAD
-    def __init__(self, component_type: ComponentType = ComponentType.Inductor, working_directory: str = None, clean_previous_results: bool = True,
-                 verbosity: Verbosity = 2, is_gui: bool = False, simulation_name: Optional[str] = None):
-=======
     def __init__(self, component_type: ComponentType = ComponentType.Inductor, working_directory: str = None,
-                 verbosity: Verbosity = 2, is_gui: bool = False, simulation_name: Optional[str] = None, wwr_enabled = True):
->>>>>>> 9d6ad0f1
+                 clean_previous_results: bool = True, verbosity: Verbosity = 2, is_gui: bool = False,
+                 simulation_name: Optional[str] = None, wwr_enabled = True):
         # TODO Add a enum? for the verbosity to combine silent and print_output_to_file variables
         """
         :param component_type: Available options:
