--- conflicted
+++ resolved
@@ -98,7 +98,9 @@
 
         self.wwr_enabled = wwr_enabled
 
-        logger.info(f"Initialized a new Magnetic Component of type {component_type.name}")
+        logger.info(f"\n"
+                    f"Initialized a new Magnetic Component of type {component_type.name}\n"
+                    f"--- --- --- ---")
 
         # To make sure femm is only imported once
         self.femm_is_imported = False
@@ -1106,12 +1108,10 @@
         self.frequency = 1/time_list[-1]
         # -- Excitation --
         self.flag_excitation_type = ex_type  # 'current', 'current_density', 'voltage'
-        if self.core.material.permeability["datasource"] != MaterialDataSource.Custom:
-            self.core.material.update_core_material_pro_file(frequency=self.frequency,
-                                                             folder=self.file_data.electro_magnetic_folder_path,
-                                                             plot_interpolation=plot_interpolation)  # frequency update to core class
-        if self.core.material.permittivity["datasource"] != MaterialDataSource.Custom:
-            self.core.material.update_permittivity(self.frequency)
+
+        if isinstance(self.core.material, ImportedComplexCoreMaterial):
+            raise NotImplementedError("Time domain simulation is only valid for custom material")
+
         # time simulation parameters
         self.initial_time = 0  # defined 0
         self.step_time = time_list[1]  # convention!!! for fixed time steps
@@ -1234,9 +1234,8 @@
         self.flag_excitation_type = excitation_type
 
         # Update material permittivity for the electrostatic analysis if not custom defined
-        if self.core.permittivity["datasource"] != MaterialDataSource.Custom:
-            self.core.update_core_material_pro_file(0, self.file_data.electro_magnetic_folder_path,
-                                                    plot_interpolation)  # No frequency is used in electrostatics
+        if self.core.material.permittivity_datasource != MaterialDataSource.Custom:
+            self.core.update_core_material_pro_file(plot_interpolation)  # No frequency is used in electrostatics
 
         # Apply the excitation to each turn in each winding
         num_windings = len(self.windings)
@@ -3468,10 +3467,14 @@
             text_file.write("Flag_Freq_Domain = 0;\n")
             text_file.write("Flag_Time_Domain = 0;\n")
 
-<<<<<<< HEAD
-        # Frequency
-        text_file.write("Freq = %s;\n" % self.frequency)
-        text_file.write(f"delta = {self.delta};\n")
+        # Airgap number
+        if self.simulation_type == SimulationType.ElectroStatic:
+            text_file.write("n_airgaps = {};\n".format(len(self.air_gaps.midpoints)))
+
+            # Frequency
+        if not self.simulation_type == SimulationType.ElectroStatic:
+            text_file.write("Freq = %s;\n" % self.frequency)
+            text_file.write(f"delta = {self.delta};\n")
 
         # time domain parameters
         if self.simulation_type == SimulationType.TimeDomain:
@@ -3483,50 +3486,6 @@
             text_file.write(f"delta_t = {self.step_time};\n")
             time_values_str = ', '.join(map(str, self.time))
             text_file.write(f"TimeList = {{{time_values_str}}};\n")  # TimeList is interpolated with current lists in the solver
-=======
-        # Airgap number
-        if self.simulation_type == SimulationType.ElectroStatic:
-            text_file.write("n_airgaps = {};\n".format(len(self.air_gaps.midpoints)))
-
-            # Frequency
-        if not self.simulation_type == SimulationType.ElectroStatic:
-            text_file.write("Freq = %s;\n" % self.frequency)
-            text_file.write(f"delta = {self.delta};\n")
-
-            # Core Loss
-            text_file.write(f"Flag_Steinmetz_loss = {self.core.steinmetz_loss};\n")
-            text_file.write(f"Flag_Generalized_Steinmetz_loss = {self.core.generalized_steinmetz_loss};\n")
-
-            if self.core.sigma != 0 and self.core.sigma is not None:
-                text_file.write("Flag_Conducting_Core = 1;\n")
-                if isinstance(self.core.sigma, str):
-                    # TODO: Make following definition general
-                    # self.core.sigma = 2 * np.pi * self.frequency * epsilon_0 * f_N95_er_imag(f=self.frequency) + 1 / 6
-                    self.core.sigma = 1 / 6
-                text_file.write(f"sigma_core = {self.core.sigma.real};\n")
-                text_file.write(f"sigma_core_imag = {self.core.sigma.imag};\n")
-            else:
-                text_file.write("Flag_Conducting_Core = 0;\n")
-
-            if self.core.steinmetz_loss:
-                text_file.write(f"ki = {self.core.ki};\n")
-                text_file.write(f"alpha = {self.core.alpha};\n")
-                text_file.write(f"beta = {self.core.beta};\n")
-            if self.core.generalized_steinmetz_loss:
-                text_file.write(f"t_rise = {self.t_rise};\n")
-                text_file.write(f"t_fall = {self.t_fall};\n")
-                text_file.write(f"f_switch = {self.f_switch};\n")
-            # time domain parameters
-            if self.simulation_type == SimulationType.TimeDomain:
-                text_file.write(f"T = {self.time_period};\n")
-                text_file.write(f"time0 = {self.initial_time};\n")
-                text_file.write(f"timemax = {self.max_time};\n")
-                text_file.write(f"NbStepsPerPeriod = {self.nb_steps_per_period};\n")
-                text_file.write(f"NbSteps = {self.nb_steps};\n")
-                text_file.write(f"delta_t = {self.step_time};\n")
-                time_values_str = ', '.join(map(str, self.time))
-                text_file.write(f"TimeList = {{{time_values_str}}};\n")  # TimeList is interpolated with current lists in the solver
->>>>>>> 31dca8e4
 
         # Conductor specific definitions
         for winding_number in range(len(self.windings)):
