"""Define the magnetic component."""
# Python standard libraries
import csv
import fileinput
import os
import gmsh
import json
import warnings
import inspect
import re
import pandas as pd
from datetime import datetime
import time
import logging
import dataclasses
from matplotlib import pyplot as plt
import ast

# Third party libraries
from onelab import onelab
import materialdatabase as mdb
import numpy as np

# Local libraries
import femmt.functions as ff
from femmt.constants import *
from femmt.mesh import Mesh
from femmt.model import VirtualWindingWindow, WindingWindow, Core, Insulation, StrayPath, AirGaps, Conductor
from femmt.enumerations import *
from femmt.data import FileData, MeshData
from femmt.drawing import TwoDaxiSymmetric
from femmt.thermal import thermal_simulation, calculate_heat_flux_round_wire, read_results_log
from femmt.dtos import *
import femmt.functions_reluctance as fr

logger = logging.getLogger(__name__)

class MagneticComponent:
    """
    A MagneticComponent is the main object for all simulation purposes in femmt.

    - One or more "MagneticComponents" can be created
    - Each "MagneticComponent" owns its own instance variable values

    """

    # Initialization of all class variables
    # Common variables for all instances
    onelab_folder_path: str = None
    is_onelab_silent: bool = False

    def __init__(self, simulation_type: SimulationType = SimulationType.FreqDomain,
                 component_type: ComponentType = ComponentType.Inductor, working_directory: str = None,
                 clean_previous_results: bool = True, onelab_verbosity: Verbosity = 1, is_gui: bool = False,
                 simulation_name: str | None = None, wwr_enabled=True):
        # TODO Add a enum? for the verbosity to combine silent and print_output_to_file variables
        """
        Initialize the magnetic component.

        :param component_type: Available options:
                               - "inductor"
                               - "transformer"
                               - "integrated_transformer" (Transformer with included stray-path)
        :type component_type: ComponentType
        :param working_directory: Sets the working directory
        :type working_directory: string
        :param is_gui: Asks at first startup for onelab-path. Distinction between GUI and command line.
            Defaults to 'False' in command-line-mode.
        :type is_gui: bool
        :param simulation_name: name without any effect. Will just be displayed in the result-log file
        :type simulation_name: str
        """
        # Get caller filepath when no working_directory was set
        if working_directory is None:
            caller_filename = inspect.stack()[1].filename
            working_directory = os.path.join(os.path.dirname(caller_filename), "femmt")

        if not os.path.exists(working_directory):
            os.mkdir(working_directory)

        # Create file paths class in order to handle all paths
        self.file_data: FileData = FileData(working_directory)
        # Clear result folder structure in case of missing
        if clean_previous_results:
            self.file_data.clear_previous_simulation_results()

        # Variable to set silent mode
        self.verbosity = onelab_verbosity
        if not gmsh.isInitialized():
            gmsh.initialize()

        if onelab_verbosity != Verbosity.ToConsole:
            gmsh.option.setNumber("General.Terminal", 0)
            self.is_onelab_silent = True

        if onelab_verbosity == Verbosity.ToFile:
            self.is_onelab_silent = True

        self.wwr_enabled = wwr_enabled

        logger.info(f"Initialized a new Magnetic Component of type {component_type.name}")

        # To make sure femm is only imported once
        self.femm_is_imported = False

        # - - - - - - - - - - - - - - - - - - - - - - - - - - - - - - - - - - - - - - - - - - - - - - - - - - - - - - -
        # Component Geometry
        self.component_type = component_type  # "inductor", "transformer", "integrated_transformer" (or "three-phase-transformer")
        self.simulation_type = simulation_type  # frequency domain # time domain

        # - - - - - - - - - - - - - - - - - - - - - - - - - - - - - - - - - - - - - - - - - - - - - - - - - - - - - - -
        # Components
        self.core: Core = None  # Contains all information about the cores
        self.air_gaps: AirGaps | None = None  # Contains every air gap
        self.windings = None
        # self.windings: List of the different winding objects which the following structure:
        # windings[0]: primary, windings[1]: secondary, windings[2]: tertiary ....
        self.insulation: Insulation = None  # Contains information about the needed insulations
        self.winding_windows = None
        # self.winding_windows: Contains a list of every winding_window which was created containing a
        # list of virtual_winding_windows
        self.stray_path = None  # Contains information about the stray_path (only for integrated transformers)

        # - - - - - - - - - - - - - - - - - - - - - - - - - - - - - - - - - - - - - - - - - - - - - - - - - - - - - - -
        # Control Flags
        self.plot_fields = "standard"  # can be "standard" or False

        # - - - - - - - - - - - - - - - - - - - - - - - - - - - - - - - - - - - - - - - - - - - - - - - - - - - - - - -
        # Excitation Parameters for freq and time domain
        # Empty lists will be set when a winding window is added to the magnetic component
        self.imposed_reduced_frequency = None
        self.flag_excitation_type = None

        self.current = []                       # Defined for every conductor
        self.current_density = []               # Defined for every conductor
        self.voltage = []                       # Defined for every conductor
        self.charge = []
        self.v_core = None
        # self.v_ground_core = None
        self.v_ground_out_boundary = None
        self.capacitance_matrix_nodes = {}
        self.time = []                          # Defined for time domain simulation
        self.average_currents = []              # Defined for average currents for every winding
        self.rms_currents = []                  # Defined for rms currents for every winding
        self.step_time = None
        self.time_period = None
        self.initial_time = None  # Default 0
        self.max_time = None  # Simulation's duration
        self.nb_steps_per_period = None  # Number of time steps
        self.nb_steps = None
        self.frequency = None
        self.phase_deg = None  # Default is zero, Defined for every conductor
        self.red_freq = None  # [] * self.n_windings  # Defined for every conductor
        self.max_reduced_frequency = 3.25
        self.delta = None

        # - - - - - - - - - - - - - - - - - - - - - - - - - - - - - - - - - - - - - - - - - - - - - - - - - - - - - - -
        # Steinmetz loss material coefficients and current waveform
        self.Ipeak: float | None = None
        self.ki: float | None = None
        self.alpha: float | None = None
        self.beta: float | None = None
        self.t_rise: float | None = None
        self.t_fall: float | None = None
        self.f_switch: float | None = None

        # - - - - - - - - - - - - - - - - - - - - - - - - - - - - - - - - - - - - - - - - - - - - - - - - - - - - - - -
        # MeshData to store the mesh size for different points
        # Object is added in set_core
        padding = 1.5
        global_accuracy = 0.5
        self.mesh_data = MeshData(global_accuracy, global_accuracy, global_accuracy, global_accuracy, padding, mu_0)
        self.mesh = None
        self.two_d_axi: TwoDaxiSymmetric = None

        # - - - - - - - - - - - - - - - - - - - - - - - - - - - - - - - - - - - - - - - - - - - - - - - - - - - - - - -
        # -- Used for Litz Validation --
        self.sweep_frequencies = None

        # - - - - - - - - - - - - - - - - - - - - - - - - - - - - - - - - - - - - - - - - - - - - - - - - - - - - - - -

        # 2 and 3 winding transformer inductance matrix
        self.L_1_1 = None
        self.L_2_2 = None
        self.L_3_3 = None
        self.M = None
        self.M_12 = None
        self.M_21 = None
        self.M_13 = None
        self.M_32 = None
        self.M_32 = None
        self.M_23 = None
        self.Pv = None
        # 2 and 3 winding transformer primary concentrated equivalent circuit
        self.n_conc = None
        self.L_s_conc = None
        self.L_h_conc = None
        self.L_s1 = None
        self.L_s2 = None
        self.L_s3 = None
        self.L_h = None
        self.L_s12 = None
        self.L_s13 = None
        self.L_s23 = None
        self.n_12 = None
        self.n_13 = None

        # -- FEMM variables --
        self.tot_loss_femm = None

        self.onelab_setup(is_gui)
        self.onelab_client = onelab.client(__file__)
        self.simulation_name = simulation_name

    def update_mesh_accuracies(self, mesh_accuracy_core: float, mesh_accuracy_window: float,
                               mesh_accuracy_conductor, mesh_accuracy_air_gaps: float):
        """
        Update mesh accuracies for core, windows, conductors and air gaps.

        :param mesh_accuracy_core: mesh accuracy of the core
        :type mesh_accuracy_core: float
        :param mesh_accuracy_window: mesh accuracy of the winding window
        :type mesh_accuracy_window: float
        :param mesh_accuracy_conductor: mesh accuracy of the conductors
        :type mesh_accuracy_conductor: float
        :param mesh_accuracy_air_gaps: mesh accuracy of the air gaps
        :type mesh_accuracy_air_gaps: float
        """
        self.mesh_data.mesh_accuracy_core = mesh_accuracy_core
        self.mesh_data.mesh_accuracy_window = mesh_accuracy_window
        self.mesh_data.mesh_accuracy_conductor = mesh_accuracy_conductor
        self.mesh_data.mesh_accuracy_air_gaps = mesh_accuracy_air_gaps

    #  -  -  -  -  -  -  -  -  -  -  -  -  -  -  -  -  -  -  -  -  -  -  -  -  -  -  -   -  -  -  -  -  -  -  -  -  -  -
    # Thermal simulation
    def thermal_simulation(self, thermal_conductivity_dict: dict, boundary_temperatures_dict: dict,
                           boundary_flags_dict: dict, case_gap_top: float,
                           case_gap_right: float, case_gap_bot: float, show_thermal_simulation_results: bool = True,
                           pre_visualize_geometry: bool = False, color_scheme: dict = ff.colors_femmt_default,
                           colors_geometry: dict = ff.colors_geometry_femmt_default, flag_insulation: bool = True):
        """
        Start the thermal simulation using thermal_simulation.py.

        :param thermal_conductivity_dict: Contains the thermal conductivities for every region
        :type thermal_conductivity_dict: dict
        :param boundary_temperatures_dict: Contains the temperatures at each boundary line
        :type boundary_temperatures_dict: dict
        :param boundary_flags_dict: Sets the boundary type (Dirichlet or von Neumann) for each boundary line
        :type boundary_flags_dict: dict
        :param case_gap_top: Size of the top case
        :type case_gap_top: float
        :param case_gap_right: Size of the right case
        :type case_gap_right: float
        :param case_gap_bot: Size of the bot case
        :type case_gap_bot: float
        :param show_thermal_simulation_results: Shows thermal results in gmsh, defaults to True
        :type show_thermal_simulation_results: bool, optional
        :param pre_visualize_geometry: Shows the thermal model before simulation, defaults to False
        :type pre_visualize_geometry: bool, optional
        :param color_scheme: Color scheme for visualization, defaults to ff.colors_femmt_default
        :type color_scheme: dict, optional
        :param colors_geometry: Color geometry for visualization, defaults to ff.colors_geometry_femmt_default
        :type colors_geometry: dict, optional
        :param flag_insulation: True to simulate the insulation
        :type flag_insulation: bool
        """
        # Create necessary folders
        self.file_data.create_folders(self.file_data.thermal_results_folder_path)

        self.mesh.generate_thermal_mesh(case_gap_top, case_gap_right, case_gap_bot, color_scheme, colors_geometry,
                                        pre_visualize_geometry)

        # insulation_tag = self.mesh.ps_insulation if flag_insulation and len(self.insulation.core_cond) == 4 else None

        if not os.path.exists(self.file_data.e_m_results_log_path):
            # Simulation results file not created
            raise Exception(
                "Cannot run thermal simulation -> Magnetic simulation needs to run first (no results_log.json found")

        # Check if the results log path simulation settings fit the current simulation settings
        current_settings = MagneticComponent.encode_settings(self)
        del current_settings["working_directory"]
        del current_settings["date"]

        with open(self.file_data.e_m_results_log_path, "r") as fd:
            content = json.load(fd)
            log_settings = content["simulation_settings"]
        del log_settings["working_directory"]
        del log_settings["date"]

        if current_settings != log_settings:
            raise Exception(f"The settings from the log file {self.file_data.e_m_results_log_path} do not match "
                            f"the current simulation settings. Please re-run the magnetic simulation.")

        tags = {
            "core_tags": self.mesh.ps_core,
            "background_tag": self.mesh.ps_air,
            "winding_tags": self.mesh.ps_cond,
            "air_gaps_tag": self.mesh.ps_air_gaps if self.air_gaps.number > 0 else None,
            "boundary_regions": self.mesh.thermal_boundary_region_tags,
            "insulations_tag": self.mesh.ps_insulation if flag_insulation and len(
                self.insulation.core_cond) == 4 else None
        }

        # Core area -> Is needed to estimate the heat flux
        # Power density for volumes W/m^3
        # core_area = self.calculate_core_volume()
        core_area = self.calculate_core_parts_volume()

        # Set wire radii
        wire_radii = [winding.conductor_radius for winding in self.windings]

        thermal_parameters = {
            "file_data": self.file_data,
            "tags_dict": tags,
            "thermal_conductivity_dict": thermal_conductivity_dict,
            "boundary_temperatures": boundary_temperatures_dict,
            "boundary_flags": boundary_flags_dict,
            "boundary_physical_groups": {
                "top": self.mesh.thermal_boundary_ps_groups[0],
                "top_right": self.mesh.thermal_boundary_ps_groups[1],
                "right": self.mesh.thermal_boundary_ps_groups[2],
                "bot_right": self.mesh.thermal_boundary_ps_groups[3],
                "bot": self.mesh.thermal_boundary_ps_groups[4]
            },
            "core_area": core_area,
            "conductor_radii": wire_radii,
            "wire_distances": self.get_wire_distances(),
            "case_volume": self.core.r_outer * case_gap_top + self.core.core_h * case_gap_right + self.core.r_outer * case_gap_bot,
            "show_thermal_fem_results": show_thermal_simulation_results,
            "print_sensor_values": False,
            "silent": self.verbosity == Verbosity.Silent,  # Add verbosity for thermal simulation
            "flag_insulation": flag_insulation
        }

        thermal_simulation.run_thermal(**thermal_parameters)
        logger.info(f"The electromagnetic results are stored here: {self.file_data.e_m_results_log_path}")
        logger.info(f"The thermal results are stored here: {self.file_data.results_folder_path}/results_thermal.json")

    #  -  -  -  -  -  -  -  -  -  -  -  -  -  -  -  -  -  -  -  -  -  -  -  -  -  -  -   -  -  -  -  -  -  -  -  -  -  -
    # Setup
    def onelab_setup(self, is_gui: bool):
        """
        Set up the onelab filepaths.

        Either reads ONELAB parent folder path from config.json or asks the user to provide the ONELAB path it.
        Creates a config.json inside the site-packages folder at first run.

        :param is_gui: set to True to avoid terminal output question for onelab file path at first run.
            Used especially in GUI
        :type is_gui: bool
        """
        # check if config.json is available and not empty
        if os.path.isfile(self.file_data.config_path) and os.stat(self.file_data.config_path).st_size != 0:
            onelab_path = ""
            with open(self.file_data.config_path, "r") as fd:
                loaded_dict = json.loads(fd.read())
                onelab_path = loaded_dict['onelab']

            if os.path.exists(onelab_path) and os.path.isfile(os.path.join(onelab_path, "onelab.py")):
                # Path found
                self.file_data.onelab_folder_path = onelab_path
                return

        # Let the user enter the onelab_path:
        # Find out the onelab_path of installed module, or in case of running directly from git,
        # find the onelab_path of git repository loop until path is correct
        onelab_path_wrong = True

        # This is needed because in the gui the input() command cannot be called (it would result in an infinite loop).
        # If the config file was not found just return out of the function.
        # The config file will be added later by the gui handler.
        if is_gui:
            return

        while onelab_path_wrong:
            onelab_path = os.path.normpath(input(
                "Enter the path of onelab's parent folder (path to folder which contains getdp, onelab executable files): "))

            if os.path.exists(onelab_path):
                onelab_path_wrong = False
                break
            else:
                logger.info('onelab not found! Tool searches for onelab.py in the folder. Please re-enter path!')
        self.file_data.onelab_folder_path = onelab_path

        # Write the path to the config.json
        onelab_path_dict = {"onelab": onelab_path}
        with open(os.path.join(self.file_data.config_path), 'w', encoding='utf-8') as fd:
            json.dump(onelab_path_dict, fd, indent=2, ensure_ascii=False)

    #  -  -  -  -  -  -  -  -  -  -  -  -  -  -  -  -  -  -  -  -  -  -  -  -  -  -  -   -  -  -  -  -  -  -  -  -  -  -
    # Geometry Parts
    def high_level_geo_gen(self, frequency: float = None, skin_mesh_factor: float = None):
        """Update the mesh data and creates the model and mesh objects.

        :param frequency: Frequency used in the mesh density, defaults to None
        :type frequency: float, optional
        :param skin_mesh_factor: Used in the mesh density, defaults to None
        :type skin_mesh_factor: float, optional
        """
        # Default values for global_accuracy and padding
        self.mesh_data.update_spatial_data(self.core.core_inner_diameter, self.core.window_w, self.windings)

        # Update mesh data
        self.mesh_data.update_data(frequency, skin_mesh_factor)

        # Create model
        self.two_d_axi = TwoDaxiSymmetric(self.core, self.mesh_data, self.air_gaps, self.winding_windows,
                                          self.stray_path,
                                          self.insulation, self.component_type, len(self.windings), self.verbosity)
        self.two_d_axi.draw_model()

        # Create mesh
        self.mesh = Mesh(self.two_d_axi, self.windings, self.winding_windows, self.core.correct_outer_leg,
                         self.file_data, self.verbosity, None, self.wwr_enabled)
        # self.mesh = Mesh(self.two_d_axi, self.windings, self.core.correct_outer_leg, self.file_data, None, ff.silent)

    def mesh(self, frequency: float = None, skin_mesh_factor: float = None):
        """Generate model and mesh.

        :param frequency: Frequency used in the mesh density, defaults to None
        :type frequency: float, optional
        :param skin_mesh_factor: Used in the mesh density, defaults to None
        :type skin_mesh_factor: float, optional
        """
        self.high_level_geo_gen(frequency=frequency, skin_mesh_factor=skin_mesh_factor)
        self.mesh.generate_hybrid_mesh()  # create the mesh itself with gmsh
        self.mesh.generate_electro_magnetic_mesh()  # assign the physical entities/domains to the mesh

    #  -  -  -  -  -  -  -  -  -  -  -  -  -  -  -  -  -  -  -  -  -  -  -  -  -  -  -   -  -  -  -  -  -  -  -  -  -  -
    # Create Model
    def set_insulation(self, insulation: Insulation):
        """Add insulation to the model.

        :param insulation: insulation object
        :type insulation: Insulation
        """
        if self.simulation_type == SimulationType.ElectroStatic:
            insulation.bobbin_dimensions = True
        else:
            insulation.bobbin_dimensions = False

        if self.simulation_type == SimulationType.ElectroStatic and insulation.bobbin_dimensions is None:
            raise Exception("bobbin parameters must be set in electrostatic simulations")

        if insulation.cond_cond is None or not insulation.cond_cond:
            raise Exception("insulations between the conductors must be set")

        if insulation.core_cond is None or not insulation.core_cond:
            raise Exception("insulations between the core and the conductors must be set")

        self.insulation = insulation

    def set_stray_path(self, stray_path: StrayPath):
        """Add the stray path to the model.

        :param stray_path: StrayPath object
        :type stray_path: StrayPath
        """
        self.stray_path = stray_path

    def set_air_gaps(self, air_gaps: AirGaps):
        """Add the air_gaps to the model.

        :param air_gaps: AirGaps object
        :type air_gaps: AirGaps
        """
        # Sorting air gaps from lower to upper
        air_gaps.midpoints.sort(key=lambda x: x[1])

        self.air_gaps = air_gaps

    def set_winding_windows(self, winding_windows: list[WindingWindow]):
        """
        Add the winding windows to the model.

        Creates the windings list, which contains the conductors from the virtual winding windows but sorted
        by the winding_number (ascending). Sets empty lists for excitation parameters.

        :param winding_windows: list of WindingWindow objects
        :type winding_windows: list[WindingWindow]
        """
        self.winding_windows = winding_windows
        windings = []
        for ww in winding_windows:
            for vww in ww.virtual_winding_windows:
                if not vww.winding_is_set:
                    raise Exception("Each virtual winding window needs to have a winding")
                for winding in vww.windings:
                    if winding not in windings:
                        windings.append(winding)

        self.windings = sorted(windings, key=lambda x: x.winding_number)

        # Print statement was moved here so the silence functionality is not needed in Conductors class.
        # TODO Can this be even removed?
        for winding in self.windings:
            if winding.conductor_type == ConductorType.RoundLitz:
                logger.info(f"Updated Litz Configuration: \n"
                            f"    ff: {winding.ff} \n"
                            f"    Number of layers/strands: {winding.n_layers}/{winding.n_strands} \n"
                            f"    Strand radius: {winding.strand_radius} \n"
                            f"    Conductor radius: {winding.conductor_radius}")
        # Set excitation parameter lists
        self.current = [None] * len(windings)
        self.current_density = [None] * len(windings)
        self.voltage = [None] * len(windings)
        self.phase_deg = np.zeros(len(windings))

        # Correct the turns lists in each vww, so that they have the same length
        for ww in winding_windows:
            for vww in ww.virtual_winding_windows:
                zeros_to_append = (len(self.windings) - len(vww.turns))
                if zeros_to_append < 0:
                    for _ in range(0, -zeros_to_append):
                        vww.turns.pop()
                else:
                    for _ in range(0, zeros_to_append):
                        vww.turns.append(0)

    def set_core(self, core: Core):
        """Add the core to the model.

        :param core: Core object
        :type core: Core
        """
        self.core = core

    #  -  -  -  -  -  -  -  -  -  -  -  -  -  -  -  -  -  -  -  -  -  -  -  -  -  -  -   -  -  -  -  -  -  -  -  -  -  -
    # Pre-Processing

    def create_model(self, freq: float, skin_mesh_factor: float = 0.5, pre_visualize_geometry: bool = False,
                     save_png: bool = False, color_scheme: dict = ff.colors_femmt_default,
                     colors_geometry: dict = ff.colors_geometry_femmt_default, benchmark: bool = False):
        """
        Create a model from the abstract geometry description inside onelab including optional mesh generation.

        :param freq: Frequency [Hz]
        :type freq: float
        :param skin_mesh_factor: [default to 0.5]
        :type skin_mesh_factor: float
        :param pre_visualize_geometry: True for a pre-visualization (e.g. check your geometry) and after this a
            simulation runs, False for a direct simulation
        :type pre_visualize_geometry: bool
        :param save_png: True to save a png-figure, false for no figure
        :type save_png: bool
        :param color_scheme: color file (definition for red, green, blue, ...)
        :type color_scheme: dict
        :param colors_geometry: definition for e.g. core is gray, winding is orange, ...
        :type colors_geometry: dict
        :param benchmark: Benchmark simulation (stop time). Defaults to False.
        :type benchmark: bool
        """
        if self.core is None:
            raise Exception("A core class needs to be added to the magnetic component")
        if self.air_gaps is None:
            self.air_gaps = AirGaps(None, None)
            logger.info("No air gaps are added")
        if self.insulation is None:
            raise Exception("An insulation class need to be added to the magnetic component")
        if self.winding_windows is None:
            raise Exception("Winding windows are not set properly. Please check the winding creation")

        if benchmark:
            start_time = time.time()
            self.high_level_geo_gen(frequency=freq, skin_mesh_factor=skin_mesh_factor)
            high_level_geo_gen_time = time.time() - start_time
            start_time = time.time()
            self.mesh.generate_hybrid_mesh(visualize_before=pre_visualize_geometry, save_png=save_png,
                                           color_scheme=color_scheme, colors_geometry=colors_geometry)
            generate_hybrid_mesh_time = time.time() - start_time

            return high_level_geo_gen_time, generate_hybrid_mesh_time
        else:
            self.high_level_geo_gen(frequency=freq, skin_mesh_factor=skin_mesh_factor)
            self.mesh.generate_hybrid_mesh(visualize_before=pre_visualize_geometry, save_png=save_png,
                                           color_scheme=color_scheme, colors_geometry=colors_geometry)

        if self.component_type in [ComponentType.Inductor, ComponentType.Transformer, ComponentType.IntegratedTransformer]:
            self.log_coordinates_description()

    def get_single_complex_permeability(self):
        """
        Read the complex permeability from the material database.

        In case of amplitude dependent material definition, the initial permeability is used.
        :return: complex
        """
        if self.core.permeability_type == PermeabilityType.FromData:
            # take datasheet value from database
            complex_permeability = mu_0 * mdb.MaterialDatabase(
                self.verbosity == Verbosity.Silent).get_material_attribute(material_name=self.core.material,
                                                                           attribute="initial_permeability")
            logger.info(f"{complex_permeability=}")
        if self.core.permeability_type == PermeabilityType.FixedLossAngle:
            complex_permeability = mu_0 * self.core.mu_r_abs * complex(np.cos(np.deg2rad(self.core.phi_mu_deg)),
                                                                       np.sin(np.deg2rad(self.core.phi_mu_deg)))
        if self.core.permeability_type == PermeabilityType.RealValue:
            complex_permeability = mu_0 * self.core.mu_r_abs
        return complex_permeability

    def check_model_mqs_condition(self) -> None:
        """
        Check the model for magneto-quasi-static condition for frequencies != 0.

        Is called before a simulation.
        Loads the permittivity from the material database (measurement or datasheet) and calculates the
        resonance ratio = diameter_to_wavelength_ratio / diameter_to_wavelength_ratio_of_first_resonance
        """
        if self.frequency != 0:
            if self.core.permittivity["datasource"] == "measurements" or self.core.permittivity[
                    "datasource"] == "datasheet":
                epsilon_r, epsilon_phi_deg = mdb.MaterialDatabase(self.verbosity == Verbosity.Silent).get_permittivity(
                    temperature=self.core.temperature, frequency=self.frequency,
                    material_name=self.core.material,
                    datasource=self.core.permittivity["datasource"],
                    datatype=self.core.permittivity["datatype"],
                    measurement_setup=self.core.permittivity["measurement_setup"],
                    interpolation_type="linear")

                complex_permittivity = epsilon_0 * epsilon_r * complex(np.cos(np.deg2rad(epsilon_phi_deg)),
                                                                       np.sin(np.deg2rad(epsilon_phi_deg)))
                logger.info(f"{complex_permittivity=}\n"
                            f"{epsilon_r=}\n"
                            f"{epsilon_phi_deg=}")

                ff.check_mqs_condition(radius=self.core.core_inner_diameter / 2, frequency=self.frequency,
                                       complex_permeability=self.get_single_complex_permeability(),
                                       complex_permittivity=complex_permittivity, conductivity=self.core.sigma,
                                       relative_margin_to_first_resonance=0.5)

            else:
                ff.check_mqs_condition(radius=self.core.core_inner_diameter / 2, frequency=self.frequency,
                                       complex_permeability=self.get_single_complex_permeability(),
                                       complex_permittivity=0, conductivity=self.core.sigma,
                                       relative_margin_to_first_resonance=0.5)

    #  -  -  -  -  -  -  -  -  -  -  -  -  -  -  -  -  -  -  -  -  -  -  -  -  -  -  -   -  -  -  -  -  -  -  -  -  -  -
    # Miscellaneous
    def calculate_core_cross_sectional_area(self):
        """
        Calculate the effective cross-sectional area of the core using the core inner diameter.

        :return: Cross-sectional area of the core.
        :rtype: float
        """
        # Calculate the cross-sectional area using the inner diameter of the core
        width = self.core.core_inner_diameter / 2
        cross_sectional_area = np.pi * (width ** 2)
        return cross_sectional_area

    def calculate_core_volume_with_air(self) -> float:
        """Calculate the volume of the core including air.

        :return: Volume of the core
        :rtype: float
        """
        if self.core.core_type == CoreType.Single:
            core_height = self.core.window_h + self.core.core_inner_diameter / 2
        elif self.core.core_type == CoreType.Stacked:
            core_height = self.core.window_h_bot + self.core.window_h_top + self.core.core_inner_diameter * 3 / 4
            # TODO: could also be done arbitrarily

        core_width = self.core.r_outer

        return np.pi * core_width ** 2 * core_height

    def calculate_core_volume(self) -> float:
        """Calculate the volume of the core excluding air.

        :return: Volume of the core.
        :rtype: float
        """
        core_height = None
        winding_height = None
        if self.core.core_type == CoreType.Single:
            core_height = self.core.window_h + self.core.core_inner_diameter / 2
            winding_height = self.core.window_h
        elif self.core.core_type == CoreType.Stacked:
            core_height = self.core.window_h_bot + self.core.window_h_top + self.core.core_inner_diameter * 3 / 4
            # TODO: could also be done arbitrarily
            winding_height = self.core.window_h_bot + self.core.window_h_top  # TODO: could also be done arbitrarily

        core_width = self.core.r_outer

        winding_width = self.core.window_w

        air_gap_volume = 0
        inner_leg_width = self.core.r_inner - winding_width

        for leg_position, _, height in self.air_gaps.midpoints:
            if leg_position == AirGapLegPosition.LeftLeg.value:
                # left leg
                # TODO this is wrong since the air gap is not centered on the y axis
                width = core_width - self.core.r_inner
            elif leg_position == AirGapLegPosition.CenterLeg.value:
                # center leg
                width = inner_leg_width
            elif leg_position == AirGapLegPosition.RightLeg.value:
                # right leg
                # TODO this is wrong since the air gap is not centered on the y axis
                width = core_width - self.core.r_inner
            else:
                raise Exception(f"Invalid leg position tag {leg_position} used for an air gap.")

            air_gap_volume += np.pi * width ** 2 * height

        return np.pi * (core_width ** 2 * core_height - (inner_leg_width + winding_width) ** 2 * winding_height + \
                        inner_leg_width ** 2 * winding_height) - air_gap_volume

    def calculate_core_parts_volume(self) -> list:
        """Calculate the volume of the part core excluding air.

        :return: Volume of the core part.
        :rtype: list
        """
        # Extract heights from the midpoints of air gaps
        if self.air_gaps.midpoints:
            heights = [point[2] for point in self.air_gaps.midpoints]
        core_parts_volumes = []

        def get_width(part_number: int):
            """
            If there is a stray path, calculate width based on its starting index and part number.

            part_number is the core_part_i+2; means that if the start_index is 0, the stray path is in core_part_2
            if the start_index is 1, the stray path is in core_part_3 and so on

            :param part_number: core_part_i+2
            :type part_number: int
            """
            if self.stray_path and part_number == self.stray_path.start_index + 2:
                return self.stray_path.length
            return self.core.core_inner_diameter / 2

        if self.air_gaps.midpoints:
            # # Sorting air gaps from lower to upper
            sorted_midpoints = sorted(self.air_gaps.midpoints, key=lambda x: x[1])
            # Finding position of first airgap
            bottommost_airgap_position = sorted_midpoints[0][1]
            bottommost_airgap_height = sorted_midpoints[0][2]
            # Finding position of last airgap
            topmost_airgap_position = sorted_midpoints[-1][1]
            topmost_airgap_height = sorted_midpoints[-1][2]

        # if single core
        if self.core.core_type == CoreType.Single:
            # if Airgap is existed
            if self.air_gaps.midpoints:
                # For single core and more than one core_part, volume for every core part is calculated
                # core_part_1 is divided into parts cores
                # # subpart1: bottom left subpart
                subpart1_1_height = bottommost_airgap_position + self.core.window_h / 2 - bottommost_airgap_height / 2
                subpart1_1_width = self.core.core_inner_diameter / 2
                subpart1_1_volume = np.pi * subpart1_1_width ** 2 * subpart1_1_height

                # # subpart2: bottom mid subpart
                subpart1_2_height = self.core.core_inner_diameter / 4
                subpart1_2_width = self.core.r_outer
                subpart1_2_volume = np.pi * subpart1_2_width ** 2 * subpart1_2_height

                # subpart3: right subpart
                subpart1_3_height = self.core.window_h
                subpart1_3_width = self.core.r_outer
                subpart1_3_volume = np.pi * subpart1_3_width ** 2 * subpart1_3_height - \
                    (np.pi * (self.core.window_w + self.core.core_inner_diameter / 2) ** 2 * self.core.window_h)

                # subpart4: top mid-subpart
                subpart1_4_height = self.core.core_inner_diameter / 4
                subpart1_4_width = self.core.r_outer
                subpart1_4_volume = np.pi * subpart1_4_width ** 2 * subpart1_4_height

                # subpart5: top left subpart
                subpart1_5_height = self.core.window_h / 2 - topmost_airgap_position - topmost_airgap_height / 2
                subpart1_5_width = self.core.core_inner_diameter / 2
                subpart1_5_volume = np.pi * subpart1_5_width ** 2 * subpart1_5_height

                # Calculate the volume of core part 1 by summing up subpart volumes
                core_part_1_volume = subpart1_1_volume + subpart1_2_volume + subpart1_3_volume + \
                    subpart1_4_volume + subpart1_5_volume
                core_parts_volumes.append(core_part_1_volume)

                # Calculate the volumes of the core parts between the air gaps
                for i in range(len(sorted_midpoints) - 1):
                    air_gap_1_position = sorted_midpoints[i][1]
                    air_gap_1_height = sorted_midpoints[i][2]
                    air_gap_2_position = sorted_midpoints[i + 1][1]
                    air_gap_2_height = sorted_midpoints[i + 1][2]
                    # calculate the height based on airgap positions and heights, and the width
                    core_part_height = air_gap_2_position - air_gap_2_height / 2 - (air_gap_1_position + air_gap_1_height / 2)
                    core_part_width = get_width(i + 2)
                    # calculate the volume
                    core_part_volume = np.pi * core_part_width ** 2 * core_part_height
                    core_parts_volumes.append(core_part_volume)

            else:
                # subpart1: left subpart
                subpart1_1_height = self.core.window_h
                subpart1_1_width = self.core.core_inner_diameter / 2
                subpart1_1_volume = np.pi * subpart1_1_width ** 2 * subpart1_1_height

                # subpart2: top subpart
                subpart1_2_height = self.core.core_inner_diameter / 4
                subpart1_2_width = self.core.r_outer
                subpart1_2_volume = np.pi * subpart1_2_width ** 2 * subpart1_2_height

                # subpart3: right subpart
                subpart1_3_height = self.core.window_h
                subpart1_3_width = self.core.r_outer
                subpart1_3_volume = np.pi * subpart1_3_width ** 2 * subpart1_3_height - \
                    (np.pi * (self.core.window_w + self.core.core_inner_diameter / 2) ** 2 * self.core.window_h)

                # subpart4: bottom subpart
                subpart1_4_height = self.core.core_inner_diameter / 4
                subpart1_4_width = self.core.r_outer
                subpart1_4_volume = np.pi * subpart1_4_width ** 2 * subpart1_4_height

                # Calculate the volume of core part 1 by summing up subpart volumes
                core_part_1_volume = subpart1_1_volume + subpart1_2_volume + subpart1_3_volume + subpart1_4_volume
                core_parts_volumes.append(core_part_1_volume)

            # Return the total core part volume
            # return core_parts_volumes

        elif self.core.core_type == CoreType.Stacked:

            # For stacked core types, the volume is divided into different core  * parts, each of which is further
            # divided into parts to calculate the total volume of each core part.

            # core_part_2 : core part between the bottom air gap and subpart_1 of core_part_1
            core_part_1_height = self.core.window_h_bot / 2 - heights[0] / 2
            core_part_1_width = self.core.core_inner_diameter / 2
            core_part_1_volume = np.pi * core_part_1_width ** 2 * core_part_1_height
            core_parts_volumes.append(core_part_1_volume)

            # Core Part 1 Calculation
            # Core part 1 is calculated as the sum of three different parts
            # subpart_1: bottom left subpart
            subpart2_1_height = self.core.window_h_bot / 2 - heights[0] / 2
            subpart2_1_width = self.core.core_inner_diameter / 2
            subpart2_1_volume = np.pi * subpart2_1_width ** 2 * subpart2_1_height

            # subpart_2 : bottom mid subpart
            subpart2_2_height = self.core.core_inner_diameter / 4
            subpart2_2_width = self.core.r_outer
            subpart2_2_volume = np.pi * subpart2_2_width ** 2 * subpart2_2_height

            # subpart_3: bottom right subpart
            subpart2_3_height = self.core.window_h_bot
            subpart2_3_width = self.core.r_outer
            subpart2_3_volume = np.pi * (subpart2_3_width ** 2 * subpart2_3_height) - \
                np.pi * ((self.core.window_w + self.core.core_inner_diameter/2) ** 2 * self.core.window_h_bot)

            # Summing up the volumes of the parts to get the total volume of core part 1
            core_part_2_volume = subpart2_1_volume + subpart2_2_volume + subpart2_3_volume
            core_parts_volumes.append(core_part_2_volume)

            # core_part_3 : left mid core part (stacked)
            core_part_3_height = self.core.core_inner_diameter / 4
            core_part_3_width = self.core.r_inner
            core_part_3_volume = np.pi * core_part_3_width ** 2 * core_part_3_height
            core_parts_volumes.append(core_part_3_volume)

            # core_part_4: right mid core part
            core_part_4_height = self.core.core_inner_diameter / 4
            core_part_4_width = self.core.r_outer
            core_part_4_volume = np.pi * core_part_4_width ** 2 * core_part_4_height - core_part_3_volume
            core_parts_volumes.append(core_part_4_volume)

            # core_part_5
            # core_part_5 is divided into 3 parts
            # subpart_1: left top subpart
            subpart5_1_height = self.core.window_h_top - heights[1] / 2
            subpart5_1_width = self.core.core_inner_diameter / 2
            subpart5_1_volume = np.pi * subpart5_1_width ** 2 * subpart5_1_height

            # subpart_2: mid top subpart
            subpart5_2_height = self.core.core_inner_diameter / 4
            subpart5_2_width = self.core.r_outer
            subpart5_2_volume = np.pi * subpart5_2_width ** 2 * subpart5_2_height

            # subpart 3: top right subpart
            subpart5_3_height = self.core.window_h_top
            subpart5_3_width = self.core.r_outer
            subpart5_3_volume = np.pi * (subpart5_3_width ** 2 * subpart5_3_height) - \
                np.pi * ((self.core.window_w + self.core.core_inner_diameter / 2) ** 2 * self.core.window_h_top)

            # Summing up the volumes of the parts to get the total volume of core_part_5
            core_part_5_volume = subpart5_1_volume + subpart5_2_volume + subpart5_3_volume
            core_parts_volumes.append(core_part_5_volume)

        # Core Volume Consistency Check
        # Sum all the core part volumes
        total_parts_volume = sum(core_parts_volumes)

        # Calculate the whole core volume
        whole_core_volume = self.calculate_core_volume()

        # Define a margin of error
        margin_of_error = 1e-5

        # Check if the volumes are equal within the margin of error
        if not (abs(whole_core_volume - total_parts_volume) <= margin_of_error):
            error_message = (f"Sum of core parts ({total_parts_volume}) does not equal the whole core  "
                             f"volume ({whole_core_volume}) within the margin of error ({margin_of_error}).")
            raise ValueError(error_message)

        # Returning the final list of core part volumes
        return core_parts_volumes

    def calculate_core_weight(self) -> float:
        """
        Calculate the weight of the core in kg.

        This method is using the core volume from for an ideal rotation-symmetric core and the volumetric mass
        density from the material database.
        """
        if self.core.material == 'custom':
            volumetric_mass_density = 0
            warnings.warn("Volumetric mass density not implemented for custom cores. "
                          "Returns '0' in log-file: Core cost will also result to 0.",
                          stacklevel=2)
        else:
            volumetric_mass_density = self.core.material_database.get_material_attribute(
                material_name=self.core.material, attribute="volumetric_mass_density")
        return self.calculate_core_volume() * volumetric_mass_density

    def get_wire_distances(self) -> list[list[float]]:
        """Return the distance (radius) of each conductor to the y-axis.

        :return: Wire distances
        :rtype: list[list[float]]
        """
        # wire_distance = []
        # for winding in self.two_d_axi.p_conductor:
        #     # 5 points are for 1 wire
        #     num_points = len(winding)
        #     num_windings = num_points // 5
        #     winding_list = []
        #     for i in range(num_windings):
        #         winding_list.append(winding[i * 5][0])
        #     wire_distance.append(winding_list)
        #
        # return wire_distance

        wire_distance = []
        for _, conductor in enumerate(self.two_d_axi.p_conductor):
            num_points = len(conductor)
            num_turns = num_points // 5
            point_increment = 5

            winding_list = []
            for i in range(num_turns):
                winding_list.append(conductor[i * point_increment][0])
            wire_distance.append(winding_list)

        return wire_distance

    def calculate_wire_lengths(self) -> list[float]:
        """Calculate the wire length of all conductors inside the magnetic component."""
        distances = self.get_wire_distances()
        lengths = []
        for winding in distances:
            lengths.append(sum([2 * np.pi * turn for turn in winding]))

        return lengths

    def calculate_wire_volumes(self) -> list[float]:
        """Calculate the wire volume of the magnetic component."""
        wire_volumes = []
        wire_lengths = self.calculate_wire_lengths()
        for index, winding in enumerate(self.windings):
            cross_section_area = 0
            if winding.conductor_type == ConductorType.RoundLitz or winding.conductor_type == ConductorType.RoundSolid:
                # For round wire it is always the same
                cross_section_area = np.pi * winding.conductor_radius ** 2
            elif winding.conductor_type == ConductorType.RectangularSolid:
                # Since the foil sizes also depends on the winding scheme, conductor_arrangement and wrap_para_type
                # the volume calculation is different.
                for ww in self.winding_windows:
                    for vww_index, vww in enumerate(ww.virtual_winding_windows):
                        winding_type = vww.winding_type
                        winding_scheme = vww.winding_scheme
                        wrap_para_type = vww.wrap_para
                        for vww_winding in vww.windings:
                            if vww_winding.winding_number == index:
                                if winding_type == WindingType.Single:
                                    if winding_scheme == WindingScheme.Full:
                                        cross_section_area = self.core.window_h * self.core.window_w
                                    elif winding_scheme == WindingScheme.FoilHorizontal:
                                        cross_section_area = self.core.window_w * winding.thickness
                                    elif winding_scheme == WindingScheme.FoilVertical:
                                        if wrap_para_type == WrapParaType.FixedThickness:
                                            cross_section_area = self.core.window_h * winding.thickness
                                        elif wrap_para_type == WrapParaType.Interpolate:
                                            cross_section_area = self.core.window_h * self.core.window_w / vww.turns[
                                                vww_index]
                                        else:
                                            raise Exception(f"Unknown wrap para type {wrap_para_type}")
                                    else:
                                        raise Exception(f"Unknown winding scheme {winding_scheme}")
                                elif winding_type == WindingType.TwoInterleaved:
                                    # Since interleaved winding type currently only
                                    # supports round conductors this can be left empty.
                                    pass
                                elif winding_type == WindingType.CenterTappedGroup:
                                    cross_section_area = self.core.window_w * winding.thickness
                                else:
                                    raise Exception(f"Unknown winding type {winding_type}")
            else:
                raise Exception(f"Unknown conductor type {winding.conductor_type}")

            wire_volumes.append(cross_section_area * wire_lengths[index])

        return wire_volumes

    def calculate_wire_weight(self) -> list[float]:
        """Calculate the weight of all wires used inside the magnetic component."""
        wire_material = ff.wire_material_database()

        wire_weight = []

        # TODO: distinguish between wire material. Only copper at the moment
        for wire_volume in self.calculate_wire_volumes():
            wire_weight.append(wire_volume * wire_material["Copper"].volumetric_mass_density)

        return wire_weight

    #  -  -  -  -  -  -  -  -  -  -  -  -  -  -  -  -  -  -  -  -  -  -  -  -  -  -  -  -  -  -  -  -  -  -  -  -  -  -
    # GetDP Interaction / Simulation / Excitation
    def excitation(self, frequency: float, amplitude_list: list, phase_deg_list: list = None, ex_type: str = 'current',
                   plot_interpolation: bool = False):
        """
        Run the electromagnetic simulation.

        - excitation of the electromagnetic problem
        - current, voltage or current density
        - frequency or reduced frequency

        :param plot_interpolation:
        :param frequency: Frequency
        :type frequency: float
        :param amplitude_list: Current amplitudes according to windings
        :type amplitude_list: list
        :param phase_deg_list: Current phases in degree according to the current amplitudes (according to windings)
        :type phase_deg_list: list
        :param ex_type: Excitation type. 'Current' implemented only. Future use may: 'voltage' and 'current_density'
        :type ex_type: str
        """
        # negative currents are not allowed and lead to wrong simulation results. Check for this.
        # this message appears after meshing but before simulation

        for amplitude in amplitude_list:
            if amplitude < 0:
                raise ValueError(
                    "Negative currents are not allowed. Use the phase + 180 degree to generate a negative current.")

        logger.info(f"Excitation:\n"
                    f"    Frequency: {frequency}\n"
                    f"    Current(s): {amplitude_list}\n"
                    f"    Phase(s): {phase_deg_list}")

        # -- Excitation --
        self.flag_excitation_type = ex_type  # 'current', 'current_density', 'voltage'
        if self.core.permeability["datasource"] != MaterialDataSource.Custom:
            self.core.update_core_material_pro_file(frequency, self.file_data.electro_magnetic_folder_path,
                                                    plot_interpolation)  # frequency update to core class
        if self.core.permittivity["datasource"] != MaterialDataSource.Custom:
            self.core.update_sigma(frequency)
        # Has the user provided a list of phase angles?
        phase_deg_list = phase_deg_list or []
        # phase_deg_list = np.asarray(phase_deg_list)

        for num in range(len(self.windings)):

            # Imposed current
            if self.flag_excitation_type == 'current':
                if len(phase_deg_list) == 0:
                    if self.component_type == ComponentType.Inductor:
                        # Define complex current phasor as real value
                        self.current[num] = complex(amplitude_list[num], 0)
                        phase_deg_list.append(0)  # set to zero

                    else:
                        raise ValueError("Missing phases inside excitation, e.g. 'phase_deg_list = [0, 180]'. ")
                else:
                    self.phase_deg = phase_deg_list
                    # Define complex current phasor as excitation
                    self.current[num] = complex(amplitude_list[num] * np.cos(np.deg2rad(phase_deg_list[num])),
                                                amplitude_list[num] * np.sin(np.deg2rad(phase_deg_list[num])))

        # Imposed current density
        if self.flag_excitation_type == 'current_density':
            raise NotImplementedError

        # Imposed voltage
        if self.flag_excitation_type == 'voltage':
            raise NotImplementedError

        # -- Frequency --

        self.frequency = frequency  # in Hz

        # Define reduced frequency (used for homogenization technique)
        # self.red_freq = np.empty(2)
        self.red_freq = []
        for _ in range(len(self.windings)):
            self.red_freq.append([])

        if self.frequency != 0:
            self.delta = np.sqrt(2 / (2 * self.frequency * np.pi * self.windings[
                0].cond_sigma * mu_0))  # TODO: distinguish between material conductivities
            for num in range(len(self.windings)):
                if self.windings[num].conductor_type == ConductorType.RoundLitz:
                    self.red_freq[num] = self.windings[num].strand_radius / self.delta
                elif self.windings[num].conductor_type == ConductorType.RoundSolid:
                    self.red_freq[num] = self.windings[num].conductor_radius / self.delta
                else:
                    logger.info("Reduced Frequency does not have a physical value here")
                    logger.info(self.windings[num].conductor_type)
                    self.red_freq[
                        num] = 1  # TODO: doesn't make sense like this -> rewrite fore conductor windings shape
        else:
            # DC case
            self.delta = 1e20  # random huge value
            for num in range(len(self.windings)):
                self.red_freq[num] = 0

        # check the core saturation ( It does not work for custom)
        if self.core.material != "custom":
            self.reluctance_model_pre_check()

    def excitation_time_domain(self, current_list: list[list[float]], time_list: list[float],
                               number_of_periods: int, ex_type: str = 'current',
                               plot_interpolation: bool = False, imposed_red_f=0):
        """
        Excites the electromagnetic problem in the time domain with specified current and time settings.

        :param current_list: A nested list containing current values for each time step and winding.
        :type current_list: list[list[float]]
        :param time_list: A nested list containing the corresponding time values for each current value.
        :type time_list: list[float]
        :param number_of_periods: The total number of periods within the provided time period of simulation.
        :type number_of_periods: int
        :param ex_type: Excitation type. 'current' implemented only. Future use may include 'voltage' and 'current_density'.
        :type ex_type: str
        :param plot_interpolation: If True, plot the interpolation between the provided current values.
        :type plot_interpolation: bool
        :param imposed_red_f: An optional parameter for future use.
        :type imposed_red_f: float
        """
        if any(len(sublist) != len(time_list) for sublist in current_list):
            raise ValueError("The length of at least one sublist in current_list does not match the length of time_list.")

        logger.info(f"\n---\n"
                    f"Excitation: \n"
                    f"Maximum Time(sec): {number_of_periods}\n"
                    f"Current(s): {current_list}\n"
                    f"Time(s): {time_list}\n")
        self.frequency = 1/time_list[-1]
        # -- Excitation --
        self.flag_excitation_type = ex_type  # 'current', 'current_density', 'voltage'
        if self.core.permeability["datasource"] != MaterialDataSource.Custom:
            self.core.update_core_material_pro_file(self.frequency,
                                                    self.file_data.electro_magnetic_folder_path,
                                                    plot_interpolation)  # frequency update to core class
        if self.core.permittivity["datasource"] != MaterialDataSource.Custom:
            self.core.update_sigma(self.frequency)
        # time simulation parameters
        self.initial_time = 0  # defined 0
        self.step_time = time_list[1]  # convention!!! for fixed time steps
        self.time_period = time_list[-1]
        logger.info(f"{1/self.frequency=}")
        logger.info(f"{time_list[-1]=}")
        self.nb_steps_per_period = len(time_list)
        self.max_time = number_of_periods * (self.time_period + self.step_time)
        # current excitation
        for num in range(len(self.windings)):
            if self.flag_excitation_type == 'current':
                if self.flag_excitation_type == 'current':
                    # self.current[num] = current_list[num]
                    # self.time = time_list  # define the time list
                    self.current[num] = number_of_periods * current_list[num]  # define the current vector ( list of list)
        # Iterate over the number of periods
        for period in range(number_of_periods):
            # Iterate over the original_time_list
            for i in range(len(time_list)):
                # Calculate each time value and append it to self.time to deal with more one period
                time_value = time_list[i % len(time_list)] + period * len(time_list) * self.step_time
                self.time.append(time_value)
        # number of steps
        self.nb_steps = len(self.time)
        # Imposed current density
        if self.flag_excitation_type == 'current_density':
            raise NotImplementedError

        # Imposed voltage
        if self.flag_excitation_type == 'voltage':
            raise NotImplementedError

        # -- Frequency --

        # Define reduced frequency (used for homogenization technique)
        # self.red_freq = np.empty(2)
        self.red_freq = []
        for _ in range(len(self.windings)):
            self.red_freq.append([])

        if self.frequency != 0:
            self.delta = np.sqrt(2 / (2 * self.frequency * np.pi * self.windings[
                0].cond_sigma * mu_0))  # TODO: distinguish between material conductivities
            for num in range(len(self.windings)):
                if self.windings[num].conductor_type == ConductorType.RoundLitz:
                    self.red_freq[num] = self.windings[num].strand_radius / self.delta
                elif self.windings[num].conductor_type == ConductorType.RoundSolid:
                    self.red_freq[num] = self.windings[num].conductor_radius / self.delta
                else:
                    logger.info("Reduced Frequency does not have a physical value here")
                    logger.info(self.windings[num].conductor_type)
                    self.red_freq[
                        num] = 1  # TODO: doesn't make sense like this -> rewrite fore conductor windings shape
        else:
            # DC case
            self.delta = 1e20  # random huge value
            for num in range(len(self.windings)):
                self.red_freq[num] = 0

    def excitation_electrostatic(self, voltage: list[list[float]] = None, core_voltage: float = None, charge: list[list[float]] = None,
                                 ground_outer_boundary: bool = False, plot_interpolation: bool = False):
        """
        Run the electrostatic simulation.

        - Excitation of the electrostatic problem using voltage applied for each turn as [[V_winding_1_turn_1, V_winding_1_turn_2], [V_winding_2_turn_1,
         V_winding_2_turn_2],....] or charge applied to each
        turn as [[Q_winding_1_turn_1, Q_winding_1_turn_2], [Q_winding_2_turn_1, Q_winding_2_turn_2],....].

        :param voltage: Values to apply to each turn in each winding as voltages. Example: [[V_winding_1_turn_1, V_winding_2_turn_2], [V_winding_2_turn_1,
         V_winding2_turn_42]]
        :type voltage: list[list[float]]
        :param charge: Values to apply to each turn in each winding as charges. Example: [[Q_winding_1_turn_1, Q_winding_1_turn_2],
         [Q_winding_2_turn_1, Q_winding_2_turn_2]]
        :type charge: list[list[float]]
        :param core_voltage: excite the core with a voltage
        :type core_voltage: float
        :param ground_outer_boundary: If True, ground the outer boundary. Defaults to False.
        :type ground_outer_boundary: bool
        :param plot_interpolation: If True, plot the interpolation between the provided values for the material.
        :type plot_interpolation: bool
        """
        # prevent ground the core and induce a voltage to it in the same time
        # if ground_core and core_voltage is not None:
        #     raise ValueError("Cannot use 'ground_core=True' and 'core_potential' at the same time. Choose one.")

        # Validate input
        if voltage is None and charge is None:
            raise ValueError("Either 'voltage_list' or 'charge_list' must be provided.")

        if voltage is not None and charge is not None:
            raise ValueError("Only one of 'voltage_list' or 'charge_list' should be provided, not both.")

        # Determine excitation type and values
        if voltage is not None:
            excitation_type = 'voltage'
            value_list = voltage
        else:
            excitation_type = 'charge'
            value_list = charge

        # Validate that value_list contains nested lists with the correct number of turns
        if not isinstance(value_list, list) or not all(isinstance(inner_list, list) for inner_list in value_list):
            raise ValueError(
                f"{excitation_type.capitalize()} list should be a list of lists, where each inner list represents values for each turn in a winding.")

        # Check that no negative voltages are provided if using voltage excitation
        # if excitation_type == 'voltage':
        #     for winding_voltages in value_list:
        #         for voltage in winding_voltages:
        #             if voltage < 0:
        #                 raise ValueError("Negative voltages are not allowed in this setup. Please adjust the excitation accordingly.")

        # Print excitation details
        logger.info(f"\n---\n"
                    f"Excitation: \n"
                    f"{excitation_type.capitalize()} Excitation\n"
                    f"Value(s): {value_list}\n")

        # Set the excitation type (voltage or charge)
        self.flag_excitation_type = excitation_type

        # Update material permittivity for the electrostatic analysis if not custom defined
        if self.core.permittivity["datasource"] != MaterialDataSource.Custom:
            self.core.update_core_material_pro_file(0, self.file_data.electro_magnetic_folder_path,
                                                    plot_interpolation)  # No frequency is used in electrostatics

        # Apply the excitation to each turn in each winding
        num_windings = len(self.windings)

        if excitation_type == 'charge':
            # Initialize charges with zero values
            self.charge = [[0.0] * len(turns) for turns in value_list]
            for winding_index in range(num_windings):
                for turn_index in range(len(value_list[winding_index])):
                    # Assign charge value to each turn in each winding
                    self.charge[winding_index][turn_index] = value_list[winding_index][turn_index]
        else:
            # Initialize voltages with zero values
            self.voltage = [[0.0] * len(turns) for turns in value_list]
            for winding_index in range(num_windings):
                for turn_index in range(len(value_list[winding_index])):
                    # Assign voltage value to each turn in each winding
                    self.voltage[winding_index][turn_index] = value_list[winding_index][turn_index]

        # assign a voltage to the core
        # self.v_core = core_voltage if core_voltage else None
        self.v_core = core_voltage if core_voltage is not None else None

        # Set grounding conditions for core and outer boundary
        # self.v_ground_core = 0 if ground_core else None
        self.v_ground_out_boundary = 0 if ground_outer_boundary else None

        # Set reduced frequency as 0 for DC-like electrostatic setup
        self.red_freq = [0 for _ in range(num_windings)]

        logger.info("Electrostatic problem set up for excitation.")

    def simulate(self):
        """Initialize the onelab client. Provides the GetDP based solver with the created mesh file."""
<<<<<<< HEAD
        logger.info("Initialize ONELAB API")
        logger.info("Run Simulation")
        self.log_material_properties()
=======
        logger.info("\n---\n"
                    "Initialize ONELAB API\n"
                    "Run Simulation\n")
        if not self.simulation_type == SimulationType.ElectroStatic:
            self.log_material_properties()
>>>>>>> ee34a70e

        # -- Simulation --
        # create a new onelab client

        # Initial Clearing of gmsh data
        gmsh.clear()

        # get model file names with correct path
        solver_freq = os.path.join(self.file_data.electro_magnetic_folder_path, "ind_axi_python_controlled.pro")
        solver_time = os.path.join(self.file_data.electro_magnetic_folder_path, "ind_axi_python_controlled_time.pro")
        solver_electrostatic = os.path.join(self.file_data.electro_magnetic_folder_path, "ind_axi_python_controlled_electrostatic.pro")
        # solver_electrostatic = os.path.join(self.file_data.electro_magnetic_folder_path, "ind_axi_python_controlled_electrostatic_2.pro")
        os.chdir(self.file_data.working_directory)

        if self.verbosity == Verbosity.Silent:
            verbose = "-verbose 1"
        else:
            verbose = "-verbose 5"

        to_file_str = ""
        if self.verbosity == Verbosity.ToFile:
            to_file_str = " > " + self.file_data.getdp_log

        # Run simulations as sub clients (non-blocking??)
        getdp_filepath = os.path.join(self.file_data.onelab_folder_path, "getdp")
        if self.simulation_type == SimulationType.FreqDomain:
            self.onelab_client.runSubClient("myGetDP", getdp_filepath + " " + solver_freq + " -msh " + \
                                            self.file_data.e_m_mesh_file + " -solve Analysis -v2 " + verbose + to_file_str)
        if self.simulation_type == SimulationType.TimeDomain:
            # the two commands work but some changes should be done in fields_time.pro
            self.onelab_client.runSubClient("myGetDP", getdp_filepath + " " + solver_time + " -msh " + self.file_data.e_m_mesh_file + \
                                            " -solve Analysis -pos Map_local  " + verbose + to_file_str)
            # self.onelab_client.runSubClient("myGetDP", getdp_filepath + " " + solver + " -msh " + self.file_data.e_m_mesh_file +
            # " -solve Analysis -v2 " + verbose) # freeing solutions
        if self.simulation_type == SimulationType.ElectroStatic:
            self.onelab_client.runSubClient("myGetDP", getdp_filepath + " " + solver_electrostatic + " -msh " + \
                                            self.file_data.e_m_mesh_file + " -solve EleSta_v -v2 " + verbose + to_file_str)

    def write_simulation_parameters_to_pro_files(self):
        """
        Interaction between python and Prolog files.

        Writes the simulation parameters to .pro-files

        Parameter.pro: includes material properties, currents, phases, ...
        postquantities.pro: includes directions to store the raw results from the FEM simulation

        """
        # All shared control variables and parameters are passed to a temporary Prolog file
        logger.info("Write simulation parameters to .pro files (file communication).")

        # Write initialization parameters for simulation in 'Parameter.pro' file
        self.write_electro_magnetic_parameter_pro()

        # Write postprocessing parameters in 'postquantities.pro' file
        self.write_electro_magnetic_post_pro()

    def overwrite_conductors_with_air(self, physical_surfaces_to_overwrite: list):
        """
        EXPERIMENTAL. Overwrite conductors with air. Danger. Use with care.

        :param physical_surfaces_to_overwrite: List of physical surfaces to overwrite
        :type physical_surfaces_to_overwrite: list
        """
        if True:
            with open(os.path.join(os.path.join(self.file_data.e_m_mesh_file)), "r") as mesh_file:
                mesh_data = mesh_file.read()

            for ps in physical_surfaces_to_overwrite:
                # mesh_data = mesh_data.replace(f'1 {ps} 4', f'1 {ps+1000000} 4')
                mesh_data = mesh_data.replace(f'1 {ps} 4', f'1 {ps + 1000000} 4')

            with open(os.path.join(os.path.join(self.file_data.e_m_mesh_file)), "w") as mesh_file:
                mesh_file.write(mesh_data)

    def overwrite_air_conductors_with_conductors(self, physical_surfaces_to_overwrite: list):
        """
        Overwrite conductors made of air with real conductors. Experimental. Danger, use with care.

        :param physical_surfaces_to_overwrite: List of physical surfaces to overwrite
        :type physical_surfaces_to_overwrite: list
        """
        if True:
            with open(os.path.join(os.path.join(self.file_data.e_m_mesh_file)), "r") as mesh_file:
                mesh_data = mesh_file.read()

            for ps in physical_surfaces_to_overwrite:
                mesh_data = mesh_data.replace(f'1 {ps} 4', f'1 {ps - 1000000} 4')

            with open(os.path.join(os.path.join(self.file_data.e_m_mesh_file)), "w") as mesh_file:
                mesh_file.write(mesh_data)

    def single_simulation(self, freq: float, current: list[float], phi_deg: list[float] = None,
                          plot_interpolation: bool = False, show_fem_simulation_results: bool = True,
                          benchmark: bool = False):
        """
        Start a _single_ electromagnetic ONELAB simulation.

        :param plot_interpolation:
        :param freq: frequency to simulate
        :type freq: float
        :param current: current to simulate
        :param phi_deg: phase angle in degree
        :type phi_deg: list[float]
        :param show_fem_simulation_results: Set to True to show the simulation results after the simulation has finished
        :type show_fem_simulation_results: bool
        :param benchmark: Benchmark simulation (stop time). Defaults to False.
        :type benchmark: bool
        """
        # negative currents are not allowed and lead to wrong simulation results. Check for this.
        # this message appears before meshing and before simulation
        # there is another ValueError rising inside excitation()-method for safety (but after meshing).
        if not isinstance(current, list):
            raise Exception("The current must be given in a list.")
        for current_value in current:
            if current_value < 0:
                raise ValueError(
                    "Negative currents are not allowed. Use the phase + 180 degree to generate a negative current.")

        phi_deg = phi_deg or []
        if benchmark:
            start_time = time.time()
            self.mesh.generate_electro_magnetic_mesh()
            generate_electro_magnetic_mesh_time = time.time() - start_time

            start_time = time.time()
            self.excitation(frequency=freq, amplitude_list=current, phase_deg_list=phi_deg,
                            plot_interpolation=plot_interpolation)  # frequency and current
            self.check_create_empty_material_log()
            self.check_model_mqs_condition()
            self.write_simulation_parameters_to_pro_files()
            self.generate_load_litz_approximation_parameters()

            prepare_simulation_time = time.time() - start_time

            start_time = time.time()
            self.simulate()
            real_simulation_time = time.time() - start_time

            start_time = time.time()
            self.calculate_and_write_freq_domain_log()  # TODO: reuse center tapped
            self.log_reluctance_and_inductance()
            logging_time = time.time() - start_time
            if show_fem_simulation_results:
                self.visualize()

            return generate_electro_magnetic_mesh_time, prepare_simulation_time, real_simulation_time, logging_time
        else:
            self.mesh.generate_electro_magnetic_mesh()
            self.excitation(frequency=freq, amplitude_list=current, phase_deg_list=phi_deg,
                            plot_interpolation=plot_interpolation)  # frequency and current
            self.check_create_empty_material_log()
            self.check_model_mqs_condition()
            self.write_simulation_parameters_to_pro_files()
            self.generate_load_litz_approximation_parameters()
            self.simulate()
            self.calculate_and_write_freq_domain_log()  # TODO: reuse center tapped
            self.log_reluctance_and_inductance()
            if show_fem_simulation_results:
                self.visualize()
        logger.info(f"The electromagnetic results are stored here: {self.file_data.e_m_results_log_path}")

    def time_domain_simulation(self, current_period_vec: list[list[float]], time_period_vec: list[float], number_of_periods: int,
                               plot_interpolation: bool = False, show_fem_simulation_results: bool = True,
                               show_rolling_average: bool = True, rolling_avg_window_size: int = 5, benchmark: bool = False):
        """
        Start a time_domain  electromagnetic ONELAB simulation.

        :param plot_interpolation: Plot interpolation for the used material between the given data from the material database
        :type plot_interpolation: bool
        :param current_period_vec: current to simulate in a vector for all windings.
        :type current_period_vec: list[list[float]]
        :param time_period_vec: time list
        :type time_period_vec: list[float]
        :param number_of_periods: periods (1, 2, 3,...)
        :type number_of_periods: int
        :param show_fem_simulation_results: Set to True to show the simulation results after the simulation has finished
        :type show_fem_simulation_results: bool
        :param show_rolling_average: set to True to show the dynamic average
        :type show_rolling_average: bool
        :param rolling_avg_window_size: how many data points used in each calculation of the average
        :param benchmark: Benchmark simulation (stop time). Defaults to False.
        :type benchmark: bool

        """
        self.check_create_empty_material_log()

        if benchmark:
            start_time = time.time()
            self.mesh.generate_electro_magnetic_mesh()
            generate_electro_magnetic_mesh_time = time.time() - start_time

            start_time = time.time()
            self.excitation_time_domain(current_list=current_period_vec, time_list=time_period_vec,
                                        number_of_periods=number_of_periods, plot_interpolation=plot_interpolation)

            self.check_model_mqs_condition()
            self.write_simulation_parameters_to_pro_files()
            self.generate_load_litz_approximation_parameters()

            prepare_simulation_time = time.time() - start_time

            start_time = time.time()
            self.simulate()
            real_simulation_time = time.time() - start_time

            start_time = time.time()
            logging_time = time.time() - start_time
            self.calculate_average_files()
            self.calculate_and_write_time_domain_log()  # TODO: reuse center tapped
            if show_fem_simulation_results:
                self.visualize()
            if show_rolling_average:
                self.get_rolling_average(window_size=rolling_avg_window_size)

            return generate_electro_magnetic_mesh_time, prepare_simulation_time, real_simulation_time, logging_time
        else:
            self.mesh.generate_electro_magnetic_mesh()
            self.excitation_time_domain(current_list=current_period_vec, time_list=time_period_vec,
                                        number_of_periods=number_of_periods, plot_interpolation=plot_interpolation)
            self.check_model_mqs_condition()
            self.write_simulation_parameters_to_pro_files()
            self.generate_load_litz_approximation_parameters()
            self.simulate()
            self.calculate_average_files()
            self.calculate_and_write_time_domain_log()  # TODO: reuse center tapped

            if show_fem_simulation_results:
                self.visualize()
            if show_rolling_average:
                self.get_rolling_average(window_size=rolling_avg_window_size)

    def electrostatic_simulation(self, voltage: list[list[float]] = None, charge: list[list[float]] = None, core_voltage: float = None,
                                 ground_outer_boundary: bool = False, plot_interpolation: bool = False,
                                 show_fem_simulation_results: bool = True, benchmark: bool = False, save_to_excel_file: bool = False):
        """
        Start an electrostatic ONELAB simulation.

        :param voltage: Voltage is a list of list, indicating a voltage of each turn in every winding.
        :type voltage: list[list[float]].
        :param charge: Charge is a list of list, indicating a voltage of each turn in every winding.
        :type charge: list[list[float]].
        :param core_voltage: assign a voltage to the core
        :type core_voltage: float
        :param ground_outer_boundary: default to false
        :type ground_outer_boundary: bool
        :param plot_interpolation: Plot interpolation for the used material between the given data from the material database
        :type plot_interpolation: bool
        :param show_fem_simulation_results: Set to True to show the simulation results after the simulation has finished
        :type show_fem_simulation_results: bool
        :param benchmark: Benchmark simulation (stop time). Defaults to False.
        :type benchmark: bool
        :param save_to_excel_file: Save the log to excel file.
        :type save_to_excel_file: bool
        """
        # Check if the voltage list is valid
        # Check if the voltage or charge is provided as a single list
        if isinstance(voltage, list) and all(isinstance(v, (int, float)) for v in voltage):
            raise ValueError("The 'voltage' parameter should be a list of lists, with each inner list representing voltages for each turn in a winding.")

        if isinstance(charge, list) and all(isinstance(q, (int, float)) for q in charge):
            raise ValueError("The 'charge' parameter should be a list of lists, with each inner list representing charges for each turn in a winding.")

        if benchmark:
            start_time = time.time()
            self.mesh.generate_electro_magnetic_mesh()
            generate_electro_magnetic_mesh_time = time.time() - start_time

            start_time = time.time()
            self.excitation_electrostatic(voltage=voltage, charge=charge, core_voltage=core_voltage,
                                          ground_outer_boundary=ground_outer_boundary, plot_interpolation=plot_interpolation)
            self.check_create_empty_material_log()
            self.write_simulation_parameters_to_pro_files()
            prepare_simulation_time = time.time() - start_time

            start_time = time.time()
            self.simulate()
            real_simulation_time = time.time() - start_time

            start_time = time.time()
            self.calculate_and_write_electrostatic_log()
            # Convert the log JSON file to Excel
            if save_to_excel_file:
                json_file_path = self.file_data.electrostatic_results_log_path
                output_excel_path = os.path.splitext(json_file_path)[0] + ".xlsx"
                ff.json_to_excel(json_file_path, output_excel_path)
                logger.info(f"Data has been successfully written to {output_excel_path}")
            logging_time = time.time() - start_time

            if show_fem_simulation_results:
                self.visualize()

            return generate_electro_magnetic_mesh_time, prepare_simulation_time, real_simulation_time, logging_time
        else:
            self.mesh.generate_electro_magnetic_mesh()
            self.excitation_electrostatic(voltage=voltage, charge=charge, core_voltage=core_voltage,
                                          ground_outer_boundary=ground_outer_boundary, plot_interpolation=plot_interpolation)
            self.write_simulation_parameters_to_pro_files()
            self.simulate()
            self.calculate_and_write_electrostatic_log()
            # Convert the log JSON file to Excel
            if save_to_excel_file:
                json_file_path = self.file_data.electrostatic_results_log_path
                output_excel_path = os.path.splitext(json_file_path)[0] + ".xlsx"
                ff.json_to_excel(json_file_path, output_excel_path)
                logger.info(f"Data has been successfully written to {output_excel_path}")

            if show_fem_simulation_results:
                self.visualize()

        logger.info(f"The electrostatic results are stored here: {self.file_data.electrostatic_results_log_path}")

    def excitation_sweep(self, frequency_list: list, current_list_list: list, phi_deg_list_list: list,
                         show_last_fem_simulation: bool = False,
                         excitation_meshing_type: ExcitationMeshingType = None, skin_mesh_factor: float = 0.5,
                         visualize_before: bool = False, save_png: bool = False,
                         color_scheme: dict = ff.colors_femmt_default,
                         colors_geometry: dict = ff.colors_geometry_femmt_default,
                         inductance_dict: dict = None, core_hyst_loss: list[float] | np.ndarray = None) -> None:
        """
        Perform a sweep simulation for frequency-current pairs.

        Both values can be passed in lists of the same length. The mesh is only created ones (fast sweep)!

        :Example Code for Inductor:

        >>> import femmt as fmt
        >>> fs_list = [0, 10000, 30000, 60000, 100000, 150000]
        >>> amplitude_list_list = [[10], [2], [1], [0.5], [0.2], [0.1]]
        >>> phase_list_list = [[0], [10], [20], [30], [40], [50]]
        >>> geo.excitation_sweep(frequency_list=fs_list, current_list_list=amplitude_list_list,
        >>>     phi_deg_list_list=phase_list_list)

        :Example Code for Transformer with 2 windings:

        >>> import femmt as fmt
        >>> fs_list = [0, 10000, 30000, 60000, 100000, 150000]
        >>> amplitude_list_list = [[10, 2], [2, 1], [1, 0.5], [0.5, 0.25], [0.2, 0.1], [0.1, 0.05]]
        >>> phase_list_list = [[0, 170], [10, 180], [20, 190], [30, 200], [40, 210], [50, 220]]
        >>> geo.excitation_sweep(frequency_list=fs_list, current_list_list=amplitude_list_list,
        >>>     phi_deg_list_list=phase_list_list)

        :param frequency_list: Frequency in a list
        :type frequency_list: list
        :param current_list_list: current amplitude, must be a list in a list, see example!
        :type current_list_list: list
        :param phi_deg_list_list: phase in degree, must be a list in a list, see example!
        :type phi_deg_list_list: list
        :param show_last_fem_simulation: shows last simulation in gmsh if set to True
        :type show_last_fem_simulation: bool
        :param visualize_before: show generated mesh before the simulation is run
        :type visualize_before: bool
        :param color_scheme: colorfile (definition for red, green, blue, ...)
        :type color_scheme: dict
        :param colors_geometry: definition for e.g. core is gray, winding is orange, ...
        :type colors_geometry: dict
        :param save_png: True to save a .png
        :type save_png: bool
        :param inductance_dict: result dictionary from get_inductances()-function
        :type inductance_dict: dict
        :param core_hyst_loss: list with hysteresis list. If given, the hysteresis losses in this function be
            overwritten in the result log.
        :type core_hyst_loss: list
        :param excitation_meshing_type: MeshOnlyLowestFrequency / MeshOnlyHighestFrequency / MeshEachFrequency
        :type excitation_meshing_type: ExcitationMeshingType
        :param skin_mesh_factor: Define the fineness of the mesh
        :type skin_mesh_factor: float
        """
        # negative currents are not allowed and lead to wrong simulation results. Check for this.
        # this message appears before meshing and before simulation
        # there is another ValueError rising inside excitation()-method for safety (but after meshing).
        for current_list in current_list_list:
            for current in current_list:
                if current < 0:
                    raise ValueError(
                        "Negative currents are not allowed. Use the phase + 180 degree to generate a negative current.")

        # frequencies = frequencies or []
        # currents = currents or []
        # phi = phi or []
        if show_last_fem_simulation:
            self.plot_fields = "standard"
        else:
            self.plot_fields = False

        self.check_create_empty_material_log()

        # If one conductor is solid and no meshing type is given then change the meshing type to MeshEachFrequency
        # In case of litz wire, only the lowest frequency is meshed (frequency indecent due to litz-approximation)
        if excitation_meshing_type is None:
            for winding in self.windings:
                if winding.conductor_type == ConductorType.RoundSolid:
                    excitation_meshing_type = ExcitationMeshingType.MeshEachFrequency
                    break
                if winding.conductor_type == ConductorType.RoundLitz:
                    excitation_meshing_type = ExcitationMeshingType.MeshOnlyLowestFrequency

        if excitation_meshing_type == ExcitationMeshingType.MeshEachFrequency:
            for count_frequency, _ in enumerate(frequency_list):
                self.high_level_geo_gen(frequency=frequency_list[count_frequency], skin_mesh_factor=skin_mesh_factor)
                self.mesh.generate_hybrid_mesh(color_scheme, colors_geometry, visualize_before=visualize_before,
                                               save_png=save_png)
                self.mesh.generate_electro_magnetic_mesh()

                self.excitation(frequency=frequency_list[count_frequency],
                                amplitude_list=current_list_list[count_frequency],
                                phase_deg_list=phi_deg_list_list[count_frequency])  # frequency and current
                if count_frequency == 0:
                    self.check_model_mqs_condition()
                self.write_simulation_parameters_to_pro_files()
                self.generate_load_litz_approximation_parameters()
                self.simulate()
        else:
            if excitation_meshing_type == ExcitationMeshingType.MeshOnlyHighestFrequency:
                self.high_level_geo_gen(frequency=max(frequency_list), skin_mesh_factor=skin_mesh_factor)
            elif excitation_meshing_type == ExcitationMeshingType.MeshOnlyLowestFrequency:
                self.high_level_geo_gen(frequency=min(frequency_list), skin_mesh_factor=skin_mesh_factor)
            else:
                raise Exception(f"Unknown excitation meshing type {excitation_meshing_type}")
            self.mesh.generate_hybrid_mesh(color_scheme, colors_geometry, visualize_before=visualize_before,
                                           save_png=save_png)
            self.mesh.generate_electro_magnetic_mesh()

            check_model_mqs_condition_already_performed = False
            for count_frequency, value_frequency in enumerate(range(0, len(frequency_list))):
                self.excitation(frequency=frequency_list[count_frequency],
                                amplitude_list=current_list_list[count_frequency],
                                phase_deg_list=phi_deg_list_list[count_frequency])  # frequency and current
                if value_frequency != 0 and not check_model_mqs_condition_already_performed:
                    self.check_model_mqs_condition()
                    check_model_mqs_condition_already_performed = True
                self.write_simulation_parameters_to_pro_files()
                self.generate_load_litz_approximation_parameters()
                self.simulate()
                # self.visualize()
        self.write_and_calculate_common_log(inductance_dict=inductance_dict)
        self.calculate_and_write_freq_domain_log(number_frequency_simulations=len(frequency_list), current_amplitude_list=current_list_list,
                                                 frequencies=frequency_list, phase_deg_list=phi_deg_list_list,
                                                 core_hyst_losses=core_hyst_loss, inductance_dict=inductance_dict)
        self.log_reluctance_and_inductance()
        if show_last_fem_simulation:
            self.write_simulation_parameters_to_pro_files()
            self.visualize()
        logger.info(f"The electromagnetic results are stored here: {self.file_data.e_m_results_log_path}")

    def component_study(self, time_current_vectors: list[list[list[float]]], fft_filter_value_factor: float = 0.01):
        """
        Full study for the component: inductance values and losses.

        :param time_current_vectors: ....
        :type time_current_vectors: list[list[list[float]]]
        :param fft_filter_value_factor: Factor to filter frequencies from the fft. E.g. 0.01 [default] removes all
            amplitudes below 1 % of the maximum amplitude from the result-frequency list
        :type fft_filter_value_factor: float

        """
        # winding losses
        frequency_current_phase_deg_list = []

        # collect simulation input parameters from time_current_vectors
        hyst_loss_amplitudes = []
        hyst_loss_phases_deg = []
        hyst_frequency = 1 / (time_current_vectors[0][0][-1])
        for time_current_vector in time_current_vectors:
            # collect winding losses simulation input parameters
            [frequency_list, amplitude, phi_rad] = ff.fft(time_current_vector, mode='time',
                                                          filter_value_factor=fft_filter_value_factor)
            phi_deg = np.rad2deg(phi_rad)
            frequency_current_phase_deg_list.append([frequency_list, amplitude, phi_deg])

            # collect hysteresis loss simulation input parameters
            hyst_loss_amplitudes.append(fr.max_value_from_value_vec(time_current_vector[1])[0])
            hyst_loss_phases_deg.append(
                fr.phases_deg_from_time_current(time_current_vector[0], time_current_vector[1])[0])

        # check if all frequency vectors include the same frequencies
        for count in range(len(frequency_current_phase_deg_list) - 1):
            if not np.array_equal(frequency_current_phase_deg_list[count][0],
                                  frequency_current_phase_deg_list[count + 1][0]):
                raise ValueError("Frequency vectors for different currents are not the same!")

        # transfer format from fft()-output to excitation_sweep()-input
        current_list_list = []
        phi_deg_list_list = []
        for count_frequency, _ in enumerate(frequency_list):
            currents_single_frequency = []
            phi_deg_single_frequency = []
            for count_current, _ in enumerate(time_current_vectors):
                currents_single_frequency.append(frequency_current_phase_deg_list[count_current][1][count_frequency])
                phi_deg_single_frequency.append(frequency_current_phase_deg_list[count_current][2][count_frequency])
            current_list_list.append(currents_single_frequency)
            phi_deg_list_list.append(phi_deg_single_frequency)

        # get the inductance
        inductance_dict = self.get_inductances(I0=1, op_frequency=hyst_frequency, skin_mesh_factor=1)

        # calculate hysteresis losses
        # use a single simulation
        self.generate_load_litz_approximation_parameters()
        self.excitation(frequency=hyst_frequency, amplitude_list=hyst_loss_amplitudes,
                        phase_deg_list=hyst_loss_phases_deg, plot_interpolation=False)  # frequency and current
        self.check_model_mqs_condition()
        self.write_simulation_parameters_to_pro_files()
        self.generate_load_litz_approximation_parameters()
        self.simulate()
        self.calculate_and_write_freq_domain_log()  # TODO: reuse center tapped
        # [p_hyst] = self.load_result(res_name="p_hyst")

        # read the log of the transformer losses
        log = self.read_log()

        # find out the number of core parts, init core part losses with zeros
        number_of_core_parts = len(log["single_sweeps"][0]['core_parts'])
        p_hyst_core_parts = np.zeros(number_of_core_parts)

        for core_part in range(1, number_of_core_parts + 1):
            core_part_hyst_loss = log['single_sweeps'][0]['core_parts'][f'core_part_{core_part}']['hyst_losses']
            p_hyst_core_parts[core_part - 1] += core_part_hyst_loss
        # Now, p_hyst_core_parts includes the full transformer losses.

        # calculate the winding losses
        self.excitation_sweep(frequency_list, current_list_list, phi_deg_list_list, inductance_dict=inductance_dict,
                              core_hyst_loss=p_hyst_core_parts)

    def stacked_core_study_excitation(self, time_current_vectors: list[list[list[float]]], transfer_ratio_n: float,
                                      plot_waveforms: bool = False, fft_filter_value_factor: float = 0.01):
        """
        Generate the current waveforms needed for the stacked_core_study().

        Note the counting arrow system from the documentation to define the time_current_vectors.
        The transfer_ratio_n is used to neglect the transformer loss part when the hysteresis loss part of the inductor is calculated.

        :param time_current_vectors: time-current vectors for primary and secondary, e.g. [[time, current_prim], [time, current_sec]]
        :type time_current_vectors: list[list[list[float]]]
        :param plot_waveforms: True to watch the pre-calculated waveforms
        :type plot_waveforms: bool
        :param fft_filter_value_factor: Factor to filter frequencies from the fft. E.g. 0.01 [default] removes all
            amplitudes below 1 % of the maximum amplitude from the result-frequency list
        :type fft_filter_value_factor: float
        :param transfer_ratio_n: transformer transfer ratio n
        :type transfer_ratio_n: float
        """
        stacked_core_study_excitation = {
            "hysteresis": {
                "frequency": None,
                "transformer": {
                    "current_amplitudes": None,
                    "current_phases_deg": None
                },
                "choke": {
                    "current_amplitudes": None,
                    "current_phases_deg": None
                }
            },
            "linear_losses": {
                "frequencies": None,
                "current_amplitudes": None,
                "current_phases_deg": None
            }
        }

        # Hysteresis Loss Excitation
        hyst_frequency, hyst_current_amplitudes, hyst_phases_deg = ff.hysteresis_current_excitation(time_current_vectors)
        stacked_core_study_excitation["hysteresis"]["frequency"] = hyst_frequency

        i_1 = hyst_current_amplitudes[0] * np.cos(
            time_current_vectors[0][0] * 2 * np.pi * hyst_frequency - np.deg2rad(hyst_phases_deg[0]))
        i_2 = hyst_current_amplitudes[1] * np.cos(
            time_current_vectors[0][0] * 2 * np.pi * hyst_frequency - np.deg2rad(hyst_phases_deg[1]))

        i_mag_sine_primary_from_sines = i_1 + i_2 / transfer_ratio_n

        if plot_waveforms:
            plt.plot(time_current_vectors[0][0], i_1, label="i_1 sine peak reconstruction for hyst. losses", color='red', linestyle='--')
            plt.plot(time_current_vectors[0][0], time_current_vectors[0][1], label='i_1 original', color='red')
            plt.plot(time_current_vectors[0][0], i_2, label="i_2 sine peak reconstruction for hyst. losses", color='blue', linestyle='--')
            plt.plot(time_current_vectors[1][0], time_current_vectors[1][1], label='i_1 original', color='blue')
            plt.xlabel("time / s")
            plt.ylabel("current / A")
            plt.title("hysteresis peak amplitudes")
            plt.grid()
            plt.legend()
            plt.show()

        # calculate hysteresis losses in the xfmr
        # calculate the peak of the magnetisation current
        i_mag_original_primary = time_current_vectors[0][1] + time_current_vectors[1][1] / transfer_ratio_n
        i_mag_sine_primary_from_original_frequency, i_mag_sine_primary_from_original_amplitude, i_mag_sine_primary_from_original_phase_deg = (
            ff.hysteresis_current_excitation([[time_current_vectors[0][0], i_mag_original_primary]]))

        if plot_waveforms:
            # calculate the i_mag on the secondary side
            i_mag_sec_sine_reconstructed = i_mag_sine_primary_from_original_amplitude[0] * np.cos(
                time_current_vectors[0][0] * 2 * np.pi * i_mag_sine_primary_from_original_frequency - np.deg2rad(i_mag_sine_primary_from_original_phase_deg[0]))
            plt.plot(time_current_vectors[0][0], i_mag_original_primary, color='red', label='Original i_mag')
            plt.plot(time_current_vectors[0][0], i_mag_sec_sine_reconstructed, color='red', linestyle='--', label="Reconstructed sine wave i_mag")

            plt.plot(time_current_vectors[0][0], i_mag_sine_primary_from_sines, label='i_mag sine primary from sines')
            plt.xlabel("time / s")
            plt.ylabel("current / A")
            plt.title("Magnetization current on primary side")
            plt.grid()
            plt.legend()
            plt.show()

        xfmr_scale = i_mag_sine_primary_from_original_amplitude[0] / np.max(i_mag_sine_primary_from_sines)
        stacked_core_study_excitation["hysteresis"]["transformer"]["current_amplitudes"] = list(np.array(hyst_current_amplitudes) * xfmr_scale)
        stacked_core_study_excitation["hysteresis"]["transformer"]["current_phases_deg"] = hyst_phases_deg

        # create the currents that are needed for the hysteresis loss simulation in the choke
        # To get the inductor part losses only, currents of the transformer are set to the same value with a phase shift of 180 degree.
        # This results in no transformer flux and therefore in no transformer hysteresis losses
        choke_hyst_excitation_amplitudes = hyst_current_amplitudes
        choke_hyst_excitation_amplitudes[1] = choke_hyst_excitation_amplitudes[0] * transfer_ratio_n
        stacked_core_study_excitation["hysteresis"]["choke"]["current_amplitudes"] = choke_hyst_excitation_amplitudes
        stacked_core_study_excitation["hysteresis"]["choke"]["current_phases_deg"] = [0, 180]

        # Linear Loss Excitation
        frequency_list, current_list_list, phi_deg_list_list = ff.time_current_vector_to_fft_excitation(time_current_vectors, fft_filter_value_factor)

        stacked_core_study_excitation["linear_losses"]["frequencies"] = list(frequency_list)
        stacked_core_study_excitation["linear_losses"]["current_amplitudes"] = current_list_list
        stacked_core_study_excitation["linear_losses"]["current_phases_deg"] = phi_deg_list_list

        return stacked_core_study_excitation

    def stacked_core_study(self, number_primary_coil_turns: int,
                           time_current_vectors: list[list[list[float]]],
                           plot_waveforms: bool = False, fft_filter_value_factor: float = 0.01) -> None:
        """
        Comprehensive component analysis for the 2 winding stacked transformers with dedicated choke.

        The result log contains inductance values and hysteresis losses.

        :param number_primary_coil_turns: number of primary coil turns. Needed due to a special trick to get the
            transformer losses without effect of the choke
        :type number_primary_coil_turns: int
                :param time_current_vectors: time-current vectors for primary and secondary, e.g. [[time, current_prim], [time, current_sec]]
        :type time_current_vectors: list[list[list[float]]]
        :param plot_waveforms: True to watch the pre-calculated waveforms
        :type plot_waveforms: bool
        :param fft_filter_value_factor: Factor to filter frequencies from the fft. E.g. 0.01 [default] removes all
            amplitudes below 1 % of the maximum amplitude from the result-frequency list
        :type fft_filter_value_factor: float
        """
        hyst_frequency, _, _ = ff.hysteresis_current_excitation(time_current_vectors)
        # get the inductance
        inductance_dict = self.get_inductances(I0=1, skin_mesh_factor=1, op_frequency=hyst_frequency, silent=self.is_onelab_silent)

        study_excitation = self.stacked_core_study_excitation(time_current_vectors, plot_waveforms=plot_waveforms,
                                                              fft_filter_value_factor=fft_filter_value_factor,
                                                              transfer_ratio_n=inductance_dict["n_conc"])

        # Initialize the hysteresis losses with zero
        # Note: To calculate the hysteresis losses, two steps are performed:
        #       * transformer loss calculation (therefore, the current in the inductor is set to zero).
        #       * inductor loss calculation

        p_hyst_core_parts = [0, 0, 0, 0, 0]

        # From here, the hysteresis of transformer is calculated
        ps_primary_coil_turns = [150000 + i for i in range(number_primary_coil_turns)]
        self.overwrite_conductors_with_air(ps_primary_coil_turns)
        self.excitation(frequency=study_excitation["hysteresis"]["frequency"],
                        amplitude_list=study_excitation["hysteresis"]["transformer"]["current_amplitudes"],
                        phase_deg_list=study_excitation["hysteresis"]["transformer"]["current_phases_deg"],
                        plot_interpolation=False)
        self.write_simulation_parameters_to_pro_files()
        self.generate_load_litz_approximation_parameters()
        self.simulate()
        self.calculate_and_write_freq_domain_log()  # TODO: reuse center tapped

        # read the log of the transformer losses
        log = self.read_log()
        for core_part in [1, 2, 3, 4]:
            core_part_hyst_loss = log['single_sweeps'][0]['core_parts'][f'core_part_{core_part}']['hyst_losses']
            p_hyst_core_parts[core_part - 1] += core_part_hyst_loss
        # Now, p_hyst_core_parts includes the full transformer losses.

        # From here on, inductor losses are calculated
        # Therefore, the first done overwrite of inductor conductors is restored
        self.overwrite_air_conductors_with_conductors(list(np.array(ps_primary_coil_turns) + 1000000))
        self.excitation(frequency=study_excitation["hysteresis"]["frequency"],
                        amplitude_list=study_excitation["hysteresis"]["choke"]["current_amplitudes"],
                        phase_deg_list=study_excitation["hysteresis"]["choke"]["current_phases_deg"],
                        plot_interpolation=False)
        self.write_simulation_parameters_to_pro_files()
        self.generate_load_litz_approximation_parameters()
        self.simulate()
        self.calculate_and_write_freq_domain_log()  # TODO: reuse center tapped

        # read the log of the inductor losses
        log = self.read_log()
        for core_part in [3, 4, 5]:
            core_part_hyst_loss = log['single_sweeps'][0]['core_parts'][f'core_part_{core_part}']['hyst_losses']
            p_hyst_core_parts[core_part - 1] += core_part_hyst_loss
        # p_hyst_core_parts includes now the transformer losses and the inductor losses

        # calculate the winding losses # TODO: avoid meshing twice
        # Note: As the result log is now re-written, the before calculated p_hyst_core_parts is added into this
        # result-log also the inductance dict is externally inserted into the final result log.
        # The final result log is written after this simulation
        self.excitation_sweep(study_excitation["linear_losses"]["frequencies"],
                              study_excitation["linear_losses"]["current_amplitudes"],
                              study_excitation["linear_losses"]["current_phases_deg"],
                              inductance_dict=inductance_dict, core_hyst_loss=p_hyst_core_parts)

    def stacked_core_center_tapped_pre_study(self, time_current_vectors: list[list[list[float]]], plot_waveforms: bool = False,
                                             fft_filter_value_factor: float = 0.01) -> dict:
        """
        Generate the current waveforms needed for the stacked_core_center_tapped_study().

        As magnetizing currents are often non-sinusoidal, some corrections in the simulation current waveforms
        are needed. This function calculates the new current waveforms for the center tapped study to get
        inductance values and so on.

        :param time_current_vectors: time-current vectors for primary and secondary, e.g. [[time, current_prim], [time, current_sec]]
        :type time_current_vectors: list[list[list[float]]]
        :param plot_waveforms: True to watch the pre-calculated waveforms
        :type plot_waveforms: bool
        :param fft_filter_value_factor: Factor to filter frequencies from the fft. E.g. 0.01 [default] removes all
            amplitudes below 1 % of the maximum amplitude from the result-frequency list
        :type fft_filter_value_factor: float
        :return: new current waveform vector
        :rtype: dict

        return dict:
        center_tapped_study_excitation = {
            "hysteresis": {
                "frequency": None,
                "transformer": {
                    "current_amplitudes": None,
                    "current_phases_deg": None
                },
                "choke": {
                    "current_amplitudes": None,
                    "current_phases_deg": None
                }
            },
            "linear_losses": {
                "frequencies": None,
                "current_amplitudes": None,
                "current_phases_deg": None
            }
        }
        """
        def split_hysteresis_loss_excitation_center_tapped(hyst_frequency: list, hyst_loss_amplitudes: list, hyst_loss_phases_deg: list):
            """
            Split the last winding (2nd) peak current into half and add a 3rd winding with the same value.

            :param hyst_frequency: list with the fundamental frequency of core losses
            :type hyst_frequency: list
            :param hyst_loss_amplitudes: amplitudes for all windings in a list
            :type hyst_loss_amplitudes: list
            :param hyst_loss_phases_deg: phases in degree for all windings in a list
            :type hyst_loss_phases_deg: list
            """
            hyst_loss_amplitudes[-1] = hyst_loss_amplitudes[-1] / 2
            hyst_loss_amplitudes.append(hyst_loss_amplitudes[-1])
            hyst_loss_phases_deg.append(hyst_loss_phases_deg[-1])
            return hyst_frequency, hyst_loss_amplitudes, hyst_loss_phases_deg

        def split_time_current_vectors_center_tapped(time_current_vectors: list[list[list[float]]]):
            """
            Split the given time-current vectors (primary and a common secondary) into primary, secondary and tertiary current.

            :param time_current_vectors: e.g. [[time_vec, i_primary_vec], [time_vec, i_secondary_vec]]
            :type time_current_vectors: list[list[list[float]]]
            """
            positive_secondary_current = np.copy(time_current_vectors[1][1])
            positive_secondary_current[positive_secondary_current < 0] = 0
            negative_secondary_current = np.copy(time_current_vectors[1][1])
            negative_secondary_current[negative_secondary_current > 0] = 0

            center_tapped_time_current_vectors = [time_current_vectors[0],
                                                  [time_current_vectors[1][0], positive_secondary_current],
                                                  [time_current_vectors[1][0], negative_secondary_current]]

            if plot_waveforms:
                plt.plot(time_current_vectors[1][0], negative_secondary_current, label="negative_secondary_current")
                plt.plot(time_current_vectors[1][0], positive_secondary_current, label="positive_secondary_current")
                plt.plot(time_current_vectors[0][0], time_current_vectors[0][1], label="primary_current")
                plt.xlabel("time / s")
                plt.ylabel("current / A")
                plt.grid()
                plt.legend()
                plt.show()

            return center_tapped_time_current_vectors

        stacked_center_tapped_study_excitation = {
            "hysteresis": {
                "frequency": None,
                "transformer": {
                    "current_amplitudes": None,
                    "current_phases_deg": None
                },
                "choke": {
                    "current_amplitudes": None,
                    "current_phases_deg": None
                }
            },
            "linear_losses": {
                "frequencies": None,
                "current_amplitudes": None,
                "current_phases_deg": None
            }
        }

        # Hysteresis Loss Excitation
        time_current_vectors[1][1] = time_current_vectors[1][1] * (-1)
        hyst_frequency, hyst_loss_amplitudes, hyst_loss_phases_deg = ff.hysteresis_current_excitation(time_current_vectors)
        hyst_frequency, hyst_loss_amplitudes, hyst_loss_phases_deg = split_hysteresis_loss_excitation_center_tapped(
            hyst_frequency, hyst_loss_amplitudes, hyst_loss_phases_deg)
        stacked_center_tapped_study_excitation["hysteresis"]["frequency"] = hyst_frequency

        if plot_waveforms:
            i_1 = hyst_loss_amplitudes[0] * np.cos(
                time_current_vectors[0][0] * 2 * np.pi * hyst_frequency - np.deg2rad(hyst_loss_phases_deg[0]))
            i_2 = hyst_loss_amplitudes[1] * np.cos(
                time_current_vectors[0][0] * 2 * np.pi * hyst_frequency - np.deg2rad(hyst_loss_phases_deg[1]))
            plt.plot(time_current_vectors[0][0], i_1, label="i_1")
            plt.plot(time_current_vectors[0][0], i_2, "-", label="i_2")
            plt.xlabel("time / s")
            plt.ylabel("current / A")
            plt.grid()
            plt.legend()
            plt.show()

        # calculate hysteresis losses in the xfmr
        xfmr_scale = 1.7
        stacked_center_tapped_study_excitation["hysteresis"]["transformer"]["current_amplitudes"] = list(np.array(hyst_loss_amplitudes) * xfmr_scale)
        stacked_center_tapped_study_excitation["hysteresis"]["transformer"]["current_phases_deg"] = hyst_loss_phases_deg

        # calculate hysteresis losses in the choke
        choke_hyst_loss_amplitudes = hyst_loss_amplitudes
        choke_hyst_loss_amplitudes[1] = choke_hyst_loss_amplitudes[0] * 7
        choke_hyst_loss_amplitudes[2] = choke_hyst_loss_amplitudes[0] * 7
        stacked_center_tapped_study_excitation["hysteresis"]["choke"]["current_amplitudes"] = choke_hyst_loss_amplitudes
        stacked_center_tapped_study_excitation["hysteresis"]["choke"]["current_phases_deg"] = [0, 180, 180]

        # Linear Loss Excitation
        time_current_vectors = split_time_current_vectors_center_tapped(time_current_vectors)
        frequency_list, current_list_list, phi_deg_list_list = ff.time_current_vector_to_fft_excitation(time_current_vectors, fft_filter_value_factor)

        if plot_waveforms:
            i_1 = hyst_loss_amplitudes[0] * np.cos(
                time_current_vectors[0][0] * 2 * np.pi * hyst_frequency - np.deg2rad(hyst_loss_phases_deg[0]))
            i_2 = hyst_loss_amplitudes[1] * np.cos(
                time_current_vectors[0][0] * 2 * np.pi * hyst_frequency - np.deg2rad(hyst_loss_phases_deg[1]))
            i_3 = hyst_loss_amplitudes[2] * np.cos(
                time_current_vectors[0][0] * 2 * np.pi * hyst_frequency - np.deg2rad(hyst_loss_phases_deg[2]))
            plt.plot(time_current_vectors[0][0], i_1, label="i_1")
            plt.plot(time_current_vectors[0][0], i_2, "-", label="i_2")
            plt.plot(time_current_vectors[0][0], i_3, "--", label="i_3")
            plt.xlabel("time / s")
            plt.ylabel("current / A")
            plt.grid()
            plt.legend()
            plt.show()

        stacked_center_tapped_study_excitation["linear_losses"]["frequencies"] = list(frequency_list)
        stacked_center_tapped_study_excitation["linear_losses"]["current_amplitudes"] = current_list_list
        stacked_center_tapped_study_excitation["linear_losses"]["current_phases_deg"] = phi_deg_list_list

        return stacked_center_tapped_study_excitation

    def stacked_core_center_tapped_study(self, center_tapped_study_excitation: dict, number_primary_coil_turns: int = None,
                                         non_sine_hysteresis_correction: bool = False) -> None:
        """
        Comprehensive component analysis for center tapped transformers with dedicated choke.

        :param non_sine_hysteresis_correction: True to enable the non-sinusoidal hysteresis correction factor
        :type non_sine_hysteresis_correction: bool
        :param center_tapped_study_excitation: Dictionary with frequencies and currents
        :type center_tapped_study_excitation: dict
        :param number_primary_coil_turns: number of primary coil turns. Needed due to a special trick to get the
            transformer losses without effect of the choke
        :type number_primary_coil_turns: int
        """

        def factor_triangular_hysteresis_loss_iGSE(D, alpha):
            nominator = 2 * (D ** (1 - alpha) + (1 - D) ** (1 - alpha))
            theta = np.linspace(0, 2 * np.pi, 100)
            integrant = np.abs(np.cos(theta)) ** alpha
            denominator = np.pi ** (alpha - 1) * np.trapz(integrant, x=theta)
            return nominator / denominator

        # get the inductance
        inductance_dict = self.get_inductances(I0=1, skin_mesh_factor=1,
                                               op_frequency=center_tapped_study_excitation["hysteresis"]["frequency"],
                                               silent=self.is_onelab_silent)

        # Initialize the hysteresis losses with zero
        # Note: To calculate the hysteresis losses, two steps are performed:
        #       * transformer loss calculation (therefore, the current in the inductor is set to zero).
        #       * inductor loss calculation

        p_hyst_core_parts = [0, 0, 0, 0, 0]

        # From here, the hysteresis of transformer is calculated
        ps_primary_coil_turns = [150000 + i for i in range(number_primary_coil_turns)]
        self.overwrite_conductors_with_air(ps_primary_coil_turns)
        self.excitation(frequency=center_tapped_study_excitation["hysteresis"]["frequency"],
                        amplitude_list=center_tapped_study_excitation["hysteresis"]["transformer"][
                            "current_amplitudes"],
                        phase_deg_list=center_tapped_study_excitation["hysteresis"]["transformer"][
                            "current_phases_deg"],
                        plot_interpolation=False)
        self.write_simulation_parameters_to_pro_files()
        self.generate_load_litz_approximation_parameters()
        self.simulate()
        self.calculate_and_write_freq_domain_log()  # TODO: reuse center tapped

        # read the log of the transformer losses
        log = self.read_log()
        for core_part in [1, 2, 3, 4]:
            core_part_hyst_loss = log['single_sweeps'][0]['core_parts'][f'core_part_{core_part}']['hyst_losses']
            p_hyst_core_parts[core_part - 1] += core_part_hyst_loss
        # Now, p_hyst_core_parts includes the full transformer losses.

        if non_sine_hysteresis_correction:
            pass
            # Correct the hysteresis loss for the triangular shaped flux density waveform
            # alpha_from_db, beta_from_db, k_from_db = mdb.MaterialDatabase(ff.silent).get_steinmetz(
            # temperature=self.core.temperature, material_name=self.core.material, datasource="measurements",
            # datatype=mdb.MeasurementDataType.Steinmetz, measurement_setup="LEA_LK",interpolation_type="linear")
            # p_hyst_core_parts = factor_triangular_hysteresis_loss_iGSE(D=0.5, alpha=alpha_from_db) * p_hyst_core_parts

        # From here on, inductor losses are calculated
        # Therefore, the first done overwrite of inductor conductors is restored
        self.overwrite_air_conductors_with_conductors(list(np.array(ps_primary_coil_turns) + 1000000))
        self.excitation(frequency=center_tapped_study_excitation["hysteresis"]["frequency"],
                        amplitude_list=center_tapped_study_excitation["hysteresis"]["choke"]["current_amplitudes"],
                        phase_deg_list=center_tapped_study_excitation["hysteresis"]["choke"]["current_phases_deg"],
                        plot_interpolation=False)
        self.write_simulation_parameters_to_pro_files()
        self.generate_load_litz_approximation_parameters()
        self.simulate()
        self.calculate_and_write_freq_domain_log()  # TODO: reuse center tapped

        # read the log of the inductor losses
        log = self.read_log()
        for core_part in [3, 4, 5]:
            core_part_hyst_loss = log['single_sweeps'][0]['core_parts'][f'core_part_{core_part}']['hyst_losses']
            p_hyst_core_parts[core_part - 1] += core_part_hyst_loss
        # p_hyst_core_parts includes now the transformer losses and the inductor losses

        # calculate the winding losses # TODO: avoid meshing twice
        # Note: As the result log is now re-written, the before calculated p_hyst_core_parts is added into this
        # result-log also the inductance dict is externally inserted into the final result log.
        # The final result log is written after this simulation
        self.excitation_sweep(center_tapped_study_excitation["linear_losses"]["frequencies"],
                              center_tapped_study_excitation["linear_losses"]["current_amplitudes"],
                              center_tapped_study_excitation["linear_losses"]["current_phases_deg"],
                              inductance_dict=inductance_dict, core_hyst_loss=p_hyst_core_parts)

    #  -  -  -  -  -  -  -  -  -  -  -  -  -  -  -  -  -  -  -  -  -  -  -  -  -  -  -  -  -  -  -  -  -  -  -  -  -  -
    # Reluctance
    def calculate_core_reluctance(self):
        """Calculate the core reluctance."""
        length = []
        core_parts_reluctance = []
        core_parts_top_reluctance = []
        core_parts_bot_reluctance = []
        core_parts_middle_reluctance = []
        sorted_midpoints = sorted(self.air_gaps.midpoints, key=lambda x: x[1]) if self.air_gaps.midpoints else []

        if self.core.core_type == CoreType.Single:

            # If no air gaps, calculate reluctance for the whole left part
            if not sorted_midpoints:
                core_part_length = self.core.window_h
                core_part_reluctance = fr.r_core_tablet_2(core_part_length, self.core.core_inner_diameter / 2, self.core.mu_r_abs)
                core_parts_reluctance.append(core_part_reluctance)
                length.append(core_part_length)
            else:
                # Calculate the subpart lengths and reluctance
                # subpart 1: bot left part
                core_part1_length = sorted_midpoints[0][1] + self.core.window_h / 2 - sorted_midpoints[0][2] / 2
                length.append(core_part1_length)
                core_part1_reluctance = fr.r_core_tablet_2(core_part1_length, self.core.core_inner_diameter / 2, self.core.mu_r_abs)
                core_parts_reluctance.append(core_part1_reluctance)
                # append this also to the bottom part reluctance for the integrated transformer
                core_parts_bot_reluctance.append(core_part1_reluctance)
                # subpart 2: top left part
                core_part2_length = self.core.window_h / 2 - sorted_midpoints[-1][1] - sorted_midpoints[-1][2] / 2
                length.append(core_part2_length)
                core_part2_reluctance = fr.r_core_tablet_2(core_part2_length, self.core.core_inner_diameter / 2, self.core.mu_r_abs)
                core_parts_reluctance.append(core_part2_reluctance)
                # append this also to the bottom part reluctance for the integrated transformer
                core_parts_top_reluctance.append(core_part2_reluctance)
                # loop over the intermediate segments between air gaps
                for i in range(len(sorted_midpoints) - 1):
                    air_gap_1_position = sorted_midpoints[i][1]
                    air_gap_1_height = sorted_midpoints[i][2]
                    air_gap_2_position = sorted_midpoints[i + 1][1]
                    air_gap_2_height = sorted_midpoints[i + 1][2]
                    core_part_length = air_gap_2_position - air_gap_2_height / 2 - (air_gap_1_position + air_gap_1_height / 2)
                    # Dynamic Radius Calculation based on the current segment
                    if self.stray_path and i + 2 == self.stray_path.start_index + 2:
                        # First part (center leg section). It can be handled as an inner corner
                        s_1 = (self.core.core_inner_diameter / 2) - (self.core.core_inner_diameter / (2 * np.sqrt(2)))
                        core_inner_stray = (np.pi / 4) * (s_1 + (core_part_length / 2))
                        core_inner_stray_reluctance = fr.r_core_round(self.core.core_inner_diameter, core_inner_stray, self.core.mu_r_abs)

                        # second part (outer leg). It can be handled as outer corner
                        s_2 = np.sqrt(((self.core.r_inner ** 2) + (self.core.r_outer ** 2)) / 2) - self.core.r_inner
                        core_outer_stray_length = (np.pi / 4) * (s_2 + (core_part_length / 2))
                        core_outer_stray_reluctance = fr.r_core_round(self.core.core_inner_diameter, core_outer_stray_length, self.core.mu_r_abs) * 2
                        # third part (window section). it can be handled as winding window section
                        radius_center_leg = self.core.core_inner_diameter / 2
                        radius_window_section = self.stray_path.length - radius_center_leg
                        core_window_stray_reluctance = fr.r_core_top_bot_radiant(self.core.core_inner_diameter, radius_window_section,
                                                                                 self.core.mu_r_abs, core_part_length)
                        # total
                        core_part_reluctance = core_inner_stray_reluctance + core_outer_stray_reluctance + core_window_stray_reluctance
                        core_parts_reluctance.append(core_part_reluctance)
                        # append this to the middle part for the integrated transformer
                        core_parts_middle_reluctance.append(core_part_reluctance)

                    else:
                        core_part_radius = self.core.core_inner_diameter / 2
                        core_part_reluctance = fr.r_core_tablet_2(core_part_length, core_part_radius, self.core.mu_r_abs)
                        core_parts_reluctance.append(core_part_reluctance)
                        length.append(core_part_length)
                        # Add this condition to check if the segment is over the stray path
                        if self.stray_path and i >= self.stray_path.start_index + 1:
                            core_parts_top_reluctance.append(core_part_reluctance)
                        else:
                            core_parts_bot_reluctance.append(core_part_reluctance)

            # core_part3: bottom and top mid-subpart. It has the inner, outer corners and winding window section
            # The area of the inner, and outer corners (top and bottom) is approximated by taking the mean cross-sectional area
            # The length over the area of the winding window section will be approximated to log(r_inner/core_inner_diameter/2) / 2 *pi * core_inner_diameter/4
            # This is taken from Appendix B of book "E. C. Snelling. Soft Ferrites, Properties and Applications. 2nd edition. Butterworths, 1988"
            # inner corners
            s_1 = (self.core.core_inner_diameter / 2) - (self.core.core_inner_diameter / (2 * np.sqrt(2)))
            length_inner = (np.pi / 4) * (s_1 + (self.core.core_inner_diameter / 8))
            inner_reluctance = fr.r_core_round(self.core.core_inner_diameter, length_inner, self.core.mu_r_abs) * 2
            # outer corners
            s_2 = np.sqrt(((self.core.r_inner ** 2) + (self.core.r_outer ** 2)) / 2) - self.core.r_inner
            length_outer = (np.pi / 4) * (s_2 + (self.core.core_inner_diameter / 8))
            outer_reluctance = fr.r_core_round(self.core.core_inner_diameter, length_outer, self.core.mu_r_abs) * 2
            # corners reluctance
            corner_reluctance = inner_reluctance + outer_reluctance
            # winding window
            length_window = self.core.window_w
            window_reluctance = (fr.r_core_top_bot_radiant
                                 (self.core.core_inner_diameter, length_window, self.core.mu_r_abs, self.core.core_inner_diameter / 4) * 2)
            core_part3_reluctance = corner_reluctance + window_reluctance
            # if it is integrated transformer, half will be to the top part and half to the bottom part
            if self.stray_path:
                core_parts_top_reluctance.append(core_part3_reluctance / 2)
                core_parts_bot_reluctance.append(core_part3_reluctance / 2)
            # total reluctance
            core_parts_reluctance.append(core_part3_reluctance)
            # total length
            core_part3_length = length_inner + length_outer + length_window
            length.append(core_part3_length)

            # subpart 4: right subpart (outer leg)
            if self.stray_path:  # Integrated transformer
                start_index = self.stray_path.start_index
                core_part4_radius_eff = np.sqrt(self.core.r_outer ** 2 - self.core.r_inner ** 2)

                # Segment above the stray path (top)
                air_gap_top_position = sorted_midpoints[start_index + 1][1] + self.core.window_h / 2
                air_gap_top_height = sorted_midpoints[start_index + 1][2]
                core_part4_top_length = self.core.window_h - air_gap_top_position + air_gap_top_height / 2
                core_part4_top_reluctance = fr.r_core_tablet_2(core_part4_top_length, core_part4_radius_eff, self.core.mu_r_abs)
                core_parts_top_reluctance.append(core_part4_top_reluctance)
                length.append(core_part4_top_length)

                # Segment below the stray path (bottom)
                air_gap_bot_position = sorted_midpoints[start_index][1] + self.core.window_h / 2
                air_gap_bot_height = sorted_midpoints[start_index][2]
                core_part4_bot_length = air_gap_bot_position + air_gap_bot_height / 2
                core_part4_bot_reluctance = fr.r_core_tablet_2(core_part4_bot_length, core_part4_radius_eff, self.core.mu_r_abs)
                core_parts_bot_reluctance.append(core_part4_bot_reluctance)
                length.append(core_part4_bot_length)

                # Adjust for the core part
                core_part4_total_reluctance = core_part4_top_reluctance + core_part4_bot_reluctance
                core_part4_total_length = core_part4_top_length + core_part4_bot_length
                core_parts_reluctance.append(core_part4_total_reluctance)
                length.append(core_part4_total_length)
            else:
                core_part4_length = self.core.window_h
                core_part4_radius_eff = np.sqrt(self.core.r_outer ** 2 - self.core.r_inner ** 2)
                core_part4_reluctance = fr.r_core_tablet_2(core_part4_length, core_part4_radius_eff, self.core.mu_r_abs)
                core_parts_reluctance.append(core_part4_reluctance)
                length.append(core_part4_length)

            # Total
            core_top_reluctance = np.sum(core_parts_top_reluctance)
            core_bot_reluctance = np.sum(core_parts_bot_reluctance)
            core_middle_reluctance = np.sum(core_parts_middle_reluctance)
            core_reluctance = np.sum(core_parts_reluctance)
            total_length = np.sum(length)
            return (core_reluctance, core_parts_reluctance, core_top_reluctance, core_parts_top_reluctance, core_bot_reluctance, core_parts_bot_reluctance,
                    core_middle_reluctance, core_parts_middle_reluctance, total_length)

        # Stacked core
        elif self.core.core_type == CoreType.Stacked:
            # Core parts lie in the center leg (bottom window)
            # first part (top left in the bottom window)
            core_part1_length = self.core.window_h_bot / 2 - sorted_midpoints[0][2] / 2
            length.append(core_part1_length)
            core_part1_reluctance = fr.r_core_tablet_2(core_part1_length, self.core.core_inner_diameter / 2, self.core.mu_r_abs)
            core_parts_bot_reluctance.append(core_part1_reluctance)
            core_parts_reluctance.append(core_part1_reluctance)
            # second part (top left in the bottom window)
            core_part2_length = self.core.window_h_bot / 2 - sorted_midpoints[0][2] / 2
            length.append(core_part2_length)
            core_part2_reluctance = fr.r_core_tablet_2(core_part2_length, self.core.core_inner_diameter / 2, self.core.mu_r_abs)
            core_parts_bot_reluctance.append(core_part2_reluctance)
            core_parts_reluctance.append(core_part2_reluctance)
            # third part (top left of the top winding window)
            core_part3_length = self.core.window_h_top - sorted_midpoints[1][2]
            length.append(core_part3_length)
            core_part3_reluctance = fr.r_core_tablet_2(core_part3_length, self.core.core_inner_diameter / 2, self.core.mu_r_abs)
            core_parts_top_reluctance.append(core_part3_reluctance)
            core_parts_reluctance.append(core_part3_reluctance)
            # core part 4 (inner and outer corners and window section)
            # In stacked core, there are inner corners, outer corners , and window sections above and below the bottom and top windows
            # So it is multiplied by 3
            # inner corners
            s_1 = (self.core.core_inner_diameter / 2) - (self.core.core_inner_diameter / (2 * np.sqrt(2)))
            length_inner = (np.pi / 4) * (s_1 + (self.core.core_inner_diameter / 8))
            inner_reluctance = fr.r_core_round(self.core.core_inner_diameter, length_inner, self.core.mu_r_abs) * 3
            # outer corners
            s_2 = np.sqrt(((self.core.r_inner ** 2) + (self.core.r_outer ** 2)) / 2) - self.core.r_inner
            length_outer = (np.pi / 4) * (s_2 + (self.core.core_inner_diameter / 8))
            outer_reluctance = fr.r_core_round(self.core.core_inner_diameter, length_outer, self.core.mu_r_abs) * 3
            # corners reluctance
            corner_reluctance = inner_reluctance + outer_reluctance
            # winding window
            length_window = self.core.window_w
            window_reluctance = (fr.r_core_top_bot_radiant(self.core.core_inner_diameter, length_window,
                                                           self.core.mu_r_abs, self.core.core_inner_diameter / 4) * 3)
            core_part4_reluctance = corner_reluctance + window_reluctance
            # top , bot, and middle parts
            core_parts_top_reluctance.append(core_part4_reluctance / 3)
            core_parts_bot_reluctance.append(core_part4_reluctance / 3)
            core_parts_middle_reluctance.append(core_part4_reluctance / 3)
            # total reluctance
            core_parts_reluctance.append(core_part4_reluctance)
            # total length
            core_part4_length = length_inner + length_outer + length_window
            length.append(core_part4_length)

            # core part 5: right part of the bottom window
            core_part5_length = self.core.window_h_bot
            core_part5_radius_eff = np.sqrt(self.core.r_outer ** 2 - self.core.r_inner ** 2)
            core_part5_reluctance = fr.r_core_tablet_2(core_part5_length, core_part5_radius_eff, self.core.mu_r_abs)
            core_parts_bot_reluctance.append(core_part5_reluctance)
            core_parts_reluctance.append(core_part5_reluctance)
            length.append(core_part5_length)

            # core part 6: right part of the top window
            core_part6_length = self.core.window_h_top
            core_part6_radius_eff = np.sqrt(self.core.r_outer ** 2 - self.core.r_inner ** 2)
            core_part6_reluctance = fr.r_core_tablet_2(core_part6_length, core_part6_radius_eff, self.core.mu_r_abs)
            core_parts_top_reluctance.append(core_part6_reluctance)
            core_parts_reluctance.append(core_part6_reluctance)
            length.append(core_part6_length)

            # Total
            core_top_reluctance = np.sum(core_parts_top_reluctance)
            core_bot_reluctance = np.sum(core_parts_bot_reluctance)
            core_middle_reluctance = np.sum(core_parts_middle_reluctance)
            core_reluctance = np.sum(core_parts_reluctance)
            total_length = np.sum(length)
            return (core_reluctance, core_parts_reluctance, core_top_reluctance, core_parts_top_reluctance, core_bot_reluctance, core_parts_bot_reluctance,
                    core_middle_reluctance, core_parts_middle_reluctance, total_length)

    def air_gaps_reluctance(self):
        """
        Calculate the air-gap reluctance for a single simulation with single/multiple air-gaps.

        Method is according to the following paper:
        ["A Novel Approach for 3D Air Gap Reluctance Calculations" - J. Mühlethaler, J.W. Kolar, A. Ecklebe]

        Its calculation for multiple air-gap is based on superposition.
        That is, multiple air-gap's reluctance is calculated by taking one at a time and then adding them together
        (like in superposition theorem)
        """
        # List to store reluctance for each air gap
        air_gaps_reluctance = []
        air_gap_radial_reluctance = []
        air_gaps_top_reluctance = []
        air_gaps_bot_reluctance = []
        # Handle the radial air gap (Type C) if the stray path is present
        if self.stray_path:
            start_index = self.stray_path.start_index
            tablet_height = 0
            if 0 <= start_index < len(self.air_gaps.midpoints) - 1:
                air_gap_1_position = self.air_gaps.midpoints[start_index][1]
                air_gap_1_height = self.air_gaps.midpoints[start_index][2]
                air_gap_2_position = self.air_gaps.midpoints[start_index + 1][1]
                air_gap_2_height = self.air_gaps.midpoints[start_index + 1][2]
                tablet_height = air_gap_2_position - air_gap_2_height / 2 - (air_gap_1_position + air_gap_1_height / 2)
            airgap_height = self.core.r_inner - self.stray_path.length
            radial_reluctance = fr.r_air_gap_tablet_cyl(tablet_height, airgap_height, self.core.core_inner_diameter, self.core.window_w)
            air_gap_radial_reluctance.append(radial_reluctance)
            air_gaps_reluctance.append(radial_reluctance)
        # Other air gaps (Type A and Type B)
        for idx, air_gap in enumerate(self.air_gaps.midpoints):
            # height of airgap
            height = air_gap[2]
            # Initialize
            core_height_upper = 0
            core_height_lower = 0
            # If the core is single
            if self.core.core_type == CoreType.Single:
                position = air_gap[1] + self.core.window_h / 2
                # upper and lower core parts of the air gap
                core_height_upper = self.core.window_h - position - (height / 2)
                core_height_lower = position - (height / 2)

                core_height_upper = max(core_height_upper, 0)
                core_height_lower = max(core_height_lower, 0)

                # Ensure core heights are not zero
                if core_height_upper == 0 and core_height_lower == 0:
                    raise ValueError("Both core_height_upper and core_ height_lower cannot be zero simultaneously")
                # If stray path, the air gaps above and below the stray path are Type B (round_inf)
                if self.stray_path and self.stray_path.start_index <= idx < self.stray_path.start_index + 2:
                    # Handle air gaps around the stray path
                    if idx == self.stray_path.start_index:
                        reluctance = fr.r_air_gap_round_inf(height, self.core.core_inner_diameter, core_height_lower)
                        air_gaps_bot_reluctance.append(reluctance)
                        air_gaps_reluctance.append(reluctance)
                    elif idx == self.stray_path.start_index + 1:
                        reluctance = fr.r_air_gap_round_inf(height, self.core.core_inner_diameter, core_height_upper)
                        air_gaps_top_reluctance.append(reluctance)
                        air_gaps_reluctance.append(reluctance)
                else:
                    # If there is no stray path (not integrated transformer), but the airgap is at corner (not fully presented yet)
                    if core_height_upper == 0 or core_height_lower == 0:
                        reluctance = fr.r_air_gap_round_inf(height, self.core.core_inner_diameter, core_height_lower + core_height_upper)
                        if idx >= self.stray_path.start_index + 1:
                            air_gaps_top_reluctance.append(reluctance)
                        else:
                            air_gaps_bot_reluctance.append(reluctance)
                        air_gaps_reluctance.append(reluctance)
                    else:
                        reluctance = fr.r_air_gap_round_round(height, self.core.core_inner_diameter, core_height_upper, core_height_lower)
                        if self.stray_path and idx >= self.stray_path.start_index + 1:
                            air_gaps_top_reluctance.append(reluctance)
                        else:
                            air_gaps_bot_reluctance.append(reluctance)
                        air_gaps_reluctance.append(reluctance)
            # iIf the core is stacked
            elif self.core.core_type == CoreType.Stacked:
                # air gap in the bottom window
                if air_gap == self.air_gaps.midpoints[0]:
                    position = air_gap[1] + self.core.window_h_bot / 2
                    core_height_upper = self.core.window_h_bot - position - (height / 2)
                    core_height_lower = position - (height / 2)
                # air gap in the top window
                elif air_gap == self.air_gaps.midpoints[1]:
                    core_height_upper = self.core.window_h_top - height
                    core_height_lower = 0

                core_height_upper = max(core_height_upper, 0)
                core_height_lower = max(core_height_lower, 0)

                # Ensure core heights are not zero
                if core_height_upper == 0 and core_height_lower == 0:
                    raise ValueError("Both core_height_upper and core_height_lower cannot be zero simultaneously")

                # Calculate reluctance based on whether core heights are zero
                if core_height_upper == 0 or core_height_lower == 0:
                    reluctance = fr.r_air_gap_round_inf(height, self.core.core_inner_diameter, core_height_lower + core_height_upper)
                    air_gaps_top_reluctance.append(reluctance)
                else:
                    reluctance = fr.r_air_gap_round_round(height, self.core.core_inner_diameter, core_height_upper, core_height_lower)
                    air_gaps_bot_reluctance.append(reluctance)

                air_gaps_reluctance.append(reluctance)

        total_airgap_reluctance = np.sum(air_gaps_reluctance)
        total_airgap_top_reluctance = np.sum(air_gaps_top_reluctance)
        total_airgap_bot_reluctance = np.sum(air_gaps_bot_reluctance)
        total_air_gap_radial_reluctance = np.sum(air_gap_radial_reluctance)

        return (total_airgap_reluctance, air_gaps_reluctance, total_airgap_top_reluctance, air_gaps_top_reluctance, total_airgap_bot_reluctance,
                air_gaps_bot_reluctance, total_air_gap_radial_reluctance, air_gap_radial_reluctance)

    def log_reluctance_and_inductance(self):
        """
        Log the reluctance calculations for each part of the core and air gaps.

        The log will include:
        - Reluctance for each core part.
        - Reluctance for each air gap.
        - Reluctance for top, bottom, and middle sections (if stray path or stacked core).
        - Total reluctance for the core.
        - Total reluctance for the air gaps.
        - Overall total reluctance.
        - Inductance matrix.
        """
        reluctance_log = {}

        # log core reluctance and log each part
        (total_core_reluctance, core_part_reluctance, core_top_reluctance, core_part_top_reluctances, core_bot_reluctance, core_part_bot_reluctances,
         core_middle_reluctance, core_parts_middle_reluctance, total_length) = self.calculate_core_reluctance()

        if not (self.stray_path or self.core.core_type == CoreType.Stacked):
            reluctance_log["core_sections"] = []
            for i, rel in enumerate(core_part_reluctance):
                reluctance_log["core_sections"].append({
                    "core_part": i,
                    "reluctance": rel
                })
            reluctance_log["total_core_reluctance"] = total_core_reluctance
        else:
            reluctance_log["core_top_sections"] = []
            reluctance_log["core_bottom_sections"] = []
            reluctance_log["core_middle_sections"] = []

            for i, rel in enumerate(core_part_top_reluctances):
                reluctance_log["core_top_sections"].append({
                    "core_top_part": i,
                    "reluctance": rel
                })
            reluctance_log["total_core_top_reluctance"] = core_top_reluctance

            for i, rel in enumerate(core_part_bot_reluctances):
                reluctance_log["core_bottom_sections"].append({
                    "core_bottom_part": i,
                    "reluctance": rel
                })
            reluctance_log["total_core_bottom_reluctance"] = core_bot_reluctance

            for i, rel in enumerate(core_parts_middle_reluctance):
                reluctance_log["core_middle_sections"].append({
                    "core_middle_part": i,
                    "reluctance": rel
                })
            reluctance_log["total_core_middle_reluctance"] = core_middle_reluctance

            # Sum up the top, bottom, and middle reluctances
            reluctance_log["total_core_reluctance"] = core_top_reluctance + core_bot_reluctance + core_middle_reluctance

        # log air gap reluctance and log each part
        (total_air_gap_reluctance, air_gaps_reluctance, total_airgap_top_reluctance, air_gaps_top_reluctance, total_airgap_bot_reluctance,
         air_gaps_bot_reluctance, total_air_gap_radial_reluctance, air_gap_radial_reluctance) = self.air_gaps_reluctance()

        if not (self.stray_path or self.core.core_type == CoreType.Stacked):
            reluctance_log["air_gaps"] = []
            for i, rel in enumerate(air_gaps_reluctance):
                reluctance_log["air_gaps"].append({
                    "air_gap": i,
                    "reluctance": rel
                })
            reluctance_log["total_air_gap_reluctance"] = total_air_gap_reluctance
        else:
            reluctance_log["air_gaps_top"] = []
            reluctance_log["air_gaps_bottom"] = []
            reluctance_log["air_gaps_radial"] = []

            for i, rel in enumerate(air_gaps_top_reluctance):
                reluctance_log["air_gaps_top"].append({
                    "air_gap_top_part": i,
                    "reluctance": rel
                })
            reluctance_log["total_air_gap_top_reluctance"] = total_airgap_top_reluctance

            for i, rel in enumerate(air_gaps_bot_reluctance):
                reluctance_log["air_gaps_bottom"].append({
                    "air_gap_bottom_part": i,
                    "reluctance": rel
                })
            reluctance_log["total_air_gap_bottom_reluctance"] = total_airgap_bot_reluctance

            for i, rel in enumerate(air_gap_radial_reluctance):
                reluctance_log["air_gaps_radial"].append({
                    "air_gap_radial_part": i,
                    "reluctance": rel
                })
            reluctance_log["total_air_gap_reluctance"] = total_airgap_top_reluctance + total_airgap_bot_reluctance + total_air_gap_radial_reluctance

        # Calculate overall total reluctance
        reluctance_log["overall_total_reluctance"] = reluctance_log["total_core_reluctance"] + reluctance_log["total_air_gap_reluctance"]

        # Log the inductance matrix from reluctance
        inductance_matrix = self.get_inductance_from_reluctance()

        # Convert the inductance matrix into a labeled dictionary
        inductance_dict = {}
        num_windings = inductance_matrix.shape[0]

        for i in range(num_windings):
            for j in range(num_windings):
                label = f"L{i + 1}{j + 1}"
                inductance_dict[label] = inductance_matrix[i, j]

        # Add this dictionary to the log
        reluctance_log["inductance_matrix_from_reluctance"] = inductance_dict

        # Save the reluctance log as a JSON file
        with open(self.file_data.reluctance_log_path, "w+", encoding='utf-8') as outfile:
            json.dump(reluctance_log, outfile, indent=2, ensure_ascii=False)

    def reluctance_model_pre_check(self, saturation_threshold: float = 0.7):
        """
        Check for possible saturation and consistency of measurement data with simulation results.

        :param saturation_threshold: Threshold for saturation (default is 70%).
        :type saturation_threshold: float
        """
        # Reluctance
        (core_reluctance, core_part_reluctance, core_top_reluctance, core_parts_top_reluctance, core_bot_reluctance, core_parts_bot_reluctance,
         core_middle_reluctance, core_parts_middle_reluctance, total_length) = self.calculate_core_reluctance()
        (total_airgap_reluctance, airgap_reluctance, total_airgap_top_reluctance, air_gaps_top_reluctance, total_airgap_bot_reluctance, air_gaps_bot_reluctance,
         total_air_gap_radial_reluctance, air_gap_radial_reluctance) = self.air_gaps_reluctance()
        # Single core and no stray path
        if self.core.core_type == CoreType.Single and not self.stray_path:
            # Calculate the total reluctance
            reluctance = core_reluctance + total_airgap_reluctance

            # Calculate MMF (Magneto-motive Force)
            total_mmf = 0
            for winding_number in range(len(self.windings)):
                turns = ff.get_number_of_turns_of_winding(winding_windows=self.winding_windows, windings=self.windings,
                                                          winding_number=winding_number)
                total_mmf += self.current[winding_number] * turns

            # Calculate Flux (Φ = MMF / Reluctance)
            total_flux = total_mmf / reluctance
            # Area
            core_cross_sectional_area = self.calculate_core_cross_sectional_area()

            # Magnetic flux density
            b_field = total_flux / core_cross_sectional_area

            # Get saturation flux density from material database
            database = mdb.MaterialDatabase()
            saturation_flux_density = database.get_saturation_flux_density(self.core.material)

            # # Check for saturation and raise error if B-field exceeds threshold
            if abs(b_field) > saturation_threshold * saturation_flux_density:
                raise ValueError(
                    f"Core saturation detected! B-field ({abs(b_field)} T) exceeds {saturation_threshold * 100}% of the saturation flux density"
                    f" ({saturation_flux_density} T).")

            logger.info(f"Reluctance model pre-check:\n"
                        f"    B-field: {b_field:.4f} T\n"
                        f"    Flux: {total_flux:.4f} Wb\n"
                        f"    Total Reluctance: {reluctance:.6e} A/Wb")

        else:
            # single core with stray path
            if len(self.windings) == 2:
                if self.core.core_type == CoreType.Single and self.stray_path:
                    # Values for the reluctance matrix
                    r1 = core_top_reluctance + core_middle_reluctance + total_airgap_top_reluctance + total_air_gap_radial_reluctance
                    r2 = -1 * (core_middle_reluctance + total_air_gap_radial_reluctance)
                    r3 = -1 * (core_middle_reluctance + total_air_gap_radial_reluctance)
                    r4 = core_bot_reluctance + core_middle_reluctance + total_airgap_bot_reluctance + total_air_gap_radial_reluctance
                # stacked core
                elif self.core.core_type == CoreType.Stacked:
                    # Values for the reluctance matrix
                    r1 = core_top_reluctance + core_middle_reluctance + total_airgap_top_reluctance
                    r2 = -1 * core_middle_reluctance
                    r3 = -1 * core_middle_reluctance
                    r4 = core_bot_reluctance + core_middle_reluctance + total_airgap_bot_reluctance

                # Values for the winding matrix
                # Initialize
                N_11 = 0
                N_12 = 0
                N_21 = 0
                N_22 = 0
                vww_index = 0
                # Iterate over each winding window and virtual winding window to get the turns in the top and bot vww for every winding
                for ww in self.winding_windows:
                    for vww in ww.virtual_winding_windows:
                        for index, _ in enumerate(self.windings):
                            if vww_index == 0:
                                N_11 += vww.turns[index]
                            elif vww_index == 1:
                                N_12 += vww.turns[index]
                            elif vww_index == 2:
                                N_21 += vww.turns[index]
                            elif vww_index == 3:
                                N_22 += vww.turns[index]
                            vww_index += 1
                # Winding matrix
                winding_matrix = np.array([
                    [N_11, N_12],
                    [N_21, N_22]
                ])
                # Values for the current matrix
                i_1 = self.current[0]
                i_2 = self.current[1]
                # Reluctance matrix
                reluctance_matrix = np.array([
                    [r1, r2],
                    [r3, r4]
                ])
                # Current matrix
                current_matrix = np.array([
                    [i_1],
                    [i_2]
                ])
                # Calculate flux matrix
                flux_matrix = fr.calculate_flux_matrix(reluctance_matrix, winding_matrix, current_matrix)
                logger.info(flux_matrix)
                # Extract flux values from the flux matrix
                flux_top = flux_matrix[0, 0]
                flux_bot = flux_matrix[1, 0]

                # Calculate the middle flux
                flux_middle = flux_top - flux_bot
                # Area
                core_cross_sectional_area = self.calculate_core_cross_sectional_area()

                # Calculate magnetic flux densities
                b_field_top = flux_top / core_cross_sectional_area
                b_field_bot = flux_bot / core_cross_sectional_area
                b_field_middle = flux_middle / core_cross_sectional_area

                # Get saturation flux density from material database
                database = mdb.MaterialDatabase()
                saturation_flux_density = database.get_saturation_flux_density(self.core.material)

                if abs(b_field_top) > saturation_threshold * saturation_flux_density:
                    raise ValueError(
                        f"Core saturation detected in top section! B-field ({abs(b_field_top)} T) exceeds "
                        f"{saturation_threshold * 100}% of the saturation flux density ({saturation_flux_density} T).")

                if abs(b_field_bot) > saturation_threshold * saturation_flux_density:
                    raise ValueError(
                        f"Core saturation detected in bottom section! B-field ({abs(b_field_bot)} T) exceeds "
                        f"{saturation_threshold * 100}% of the saturation flux density ({saturation_flux_density} T).")

                if abs(b_field_middle) > saturation_threshold * saturation_flux_density:
                    raise ValueError(
                        f"Core saturation detected in middle section! B-field ({abs(b_field_middle)} T) exceeds "
                        f"{saturation_threshold * 100}% of the saturation flux density ({saturation_flux_density} T).")

                logger.info(f"B-field Top: {b_field_top:.4f} T")
                logger.info(f"B-field Bottom: {b_field_bot:.4f} T")
                logger.info(f"B-field Middle: {b_field_middle:.4f} T")
            else:
                if self.core.core_type == CoreType.Stacked or self.stray_path:
                    # Raise a warning if there are more than 2 windings in a stacked core with stray path
                    raise Warning("Warning: More than two windings detected in a stacked core with a stray path. "
                                  "This configuration is not fully supported.")

        logger.info("Reluctance model pre-check passed.")

    def get_inductance_from_reluctance(self):
        """
        Calculate the inductance matrix from the reluctance values of the core and air gaps.

        Returns: The inductance matrix calculated from the reluctance values.
        """
        # Reluctance
        (core_reluctance, core_part_reluctance, core_top_reluctance, core_parts_top_reluctance, core_bot_reluctance, core_parts_bot_reluctance,
         core_middle_reluctance, core_parts_middle_reluctance, total_length) = self.calculate_core_reluctance()
        (total_airgap_reluctance, airgap_reluctance, total_airgap_top_reluctance, air_gaps_top_reluctance, total_airgap_bot_reluctance,
         air_gaps_bot_reluctance,
         total_air_gap_radial_reluctance, air_gap_radial_reluctance) = self.air_gaps_reluctance()
        # Single core Inductance (no stray path)
        if self.core.core_type == CoreType.Single and not self.stray_path:
            # Calculate the total reluctance
            reluctance = core_reluctance + total_airgap_reluctance
            # Initialize the inductance matrix
            num_windings = len(self.windings)
            inductance_matrix = np.zeros((num_windings, num_windings))
            # Calculate self-inductance and mutual inductance
            for i in range(num_windings):
                if self.windings[i].parallel:
                    turns_i = 1  # For parallel windings, the effective turns is considered as 1
                else:
                    turns_i = ff.get_number_of_turns_of_winding(self.winding_windows, self.windings, i)

                for j in range(num_windings):
                    if self.windings[j].parallel:
                        turns_j = 1  # For parallel windings, the effective turns is considered as 1
                    else:
                        turns_j = ff.get_number_of_turns_of_winding(self.winding_windows, self.windings, j)

                    if i == j:
                        # Self-inductance
                        inductance_matrix[i, j] = (turns_i ** 2) / reluctance
                    else:
                        # Mutual inductance
                        inductance_matrix[i, j] = (turns_i * turns_j) / reluctance
            # Print the inductance matrix
            logger.info("Inductance Matrix from reluctance:")
            logger.info(f"{inductance_matrix}")
            return inductance_matrix
        else:
            # Initialize the inductance matrix
            num_windings = len(self.windings)
            inductance_matrix = np.zeros((num_windings, num_windings))
            # top and bot reluctance
            top_reluctance = core_top_reluctance + total_airgap_top_reluctance + core_middle_reluctance + total_air_gap_radial_reluctance
            bot_reluctance = core_bot_reluctance + total_airgap_bot_reluctance + core_middle_reluctance + total_air_gap_radial_reluctance
            # Initialize arrays to store the number of turns in the top and bottom windows for each winding
            turns_top = [0] * num_windings
            turns_bottom = [0] * num_windings
            # stacked core
            if self.core.core_type == CoreType.Stacked:
                # Distribute turns across the top and bottom windows based on their order
                for ww_index, ww in enumerate(self.winding_windows):
                    for vww in ww.virtual_winding_windows:
                        # Aggregate the turns for each winding based on its position in the list
                        for index, turns in enumerate(vww.turns):
                            if ww_index == 0:  # First window is the top
                                turns_top[index] += turns
                            elif ww_index == 1:  # Second window is the bottom
                                turns_bottom[index] += turns
            # single core with stray path
            elif self.core.core_type == CoreType.Single and self.stray_path:
                vww_index = 0
                for ww in self.winding_windows:
                    for vww in ww.virtual_winding_windows:
                        for index in range(num_windings):
                            if vww_index == 0:
                                turns_top[index] += vww.turns[index]
                            elif vww_index == 1:
                                turns_bottom[index] += vww.turns[index]
                        vww_index += 1
            # Calculate self-inductance and mutual inductance
            for i in range(num_windings):
                # Handling turns for parallel windings
                if self.windings[i].parallel:
                    turns_i_top = 1 if turns_top[i] > 0 else 0
                    turns_i_bottom = 1 if turns_bottom[i] > 0 else 0
                else:
                    turns_i_top = turns_top[i]
                    turns_i_bottom = turns_bottom[i]

                for j in range(num_windings):
                    if self.windings[j].parallel:
                        turns_j_top = 1 if turns_top[j] > 0 else 0
                        turns_j_bottom = 1 if turns_bottom[j] > 0 else 0
                    else:
                        turns_j_top = turns_top[j]
                        turns_j_bottom = turns_bottom[j]

                    if i == j:
                        # Self-inductance
                        inductance_matrix[i, j] = (turns_i_top ** 2 / top_reluctance) + (turns_i_bottom ** 2 / bot_reluctance)
                    else:
                        # Mutual inductance
                        inductance_matrix[i, j] = (turns_i_top * turns_j_top / top_reluctance) + (turns_i_bottom * turns_j_bottom / bot_reluctance)
            # Print the inductance matrix
            logger.info("Inductance Matrix from reluctance:")
            logger.info(f"{inductance_matrix}")
            return inductance_matrix

    #  -  -  -  -  -  -  -  -  -  -  -  -  -  -  -  -  -  -  -  -  -  -  -  -  -  -  -  -  -  -  -  -  -  -  -  -  -  -
    # Post-Processing --- Capacitance extraction---
    def get_capacitance_of_inductor_component(self, freq_for_mesh: float = 0.0, show_visual_outputs: bool = False, plot_interpolation: bool = False,
                                              show_fem_simulation_results: bool = False, benchmark: bool = False, save_to_excel: bool = False):
        """
        Needed for finding parasitic capacitance of an inductor. A represent the first turn, B represents the last turn. e represents the core.

        A--.------.---A
           |      |
           |      |
           |      c1
           |      |
           |      |
        B--|------.---B
           |      |
           c2     c3
           |      |
        E--.-----.----E

        :param freq_for_mesh: the frequency is used here for generating the mesh
        :type freq_for_mesh: float = 0.0
        :param show_visual_outputs: show the electrostatic model before simulation
        :type show_visual_outputs: bool, optional
        :param plot_interpolation: if True, plot the interpolation between the provided values for the material.
        :type plot_interpolation: bool
        :param show_fem_simulation_results: if True, show the simulation results after the simulation has finished
        :type show_fem_simulation_results: bool
        :param benchmark: Benchmark simulation (stop time). Defaults to False.
        :type benchmark: bool
        :param save_to_excel: save the result to excel file.
        :type save_to_excel: bool
        """
        potentials = ff.get_defined_potentials("inductor")
        m = ff.generate_voltage_matrix("inductor", potentials)  # 3×3 matrix

        # 2️⃣ Run simulations and collect energies
        energies = []
        self.simulation_type = SimulationType.ElectroStatic

        num_turns = ff.get_number_of_turns_of_winding(self.winding_windows, self.windings, 0)

        for idx, (A, B, E) in enumerate(potentials):
            voltages = [ff.distribute_potential_linearly(A, B, num_turns)]
            self.create_model(freq=freq_for_mesh,
                              pre_visualize_geometry=show_visual_outputs,
                              save_png=False,
                              skin_mesh_factor=0.5)

            self.electrostatic_simulation(
                voltage=voltages,
                core_voltage=E,
                ground_outer_boundary=False,
                plot_interpolation=plot_interpolation,
                show_fem_simulation_results=show_fem_simulation_results,
                benchmark=benchmark,
                save_to_excel_file=save_to_excel
            )

            with open(self.file_data.electrostatic_results_log_path, "r") as f:
                energy = json.load(f)["energy"]["stored_component"]
            logger.info(f" → Stored Electrostatic Energy (case {idx + 1}): {energy:.4e} J")
            energies.append(energy)

        # 3️⃣ Solve for capacitance
        c_vec = ff.solve_capacitance(m, np.array(energies))
        logger.info("--- Capacitance Results ---")
        labels = ["C(A‑B)", "C(A‑0)", "C(B‑0)"]

        for lbl, val in zip(labels, c_vec):
            logger.info(f"{lbl}: {val:.4e} F")

        # 4️⃣ Compute total C_AB
        c_ab, c_ae, c_be = c_vec
        c_ab_stray = c_ab + (c_ae * c_be) / (c_ae + c_be)
        logger.info(f"→ C_AB (incl. parasitic): {c_ab_stray:.4e} F")

        return c_vec

    def get_stray_capacitance_of_inductor_component(self, freq_for_mesh: float = 0.0, show_visual_outputs: bool = False, plot_interpolation: bool = False,
                                                    show_fem_simulation_results: bool = True, benchmark: bool = False, save_to_excel: bool = False):
        """
        Compute the stray (parasitic) capacitance of an inductor via a single electrostatic simulation.

         Assumes a 1V potential applied across the windings. The effect of the core is ignored.
         :param freq_for_mesh: the frequency is used here for generating the mesh
        :type freq_for_mesh: float = 0.0
        :param show_visual_outputs: show the electrostatic model before simulation
        :type show_visual_outputs: bool, optional
        :param plot_interpolation: if True, plot the interpolation between the provided values for the material.
        :type plot_interpolation: bool
        :param show_fem_simulation_results: if True, show the simulation results after the simulation has finished
        :type show_fem_simulation_results: bool
        :param benchmark: Benchmark simulation (stop time). Defaults to False.
        :type benchmark: bool
        :param save_to_excel: save the result to excel file.
        :type save_to_excel: bool
        """
        # Define terminal voltages for the simulation
        v_a = 1
        v_b = 0

        # Set the simulation type to ElectroStatic
        self.simulation_type = SimulationType.ElectroStatic

        # Number of turns (assumes one winding)
        winding_index = 0
        num_turns = ff.get_number_of_turns_of_winding(self.winding_windows, self.windings, winding_index)

        # Linear voltage distribution from V_A to V_B across the turns
        winding_voltages = [v_a - (v_a - v_b) * j / (num_turns - 1) for j in range(num_turns)]

        # Format the voltages for FEMMT
        voltages = [winding_voltages]
        self.create_model(freq=freq_for_mesh, pre_visualize_geometry=show_visual_outputs, save_png=False, skin_mesh_factor=0.5)
        # Run the electrostatic FEM simulation
        self.electrostatic_simulation(
            voltage=voltages,
            core_voltage=None,
            ground_outer_boundary=False,
            plot_interpolation=plot_interpolation,
            show_fem_simulation_results=show_fem_simulation_results,
            benchmark=benchmark,
            save_to_excel_file=save_to_excel
        )

        # Retrieve stored electrostatic energy from the log
        log_path = self.file_data.electrostatic_results_log_path
        with open(log_path, "r", encoding='utf-8') as f:
            log = json.load(f)
        energy = log["energy"]["stored_component"]

        logger.info(f"  → Stored Electrostatic Energy: {energy:.4e} J")

        # Compute stray capacitance using: C = 2W / (V^2), with V = 1V ⇒ C = 2W
        c_ab_stray = 2 * energy

        logger.info("\n--- Capacitance Results ---")
        logger.info(f"→ Total C_AB: {c_ab_stray:.4e} F")

        return c_ab_stray

    def get_capacitance_of_transformer(self, freq_for_mesh: float = 0.0, c_meas_open: float | None = None,
                                       c_meas_short: float | None = None, measured_capacitances: tuple | list | None = None,
                                       flip_the_sec_terminal: bool = False, show_visual_outputs: bool = False, plot_interpolation: bool = False,
                                       show_fem_simulation_results: bool = False, benchmark: bool = False, save_to_excel: bool = False,
                                       show_plot_comparison: bool = True):
        r"""
        Get 10 parasitic capacitance of a transformer.

        Perform 10 electrostatic simulations and calculate the 10 parasitic capacitance through W = 0.5 CV^2.

        A--.------.-----c4--------.------.------C
           |      |  \          / |      |
           |      |    c5   c6    |      |
           |      c1     \/       c2     |
           |      |     /    \    |      |
           |      |  /         \  |      |
        B--|------.-----c3--------.------|------D
           |      |               |      |
           c7     c8              c10    c9
           |      |               |      |
        E--.-----.-----------------------.------E

        The result can be compared to the results obtain from the measurement.

         :param freq_for_mesh: the frequency is used here for generating the mesh
        :type freq_for_mesh: float = 0.0
        :param c_meas_open: measured open-circuit capacitance provided by the user.
        :type c_meas_open: float
        :param c_meas_short: measured short-circuit capacitance provided by the user.
        :type c_meas_short: float
        :param measured_capacitances: measured 10 capacitances provided by the user.
        :type measured_capacitances: float
        :param flip_the_sec_terminal: flip the terminal C and D of the secondary.
        :type flip_the_sec_terminal: bool
        :param show_visual_outputs: show the electrostatic model before simulation
        :type show_visual_outputs: bool, optional
        :param plot_interpolation: if True, plot the interpolation between the provided values for the material.
        :type plot_interpolation: bool
        :param show_fem_simulation_results: if True, show the simulation results after the simulation has finished
        :type show_fem_simulation_results: bool
        :param benchmark: Benchmark simulation (stop time). Defaults to False.
        :type benchmark: bool
        :param save_to_excel: save the result to excel file.
        :type save_to_excel: bool
        :param show_plot_comparison: compare between the simulation and measurement results.
        :type show_plot_comparison: bool
        """
        potentials = ff.get_defined_potentials('transformer')
        m = ff.generate_voltage_matrix("transformer", potentials, flip_the_sec_terminal)

        w_e = []  # Electrostatic energies for each case
        # Set the simulation type to ElectroStatic before running the open-circuit simulations
        self.simulation_type = SimulationType.ElectroStatic
        # Get number of turns for both windings
        num_turns_w1 = ff.get_number_of_turns_of_winding(self.winding_windows, self.windings, 0)
        num_turns_w2 = ff.get_number_of_turns_of_winding(self.winding_windows, self.windings, 1)
        # Run electrostatic simulation
        for i, (A, B, C, D) in enumerate(potentials):
            # Interpolate voltages across both windings
            voltages_winding_1 = ff.distribute_potential_linearly(A, B, num_turns_w1)
            voltages_winding_2 = ff.distribute_potential_linearly(C, D, num_turns_w2)
            # Run electrostatic simulation
            self.create_model(freq=freq_for_mesh, pre_visualize_geometry=show_visual_outputs, save_png=False, skin_mesh_factor=0.5)
            self.electrostatic_simulation(
                voltage=[voltages_winding_1, voltages_winding_2],
                core_voltage=0,
                ground_outer_boundary=False,
                plot_interpolation=plot_interpolation,
                show_fem_simulation_results=show_fem_simulation_results,
                benchmark=benchmark,
                save_to_excel_file=save_to_excel
            )
            # Read energy log
            log_path = self.file_data.electrostatic_results_log_path
            with open(log_path, "r", encoding="utf-8") as f:
                log = json.load(f)
                energy = log["energy"]["stored_component"]

            logger.info(f"  → Stored Electrostatic Energy (Scenario {i + 1}): {energy:.4e} J")
            w_e.append(energy)

        c_vec = ff.solve_capacitance(m, np.array(w_e))
        logger.info("\n--- Capacitance Coefficients (Transformer) ---")
        for idx, c_val in enumerate(c_vec):
            logger.info(f"C[{idx + 1}]: {c_val:.4e} F")

        # ------------------------------------------------------------------
        # 0) internal mapping of the 10 connection sums
        # ------------------------------------------------------------------
        if measured_capacitances is not None:
            ff.compare_and_plot_connection_capacitance_of_transformer(c_vec, measured_capacitance=measured_capacitances, show_plot=show_plot_comparison)
        # ------------------------------------------------------------------
        # 1) open circuit capacitance
        # ------------------------------------------------------------------
        c_sim_open = ff.get_open_circuit_capacitance(c_vec=c_vec, num_turns_w1=num_turns_w1, num_turns_w2=num_turns_w2)
        logger.info(f"\n→ Calculated Open Capacitance (C_sim_open): {c_sim_open:.4e} F")
        # ------------------------------------------------------------------
        # 2) short circuit capacitance
        # ------------------------------------------------------------------
        c_sim_short = ff.get_short_circuit_capacitance(c_vec=c_vec)
        logger.info(f"\n→ Calculated short Capacitance (C_sim_short): {c_sim_short:.4e} F")

        # comparison
        if show_plot_comparison and (c_meas_open is not None or c_meas_short is not None):
            ff.plot_open_and_short_comparison(c_sim_open, c_sim_short, c_meas_open, c_meas_short)

        return c_vec

    def get_inductances(self, I0: float, op_frequency: float = 0, skin_mesh_factor: float = 1,
                        visualize_last_fem_simulation: bool = False, silent: bool = False, compare_with_inductance_from_reluctance: bool = False):
        """
        Get inductance values for 2- and 3-winding transformer.

        Perform 'open' simulations with input current for each winding and calculates the inductance matrix and
        the primary concentrated equivalent circuit.

        * 2 winding transformer:
            - inductance matrix: L_1_1, L_2_2 and M
            - primary concentrated equivalent circuits: n_conc, L_s_conc and L_h_conc

        * 3 winding transformer
            - inductance matrix: L_1_1, L_2_2, L_3_3, M_12, M_13 and M_23
            - Stray Inductance with 'Turns Ratio' n as 'Transformation Ratio' n2 and n3: L_s1, L_s2, L_s3 and L_h

        :param visualize_last_fem_simulation: Show last FEM simulation result. Defaults to False.
        :type visualize_last_fem_simulation: bool
        :param skin_mesh_factor:
        :type skin_mesh_factor: bool
        :param I0: exciting peak current in A. For all transformers, this value is used in all windings.
        :type I0: float
        :param op_frequency: operating frequency in Hz
        :type op_frequency: float
        :param silent: True for not terminal output
        :type silent: bool
        :param compare_with_inductance_from_reluctance: False default
        :type silent: bool
        """
        if len(self.windings) == 1:
            raise NotImplementedError(
                "For inductor, this function will not be implemented. "
                "See 'flux_over_current' in 'log_electro_magnetic.json' ")

        else:
            # Data-generation with FEM simulations
            self.high_level_geo_gen(frequency=op_frequency, skin_mesh_factor=skin_mesh_factor)
            frequencies, currents, phases = ff.create_open_circuit_excitation_sweep(I0, len(self.windings),
                                                                                    op_frequency)
            self.excitation_sweep(frequency_list=frequencies, current_list_list=currents, phi_deg_list_list=phases,
                                  show_last_fem_simulation=visualize_last_fem_simulation)

            # Post-Processing
            log = self.read_log()
            self_inductances = ff.get_self_inductances_from_log(log)
            flux_linkages = ff.get_flux_linkages_from_log(log)
            coupling_matrix = ff.get_coupling_matrix(flux_linkages)
            mean_coupling_factors = ff.get_mean_coupling_factors(coupling_matrix)
            inductance_matrix = ff.get_inductance_matrix(self_inductances, mean_coupling_factors, coupling_matrix)

            if not silent:
                ff.visualize_self_inductances(self_inductances, flux_linkages)
                ff.visualize_self_resistances(self_inductances, flux_linkages, op_frequency)
                ff.visualize_flux_linkages(flux_linkages)
                # visualize_coupling_factors(coupling_matrix)
                ff.visualize_mean_coupling_factors(mean_coupling_factors)
                # visualize_mean_mutual_inductances(inductance_matrix)
                # visualize_mutual_inductances(self_inductances, coupling_matrix)
                ff.visualize_inductance_matrix(inductance_matrix)
                # Read the inductance matrix from the log file
            if compare_with_inductance_from_reluctance:
                # Extract the real part of the inductance matrix using the existing visualization function
                inductance_matrix = np.array(inductance_matrix)
                inductance_matrix_real = inductance_matrix.real

                # Read the inductance matrix from the log file
                log_file_path = self.file_data.reluctance_log_path

                if os.path.exists(log_file_path):
                    with open(log_file_path, 'r') as f:
                        log_data = json.load(f)

                    # Dynamically create the inductance matrix from the log data
                    inductance_matrix_log = np.zeros((len(self.windings), len(self.windings)))
                    for i in range(len(self.windings)):
                        for j in range(len(self.windings)):
                            label = f"L{i + 1}{j + 1}"
                            inductance_matrix_log[i, j] = log_data["inductance_matrix_from_reluctance"].get(label, 0)

                    # Print the inductance matrix from reluctance
                    logger.info("\nInductance Matrix from Reluctance Calculation:")
                    ff.visualize_inductance_matrix(inductance_matrix_log)

                    # Prepare data for plotting
                    labels = []
                    fem_values = []
                    reluctance_values = []
                    relative_errors = []
                    for i in range(len(self.windings)):
                        for j in range(len(self.windings)):
                            label = f"L{i + 1}{j + 1}"
                            labels.append(label)
                            fem_value = inductance_matrix_real[i, j]
                            reluctance_value = inductance_matrix_log[i, j]
                            fem_values.append(fem_value)
                            reluctance_values.append(reluctance_value)

                            # Calculate the relative error in percentage
                            if reluctance_value != 0:
                                relative_error = ((reluctance_value - fem_value) / fem_value) * 100
                                relative_errors.append(relative_error)

                    # Plot the inductance values
                    plt.figure(figsize=(10, 6))
                    plt.scatter(labels, fem_values, color='blue', label='get_Inductance')
                    plt.scatter(labels, reluctance_values, color='red', label='get_inductance_from_reluctance')
                    plt.title('Comparison of Inductance Values (get_inductance vs get_inductance_from_reluctance)')
                    plt.xlabel('Inductance Label')
                    plt.ylabel('Inductance (H)')
                    plt.legend()
                    plt.grid(True)
                    plt.show()

                    # Plot relative error
                    # differences = np.array(fem_values) - np.array(reluctance_values)
                    plt.figure(figsize=(10, 6))
                    # plt.bar(labels, relative_errors, color='purple')
                    plt.scatter(labels, relative_errors, color='purple', s=100, label='Relative Error (%)')
                    plt.title('Relative error get_inductance and get_inductance_from_reluctance Values')
                    plt.xlabel('Inductance Label')
                    plt.ylabel('Relative Error (%)')
                    plt.grid(True)
                    plt.show()

                else:
                    logger.info(f"Log file not found at {log_file_path}. Skipping comparison.")

        if len(self.windings) == 2:
            # Self inductances. Only real parts are taken into account, this is for the LOSSLESS equivalent circuit.
            self.L_1_1 = self_inductances[0].real
            self.L_2_2 = self_inductances[1].real

            # Main/Counter Inductance
            self.M = inductance_matrix[0][1].real

            # Mean coupling factor
            k = mean_coupling_factors[0][1]

            # Stray Inductance concentrated on Primary Side
            self.n_conc = self.M / self.L_2_2
            self.L_s_conc = (1 - k ** 2) * self.L_1_1
            self.L_h_conc = self.M ** 2 / self.L_2_2

            logger.info(f"\n"
                        f"Lossless T-ECD (primary side concentrated):\n"
                        f"[Under-determined System: n := M / L_2_2  -->  L_s2 = L_2_2 - M / n = 0]\n"
                        f"    - Transformation Ratio: n\n"
                        f"    - (Primary) Stray Inductance: L_s1\n"
                        f"    - Primary Side Main Inductance: L_h\n"
                        f"n := M / L_2_2 = k * Sqrt(L_1_1 / L_2_2) = {self.n_conc}\n"
                        f"L_s1 = (1 - k^2) * L_1_1 = {self.L_s_conc}\n"
                        f"L_h = M^2 / L_2_2 = k^2 * L_1_1 = {self.L_h_conc}\n"
                        )

            inductance = TransformerInductance(
                l_h_conc=self.L_h_conc,
                l_s_conc=self.L_s_conc,
                n_conc=self.n_conc,
                M=self.M,
                L_1_1=self.L_1_1,
                L_2_2=self.L_2_2,
            )
            return dataclasses.asdict(inductance)

        if len(self.windings) == 3:
            # Self inductances. Only real parts are taken into account, this is for the LOSSLESS equivalent circuit.
            self.L_1_1 = self_inductances[0].real
            self.L_2_2 = self_inductances[1].real
            self.L_3_3 = self_inductances[2].real

            # Main/Counter Inductance
            self.M_12 = inductance_matrix[0][1].real
            self.M_13 = inductance_matrix[0][2].real
            self.M_23 = inductance_matrix[1][2].real

            # Stray Inductance with 'Turns Ratio' n as 'Transformation Ratio' n2 and n3
            self.L_s1 = self.L_1_1 - (self.M_12 * self.M_13) / self.M_23
            self.L_s2 = self.L_2_2 - (self.M_12 * self.M_23) / self.M_13
            self.L_s3 = self.L_3_3 - (self.M_13 * self.M_23) / self.M_12
            self.L_h = (self.M_12 * self.M_13) / self.M_23
            self.n_12 = np.sqrt(self.L_1_1 / self.L_2_2)  # self.M_13 / self.M_23
            self.n_13 = np.sqrt(self.L_1_1 / self.L_3_3)  # self.M_12 / self.M_23
            self.n_23 = np.sqrt(self.L_2_2 / self.L_3_3)

            # Shortcut Inductances
            self.L_s12 = self.L_s1 + self.n_12 ** 2 * self.L_s2
            self.L_s13 = self.L_s1 + self.n_13 ** 2 * self.L_s3
            self.L_s23 = self.L_s2 + (self.n_13 / self.n_12) ** 2 * self.L_s3

            logger.info(f"\n"
                        f"Lossless T-ECD (Lh on primary side):\n"
                        f"    - Primary Side Stray Inductance: L_s1\n"
                        f"    - Secondary Side Stray Inductance: L_s2\n"
                        f"    - Tertiary Side Stray Inductance: L_s3\n"
                        f"    - Transformation Ratio with respect to the primary and the Secondary: n2\n"
                        f"    - Transformation Ratio with respect to the primary and the Tertiary: n3\n"
                        f"    - Primary Side Main Inductance: L_h\n"
                        f"L_s1 = L_1_1 - M_12 * M_13 / M_23 = {self.L_s1}\n"
                        f"L_s2 = L_2_2 - M_12 * M_23 / M_13 = {self.L_s2}\n"
                        f"L_s3 = L_3_3 - M_13 * M_23 / M_12 = {self.L_s3}\n"
                        f"n_12 = np.sqrt(self.L_1_1/self.L_2_2) = {self.n_12}\n"
                        f"n_13 = np.sqrt(self.L_1_1/self.L_3_3) = {self.n_13}\n"
                        f"n_23 = np.sqrt(self.L_2_2/self.L_3_3) = {self.n_23}\n"
                        f"L_h = M_12 * M_13 / M_23 = {self.L_h}\n\n"
                        f"Shortcut Inductances L_snm measured on winding n with short applied to winding m\n"
                        f"L_s12 = L_s1 + n_12**2 * L_s2 = {self.L_s12}\n"
                        f"L_s13 = L_s1 + n_13**2 * L_s3 = {self.L_s13}\n"
                        f"L_s23 = L_s2 + (n_13/n_12)**2 * L_s3 = {self.L_s23}\n"
                        )

            inductances = ThreeWindingTransformerInductance(
                M_12=self.M_12,
                M_13=self.M_13,
                M_23=self.M_23,
                L_s1=self.L_s1,
                L_s2=self.L_s2,
                L_s3=self.L_s3,
                L_h=self.L_h,
                n_12=self.n_12,
                n_13=self.n_13,
                n_23=self.n_23,
                L_s12=self.L_s12,
                L_s13=self.L_s13,
                L_s23=self.L_s23
            )
            # self.compare_and_plot_inductance_matrices()
            return dataclasses.asdict(inductances)

    def get_steinmetz_loss(self, peak_current: float = None, ki: float = 1, alpha: float = 1.2, beta: float = 2.2,
                           t_rise: float = 3e-6, t_fall: float = 3e-6,
                           f_switch: float = 100000, skin_mesh_factor: float = 0.5):
        """
        Get core losses from steinmetz approach.

        :param skin_mesh_factor:
        :param peak_current:
        :param ki:
        :param alpha:
        :param beta:
        :param t_rise:
        :param t_fall:
        :param f_switch:
        """
        peak_current = peak_current or [10, 10]

        self.core.steinmetz_loss = 1
        self.Ipeak = peak_current
        self.ki = ki
        self.alpha = alpha
        self.beta = beta
        self.t_rise = t_rise
        self.t_fall = t_fall
        self.f_switch = f_switch

        # TODO:
        #  - ki calculation
        #  - all piecewise linear functions (t_1, t_2, ... with for loop in .pro file)

        # Call Simulation
        # self.high_level_geo_gen(frequency=0, skin_mesh_factor=skin_mesh_factor)
        # self.mesh.generate_mesh()
        self.excitation(frequency=f_switch, amplitude_list=peak_current,
                        phase_deg_list=[0, 180])  # frequency and current
        self.check_model_mqs_condition()
        self.write_simulation_parameters_to_pro_files()

    def write_electro_magnetic_parameter_pro(self):
        """
        Write materials and other parameters to the "Parameter.pro" file.

        This file is generated by python and is read by gmsh to hand over some parameters.

        Source for the parameters is the MagneticComponent object.
        """
        text_file = open(os.path.join(self.file_data.electro_magnetic_folder_path, "Parameter.pro"), "w")

        # Magnetic Component Type
        if self.component_type == ComponentType.Inductor:
            text_file.write("Number_of_Windings = {};\n".format(len(self.windings)))

        if self.component_type == ComponentType.Transformer:
            text_file.write("Number_of_Windings = {};\n".format(len(self.windings)))

        if self.component_type == ComponentType.IntegratedTransformer:
            text_file.write("Number_of_Windings = {};\n".format(len(self.windings)))

        if self.simulation_type == SimulationType.FreqDomain:
            text_file.write("Flag_Freq_Domain = 1;\n")
            text_file.write("Flag_Time_Domain = 0;\n")
            text_file.write("Flag_Static = 0;\n")

        if self.simulation_type == SimulationType.TimeDomain:
            text_file.write("Flag_Time_Domain = 1;\n")
            text_file.write("Flag_Freq_Domain = 0;\n")
            text_file.write("Flag_Static = 0;\n")
        if self.simulation_type == SimulationType.ElectroStatic:
            text_file.write("Flag_Static = 1;\n")
            text_file.write("Flag_Freq_Domain = 0;\n")
            text_file.write("Flag_Time_Domain = 0;\n")

        # Airgap number
        if self.simulation_type == SimulationType.ElectroStatic:
            text_file.write("n_airgaps = {};\n".format(len(self.air_gaps.midpoints)))

            # Frequency
        if not self.simulation_type == SimulationType.ElectroStatic:
            text_file.write("Freq = %s;\n" % self.frequency)
            text_file.write(f"delta = {self.delta};\n")

            # Core Loss
            text_file.write(f"Flag_Steinmetz_loss = {self.core.steinmetz_loss};\n")
            text_file.write(f"Flag_Generalized_Steinmetz_loss = {self.core.generalized_steinmetz_loss};\n")

            if self.core.sigma != 0 and self.core.sigma is not None:
                text_file.write("Flag_Conducting_Core = 1;\n")
                if isinstance(self.core.sigma, str):
                    # TODO: Make following definition general
                    # self.core.sigma = 2 * np.pi * self.frequency * epsilon_0 * f_N95_er_imag(f=self.frequency) + 1 / 6
                    self.core.sigma = 1 / 6
                text_file.write(f"sigma_core = {self.core.sigma.real};\n")
                text_file.write(f"sigma_core_imag = {self.core.sigma.imag};\n")
            else:
                text_file.write("Flag_Conducting_Core = 0;\n")

            if self.core.steinmetz_loss:
                text_file.write(f"ki = {self.core.ki};\n")
                text_file.write(f"alpha = {self.core.alpha};\n")
                text_file.write(f"beta = {self.core.beta};\n")
            if self.core.generalized_steinmetz_loss:
                text_file.write(f"t_rise = {self.t_rise};\n")
                text_file.write(f"t_fall = {self.t_fall};\n")
                text_file.write(f"f_switch = {self.f_switch};\n")
            # time domain parameters
            if self.simulation_type == SimulationType.TimeDomain:
                text_file.write(f"T = {self.time_period};\n")
                text_file.write(f"time0 = {self.initial_time};\n")
                text_file.write(f"timemax = {self.max_time};\n")
                text_file.write(f"NbStepsPerPeriod = {self.nb_steps_per_period};\n")
                text_file.write(f"NbSteps = {self.nb_steps};\n")
                text_file.write(f"delta_t = {self.step_time};\n")
                time_values_str = ', '.join(map(str, self.time))
                text_file.write(f"TimeList = {{{time_values_str}}};\n")  # TimeList is interpolated with current lists in the solver

        # Conductor specific definitions
        for winding_number in range(len(self.windings)):
            # -- Control Flags --
            if self.flag_excitation_type == 'current':
                text_file.write("Flag_ImposedVoltage = 0;\n")
            if self.flag_excitation_type == 'voltage':
                text_file.write("Flag_ImposedVoltage = 1;\n")
            if self.windings[winding_number].conductor_type == ConductorType.RoundLitz:
                text_file.write(f"Flag_HomogenisedModel_{winding_number + 1} = 1;\n")
            else:
                text_file.write(f"Flag_HomogenisedModel_{winding_number + 1} = 0;\n")

            # -- Geometry --
            # Core Parts
            text_file.write(f"nCoreParts = {len(self.mesh.plane_surface_core)};\n")

            turns = ff.get_number_of_turns_of_winding(winding_windows=self.winding_windows, windings=self.windings,
                                                      winding_number=winding_number)

            if self.windings[winding_number].parallel:
                text_file.write(f"NbrCond_{winding_number + 1} = 1;\n")
                text_file.write(f"AreaCell_{winding_number + 1} = {self.windings[winding_number].a_cell * turns};\n")
            else:
                text_file.write(f"NbrCond_{winding_number + 1} = {turns};\n")
                text_file.write(f"AreaCell_{winding_number + 1} = {self.windings[winding_number].a_cell};\n")

            # relative permittivity
            # Turn insulation is not implemented yet for RectangularSolid
            if self.windings[winding_number].conductor_type == ConductorType.RectangularSolid:
                text_file.write(f"er_turns_insulation_{winding_number + 1} = 1.0;\n")
            else:
                text_file.write(f"er_turns_insulation_{winding_number + 1} = {self.insulation.er_turn_insulation[winding_number]};\n")

            # For stranded Conductors:
            # text_file.write(f"NbrstrandedCond = {self.turns};\n")  # redundant
            if self.windings[winding_number].conductor_type == ConductorType.RoundLitz:
                text_file.write(f"NbrStrands_{winding_number + 1} = {self.windings[winding_number].n_strands};\n")
                text_file.write(f"Fill_{winding_number + 1} = {self.windings[winding_number].ff};\n")
                # ---
                # Litz Approximation Coefficients were created with 4 layers
                # That's why here a hard-coded 4 is implemented
                # text_file.write(f"NbrLayers{num+1} = {self.n_layers[num]};\n")
                text_file.write(f"NbrLayers_{winding_number + 1} = 4;\n")

            text_file.write(f"Rc_{winding_number + 1} = {self.windings[winding_number].conductor_radius};\n")

            # -- Excitation --
            # Imposed current, current density or voltage
            if self.flag_excitation_type == 'current':

                if self.simulation_type == SimulationType.FreqDomain:
                    text_file.write(f"Val_EE_{winding_number + 1} = {abs(self.current[winding_number])};\n")
                if self.simulation_type == SimulationType.TimeDomain:
                    current_values_str = ', '.join(map(str, self.current[winding_number]))
                    text_file.write(f"CurrentList_{winding_number + 1} = {{{current_values_str}}};\n")
                    text_file.write(f"Val_EE_{winding_number + 1} = 1;\n")

                text_file.write(f"Phase_{winding_number + 1} = {np.deg2rad(self.phase_deg[winding_number])};\n")
                text_file.write(
                    f"Parallel_{winding_number + 1} = {int(self.windings[winding_number].parallel is True)};\n")

            if self.flag_excitation_type == 'current_density':
                text_file.write(f"Val_EE_{winding_number + 1} = {self.current_density[winding_number]};\n")
                raise NotImplementedError

            if self.simulation_type == SimulationType.ElectroStatic:
                if self.voltage is not None:
                    text_file.write("Flag_voltage = 1;\n")
                    text_file.write("Flag_charge = 0;\n")
                    turns = self.voltage[winding_number]
                    for turn_index, voltage_value in enumerate(turns):
                        text_file.write(f"Voltage_{winding_number + 1}_{turn_index + 1} = {voltage_value};\n")
                elif self.charge is not None:
                    text_file.write("Flag_charge = 1;\n")
                    text_file.write("Flag_voltage = 0;\n")
                    turns = self.charge[winding_number]
                    for turn_index, charge_value in enumerate(turns):
                        text_file.write(f"Charge_{winding_number + 1}_{turn_index + 1} = {charge_value};\n")

                if self.v_core is not None:
                    text_file.write("v_core = {};\n".format(self.v_core))
                    text_file.write("Flag_excite_core = 1;\n")
                else:
                    text_file.write("Flag_excite_core = 0;\n")

                if self.v_ground_out_boundary == 0:
                    text_file.write("Flag_ground_OutBoundary = 1;\n")
                    text_file.write("v_ground_OutBoundary = 0;\n")
                else:
                    text_file.write("Flag_ground_OutBoundary = 0;\n")

            logger.info(f"Cell surface area: {self.windings[winding_number].a_cell}, "
                        f"Reduced frequency: {self.red_freq[winding_number]}")

            if self.red_freq[winding_number] > self.max_reduced_frequency and self.windings[winding_number].conductor_type == ConductorType.RoundLitz:
                # TODO: Allow higher reduced frequencies
                logger.info(f"Litz Coefficients only implemented for X<={self.max_reduced_frequency}")
                raise Warning("Reduced frequency exceeds limit for Litz Coefficients.")
            # Reduced Frequency
            text_file.write(f"Rr_{winding_number + 1} = {self.red_freq[winding_number]};\n")

            # Material Properties
            # Conductor Material
            text_file.write(f"sigma_winding_{winding_number + 1} = {self.windings[winding_number].cond_sigma};\n")

        # -- Materials --

        # Nature Constants
        text_file.write("mu0 = 4.e-7 * Pi;\n")
        text_file.write("nu0 = 1 / mu0;\n")
        text_file.write(f"e0 = {epsilon_0};\n")
        if self.insulation.er_layer_insulation is not None:
            text_file.write(f"er_layer_insulation = {self.insulation.er_layer_insulation};\n")
        else:
            text_file.write("er_layer_insulation = 1.0;\n")
        text_file.write(f"er_bobbin = {self.insulation.er_bobbin};\n")

        # Material Properties

        # Core Material
        # if self.frequency == 0:
        if self.core.non_linear:
            text_file.write("Flag_NL = 1;\n")
            text_file.write(
                f"Core_Material = {self.core.material};\n")  # relative permeability is defined at simulation runtime
            # text_file.write(f"Flag_NL = 0;\n")
        else:
            text_file.write("Flag_NL = 0;\n")
            text_file.write(f"mur = {self.core.mu_r_abs};\n")  # mur is predefined to a fixed value
            if self.core.permeability_type == PermeabilityType.FromData:
                text_file.write("Flag_Permeability_From_Data = 1;\n")  # mur is predefined to a fixed value
            else:
                text_file.write("Flag_Permeability_From_Data = 0;\n")  # mur is predefined to a fixed value
            if self.core.permeability_type == PermeabilityType.FixedLossAngle:
                # loss angle for complex representation of hysteresis loss
                text_file.write(f"phi_mu_deg = {self.core.phi_mu_deg};\n")
                # Real part of complex permeability
                text_file.write(f"mur_real = {self.core.mu_r_abs * np.cos(np.deg2rad(self.core.phi_mu_deg))};\n")
                # Imaginary part of complex permeability
                text_file.write(
                    f"mur_imag = {self.core.mu_r_abs * np.sin(np.deg2rad(self.core.phi_mu_deg))};\n")
                # loss angle for complex representation of hysteresis loss
                text_file.write("Flag_Fixed_Loss_Angle = 1;\n")
            else:
                text_file.write(
                    "Flag_Fixed_Loss_Angle = 0;\n")  # loss angle for complex representation of hysteresis loss

        # if self.frequency != 0:
        #    text_file.write(f"Flag_NL = 0;\n")
        #    text_file.write(f"mur = {self.core.mu_rel};\n")

        text_file.close()

    def write_electro_magnetic_post_pro(self):
        """Write field solutions into the given folder structure.

        If self.plot_fields == 'standard', all fields are stored for a later error search.
        """
        text_file = open(os.path.join(self.file_data.electro_magnetic_folder_path, "postquantities.pro"), "w")

        # This is needed because the f string cant contain a \ in {}
        backslash = "\\"

        text_file.write(f"DirRes = \"{self.file_data.results_folder_path.replace(backslash, '/')}/\";\n")
        text_file.write(f"DirResFields = \"{self.file_data.e_m_fields_folder_path.replace(backslash, '/')}/\";\n")
        text_file.write(f"DirResVals = \"{self.file_data.e_m_values_folder_path.replace(backslash, '/')}/\";\n")
        text_file.write(
            f"DirResValsCore = \"{self.file_data.e_m_values_folder_path.replace(backslash, '/')}/core_parts/\";\n")
        text_file.write(
            f"DirResValsCapacitance = \"{self.file_data.e_m_values_folder_path.replace(backslash, '/')}/Capacitance/\";\n")
        for i in range(1, len(self.windings) + 1):
            text_file.write(
                f"DirResValsWinding_{i} = \"{self.file_data.e_m_values_folder_path.replace(backslash, '/')}/Winding_{i}/\";\n")
            text_file.write(
                f"DirResValsCharge_{i} = \"{self.file_data.e_m_values_folder_path.replace(backslash, '/')}/Winding_{i}/Charges/\";\n"
            )
            text_file.write(
                f"DirResValsVoltage_{i} = \"{self.file_data.e_m_values_folder_path.replace(backslash, '/')}/Winding_{i}/Voltages/\";\n"
            )
            text_file.write(
                f"DirResValsCapacitanceFromQV_{i} = \"{self.file_data.e_m_values_folder_path.replace(backslash, '/')}/Winding_{i}/Capacitance_From_QV/\";\n"
            )
            turns = ff.get_number_of_turns_of_winding(winding_windows=self.winding_windows, windings=self.windings,
                                                      winding_number=i - 1)
            # Write directories for each turn within the respective capacitance folder
            for turn in range(1, turns + 1):

                text_file.write(
                    f"DirResValsTurn_{turn} = \"{self.file_data.e_m_values_folder_path.replace(backslash, '/')}/Capacitance/Turn_{turn}/\";\n"
                )
            # text_file.write(f"DirResValsSecondary = \
            # "{self.file_data.e_m_values_folder_path.replace(backslash, '/')}/Secondary/\";\n")
            # text_file.write(f"DirResValsTertiary = \
            # "{self.file_data.e_m_values_folder_path.replace(backslash, '/')}/Tertiary/\";\n")
        text_file.write(f"DirResCirc = \"{self.file_data.e_m_circuit_folder_path.replace(backslash, '/')}/\";\n")
        text_file.write(f"OptionPos = \"{self.file_data.results_folder_path.replace(backslash, '/')}/option.pos\";\n")
        text_file.write(
            f"DirStrandCoeff = \"{self.file_data.e_m_strands_coefficients_folder_path.replace(backslash, '/')}/\";\n")

        # visualization
        if self.plot_fields == "standard":
            text_file.write("Flag_show_standard_fields = 1;\n")
        else:
            text_file.write("Flag_show_standard_fields = 0;\n")

        text_file.close()

    def calculate_and_write_freq_domain_log(self, number_frequency_simulations: int = 1, current_amplitude_list: list = None,
                                            phase_deg_list: list = None, frequencies: list = None,
                                            core_hyst_losses: list[float] = None, inductance_dict: list | None = None):
        """
        Read back the results from the .dat result files created by the ONELAB simulation client.

        Stores the results in a result dictionary (JSON log file).

        This file includes:
         * results (losses, ...) of the simulation
         * geometry parameters of the given simulation
         * optional parameters can be added to the log, like the inductance values or the core hysteresis losses from
                    external simulations

        An inductance dictionary is optional, in case of get_inductance() has been calculated before. In this case,
        the get_inductance()-results can be given to this function to be included into the result-log.

        In case of separate calculated hysteresis losses (e.g. triangular magnetization current), this value can be
        given as a parameter and will overwrite the hysteresis-loss result.

        :param number_frequency_simulations: Number of sweep iterations that were done before. For a single simulation
            sweep_number = 1
        :type number_frequency_simulations: int
        :param current_amplitude_list: Current values of the sweep iterations. Not needed for single simulation
        :type current_amplitude_list: list
        :param phase_deg_list: Phase in degree list for frequency sweeps. Not needed for single simulation
        :type phase_deg_list: list
        :param frequencies: frequencies values of the sweep iterations. Not needed for single simulation
        :type frequencies: list
        :param core_hyst_losses: Optional core hysteresis losses value from another simulation. If a value is given,
            the external value is used in the result-log. Otherwise, the hysteresis losses of the
            fundamental frequency is used
        :type core_hyst_losses: list[float]
        :param inductance_dict: Given inductance dictionary to write to the result log.
        :type inductance_dict: dict
        """
        fundamental_index = 0  # index of the fundamental frequency

        log_dict = {"single_sweeps": [], "total_losses": {}, "simulation_settings": {}}

        for single_simulation in range(0, number_frequency_simulations):
            # create dictionary sweep_dict with 'Winding' as a list of m=n_windings winding_dicts.
            # Single values, received during one of the n=sweep_number simulations, are added as 'core_eddy_losses' etc.
            sweep_dict = {}

            # Frequencies
            if number_frequency_simulations > 1:
                # sweep_simulation -> get frequencies from passed currents
                sweep_dict["f"] = frequencies[single_simulation]
                fundamental_index = np.argmin(np.ma.masked_where(np.array(frequencies) == 0, np.array(frequencies)))
            else:
                # single_simulation -> get frequency from instance variable
                sweep_dict["f"] = self.frequency

            # Winding names are needed to find the logging path
            winding_name = ["Winding_" + str(i) for i in range(1, len(self.windings) + 1)]

            for winding_number in range(len(self.windings)):

                # Create empty winding dictionary
                # create dictionary winding_dict with 'turn_losses' as list of the j=number_turns turn losses.
                # Single values related to one winding are added as 'winding_losses' etc.
                winding_dict = {"turn_losses": [],
                                "flux": [],
                                "flux_over_current": [],
                                "V": []}

                turns = ff.get_number_of_turns_of_winding(winding_windows=self.winding_windows, windings=self.windings,
                                                          winding_number=winding_number)

                winding_dict["number_turns"] = turns

                # Currents
                if number_frequency_simulations > 1:
                    # sweep_simulation -> get currents from passed currents. Complex current needs to be created from amplitude and phase
                    complex_current_phasor = complex(
                        current_amplitude_list[single_simulation][winding_number] * np.cos(np.deg2rad(phase_deg_list[single_simulation][winding_number])),
                        current_amplitude_list[single_simulation][winding_number] * np.sin(np.deg2rad(phase_deg_list[single_simulation][winding_number])))

                    # complex_current_phasor = current_amplitude_list[single_simulation][winding_number]
                else:
                    # single_simulation -> get current from instance variable
                    complex_current_phasor = self.current[winding_number]

                # Store complex value as list in json (because json is not natively capable of complex values)
                winding_dict["I"] = [complex_current_phasor.real, complex_current_phasor.imag]

                # Case litz: Load homogenized results
                if self.windings[winding_number].conductor_type == ConductorType.RoundLitz:
                    winding_dict["winding_losses"] = \
                        self.load_result(res_name=f"j2H_{winding_number + 1}", last_n=number_frequency_simulations)[
                            single_simulation]
                    for turn in range(0, winding_dict["number_turns"]):
                        winding_dict["turn_losses"].append(
                            self.load_result(res_name=winding_name[winding_number] + f"/Losses_turn_{turn + 1}",
                                             last_n=number_frequency_simulations)[single_simulation])

                # Case Solid: Load results, (pitfall for parallel windings results are only stored in one turn!)
                else:
                    winding_dict["winding_losses"] = self.load_result(res_name=f"j2F_{winding_number + 1}",
                                                                      last_n=number_frequency_simulations)[
                        single_simulation]
                    if self.windings[winding_number].parallel:
                        winding_dict["turn_losses"].append(
                            self.load_result(res_name=winding_name[winding_number] + f"/Losses_turn_{1}",
                                             last_n=number_frequency_simulations)[single_simulation])
                    else:
                        for turn in range(0, winding_dict["number_turns"]):
                            winding_dict["turn_losses"].append(
                                self.load_result(res_name=winding_name[winding_number] + f"/Losses_turn_{turn + 1}",
                                                 last_n=number_frequency_simulations)[single_simulation])

                # Voltage
                winding_dict["V"].append(
                    self.load_result(res_name=f"Voltage_{winding_number + 1}", part="real",
                                     last_n=number_frequency_simulations)[single_simulation])
                winding_dict["V"].append(
                    self.load_result(res_name=f"Voltage_{winding_number + 1}", part="imaginary",
                                     last_n=number_frequency_simulations)[single_simulation])
                complex_voltage_phasor = complex(winding_dict["V"][0], winding_dict["V"][1])

                if complex_current_phasor == 0 or sweep_dict["f"] == 0:  # if-statement to avoid div by zero error
                    winding_dict["flux_over_current"] = [0.0, 0.0]
                else:
                    winding_dict["flux_over_current"].append(
                        (complex_voltage_phasor / (complex(0, 1) * 2 * np.pi * complex_current_phasor * sweep_dict["f"])).real
                    )
                    winding_dict["flux_over_current"].append(
                        (complex_voltage_phasor / (complex(0, 1) * 2 * np.pi * complex_current_phasor * sweep_dict["f"])).imag
                    )

                # Flux
                winding_dict["flux"].append(
                    self.load_result(res_name=f"Flux_Linkage_{winding_number + 1}",
                                     last_n=number_frequency_simulations)[single_simulation])
                winding_dict["flux"].append(
                    self.load_result(res_name=f"Flux_Linkage_{winding_number + 1}", part="imaginary",
                                     last_n=number_frequency_simulations)[single_simulation])

                # Power
                # using 'winding_dict["V"][0]' to get first element (real part) of V.
                # Use winding_dict["I"][0] to avoid typeerror
                # As FEMMT uses peak pointers, and the power needs to be halved.
                # i_rms * u_rms = i_peak / sqrt(2) * u_peak / sqrt(2) = i_peak * u_peak / 2
                # Note: For DC-values (frequency = 0), RMS value is same as peak value and so, halve is not allowed.
                if sweep_dict["f"] == 0.0:
                    # Power calculation for DC values.
                    winding_dict["P"] = (complex_voltage_phasor * complex_current_phasor.conjugate()).real
                    winding_dict["Q"] = (complex_voltage_phasor * complex_current_phasor.conjugate()).imag
                else:
                    # Power calculation for all other AC values
                    winding_dict["P"] = (complex_voltage_phasor * complex_current_phasor.conjugate() / 2).real
                    winding_dict["Q"] = (complex_voltage_phasor * complex_current_phasor.conjugate() / 2).imag
                winding_dict["S"] = np.sqrt(winding_dict["P"] ** 2 + winding_dict["Q"] ** 2)

                sweep_dict[f"winding{winding_number + 1}"] = winding_dict

            # Core losses TODO: Choose between Steinmetz or complex core losses
            sweep_dict["core_eddy_losses"] = \
                self.load_result(res_name="CoreEddyCurrentLosses", last_n=number_frequency_simulations)[single_simulation]
            sweep_dict["core_hyst_losses"] = self.load_result(res_name="p_hyst", last_n=number_frequency_simulations)[
                single_simulation]

            # Core Part losses
            # If there are multiple core parts, calculate losses for each part individually
            # the core losses are calculated by summing the eddy and hyst losses

            sweep_dict["core_parts"] = {}
            for core_part in range(0, len(self.mesh.plane_surface_core)):
                sweep_dict["core_parts"][f"core_part_{core_part + 1}"] = {}
                sweep_dict["core_parts"][f"core_part_{core_part + 1}"]["eddy_losses"] = \
                    self.load_result(res_name=f"core_parts/CoreEddyCurrentLosses_{core_part + 1}",
                                     last_n=number_frequency_simulations)[single_simulation]
                sweep_dict["core_parts"][f"core_part_{core_part + 1}"]["hyst_losses"] = self.load_result(
                    res_name=f"core_parts/p_hyst_{core_part + 1}", last_n=number_frequency_simulations)[
                    single_simulation]
                # finding the total losses for every core_part
                eddy = sweep_dict["core_parts"][f"core_part_{core_part + 1}"]["eddy_losses"]
                hyst = sweep_dict["core_parts"][f"core_part_{core_part + 1}"]["hyst_losses"]
                sweep_dict["core_parts"][f"core_part_{core_part + 1}"][f"total_core_part_{core_part + 1}"] = eddy + hyst

            # Sum losses of all windings of one single run
            sweep_dict["all_winding_losses"] = sum(
                sweep_dict[f"winding{d + 1}"]["winding_losses"] for d in range(len(self.windings)))

            log_dict["single_sweeps"].append(sweep_dict)

        # Total losses of excitation sweep
        # Sum losses of all sweep runs. For core losses just use hyst_losses of the fundamental frequency.
        # Also needed as excitation for steady state thermal simulations

        # Single Windings
        for winding_number in range(len(self.windings)):
            # Number of turns per conductor
            turns = 0
            for ww in self.winding_windows:
                for vww in ww.virtual_winding_windows:
                    for conductor in vww.windings:
                        if conductor.winding_number == winding_number:
                            turns += vww.turns[conductor.winding_number]

            log_dict["total_losses"][f"winding{winding_number + 1}"] = {
                "total": sum(sum(log_dict["single_sweeps"][d][f"winding{winding_number + 1}"]["turn_losses"]) for d in
                             range(len(log_dict["single_sweeps"]))),
                "turns": []
            }
            if self.windings[winding_number].parallel:
                log_dict["total_losses"][f"winding{winding_number + 1}"]["turns"].append(
                    sum(log_dict["single_sweeps"][d][f"winding{winding_number + 1}"]["turn_losses"][0] for d in
                        range(len(log_dict["single_sweeps"]))))
            else:
                for turn in range(0, turns):
                    log_dict["total_losses"][f"winding{winding_number + 1}"]["turns"].append(
                        sum(log_dict["single_sweeps"][d][f"winding{winding_number + 1}"]["turn_losses"][turn] for d in
                            range(len(log_dict["single_sweeps"]))))

        # Winding (all windings)
        log_dict["total_losses"]["all_windings"] = sum(
            log_dict["single_sweeps"][d]["all_winding_losses"] for d in range(len(log_dict["single_sweeps"])))

        # Core
        log_dict["total_losses"]["eddy_core"] = sum(
            log_dict["single_sweeps"][d]["core_eddy_losses"] for d in range(len(log_dict["single_sweeps"])))

        if isinstance(core_hyst_losses, list) or isinstance(core_hyst_losses, np.ndarray):
            # overwrite the hysteresis losses for each core part
            # Note: This generation MUST BE before summing up the total core losses
            # 1. set all hysteresis losses for all frequencies to zero
            # 2. write the external given core_hyst_losses to the fundamental frequency
            for single_simulation in range(0, number_frequency_simulations):
                if single_simulation == fundamental_index:
                    for core_part in range(len(self.mesh.plane_surface_core)):
                        log_dict["single_sweeps"][single_simulation]["core_parts"][
                            f"core_part_{core_part + 1}"]["hyst_losses"] = core_hyst_losses[core_part]
                        log_dict["single_sweeps"][single_simulation]["core_parts"][f"core_part_{core_part + 1}"][
                            f"total_core_part_{core_part + 1}"] = core_hyst_losses[core_part] + log_dict[
                            "single_sweeps"][single_simulation]["core_parts"][f"core_part_{core_part + 1}"][
                            "eddy_losses"]
                    log_dict["single_sweeps"][single_simulation]["core_hyst_losses"] = sum(core_hyst_losses)
                else:
                    for core_part in range(len(self.mesh.plane_surface_core)):
                        log_dict["single_sweeps"][single_simulation]["core_parts"][f"core_part_{core_part + 1}"][
                            "hyst_losses"] = 0
                        log_dict["single_sweeps"][single_simulation]["core_parts"][f"core_part_{core_part + 1}"][
                            f"total_core_part_{core_part + 1}"] = log_dict["single_sweeps"][single_simulation][
                            "core_parts"][f"core_part_{core_part + 1}"]["eddy_losses"]
                    log_dict["single_sweeps"][single_simulation]["core_hyst_losses"] = 0
            log_dict["total_losses"]["hyst_core_fundamental_freq"] = sum(core_hyst_losses)
        elif core_hyst_losses is not None:
            raise ValueError("External core hysteresis losses are given in non-List format")
        else:
            log_dict["total_losses"]["hyst_core_fundamental_freq"] = log_dict["single_sweeps"][fundamental_index][
                "core_hyst_losses"]

        # In the total losses calculation, individual core part losses are also accounted for
        for core_part in range(len(self.mesh.plane_surface_core)):
            log_dict["total_losses"][f"total_core_part_{core_part + 1}"] = 0
            log_dict["total_losses"][f"total_eddy_core_part_{core_part + 1}"] = 0
            log_dict["total_losses"][f"total_hyst_core_part_{core_part + 1}"] = 0

        # sweep through all frequency simulations and sum up the core_part_x losses
        for single_simulation in range(0, number_frequency_simulations):
            for core_part in range(len(self.mesh.plane_surface_core)):
                log_dict["total_losses"][f"total_core_part_{core_part + 1}"] += log_dict["single_sweeps"][
                    single_simulation]["core_parts"][f"core_part_{core_part + 1}"][f"total_core_part_{core_part + 1}"]
                log_dict["total_losses"][f"total_eddy_core_part_{core_part + 1}"] += \
                    log_dict["single_sweeps"][single_simulation]["core_parts"][f"core_part_{core_part + 1}"][
                        "eddy_losses"]
                log_dict["total_losses"][f"total_hyst_core_part_{core_part + 1}"] += \
                    log_dict["single_sweeps"][single_simulation]["core_parts"][f"core_part_{core_part + 1}"][
                        "hyst_losses"]

        # Total losses of inductive component according to single or sweep simulation
        log_dict["total_losses"]["core"] = log_dict["total_losses"]["hyst_core_fundamental_freq"] + \
            log_dict["total_losses"]["eddy_core"]

        log_dict["total_losses"]["total_losses"] = log_dict["total_losses"]["hyst_core_fundamental_freq"] + \
            log_dict["total_losses"]["eddy_core"] + log_dict["total_losses"]["all_windings"]

        # final_log_dict: freq dict + common dict
        common_log_dict = self.write_and_calculate_common_log(inductance_dict=inductance_dict)
        final_log_dict = {**log_dict, **common_log_dict}
        # ====== save data as JSON ======
        with open(self.file_data.e_m_results_log_path, "w+", encoding='utf-8') as outfile:
            json.dump(final_log_dict, outfile, indent=2, ensure_ascii=False)

    def calculate_and_write_time_domain_log(self, inductance_dict: list | None = None):
        """
        Process and log the results of time domain simulations.

        :param inductance_dict: Given inductance dictionary to write to the result log.
        :type inductance_dict: dict

        Reads back the results from the simulation output files and stores them in a JSON format.
        The log includes detailed information about each time step of the simulation, as well as average and total losses.
        The logged information includes:
        - Time step-specific data such as current (I), voltage (V), and flux for each winding.
        - Average losses, including core eddy and hysteresis losses.
        - Total losses for the entire simulation.
        - Additional core part losses if multiple core parts are present.

        The method also combines this time domain-specific data with common simulation data
        (like simulation settings) generated by the write_and_calculate_common_log method.
        """
        # log_dict = {"time_steps": []}
        log_dict = {"time_domain_simulation": [], "average_losses": {}, "total_losses": {}}
        # Flatten the self.time
        # Winding names are needed to find the logging path
        winding_name = ["Winding_" + str(i) for i in range(1, len(self.windings) + 1)]
        # flat_time = [item for sublist in self.time for item in sublist]

        # Some important parameters in log file
        Time_domain_data_dict = {}
        Time_domain_data_dict["f"] = self.frequency
        Time_domain_data_dict["T"] = self.time_period
        Time_domain_data_dict["Timemax"] = self.max_time
        Time_domain_data_dict["number_of_steps"] = self.nb_steps
        Time_domain_data_dict["dt"] = self.step_time
        log_dict["time_domain_simulation"].append(Time_domain_data_dict)

        # time_step_n log
        # in every time_step_n, there are windings log such that I, V, Flux are shown in every winding (winding1, winding2, .. )
        for t in range(0, self.nb_steps):
            time_step_dict = {
                "windings": {}
            }

            for winding_num in range(len(self.windings)):
                winding_dict = {
                    "number_turns": 0,
                    "flux": [],
                    "V": []
                }

                # Number of turns
                turns = 0
                for ww in self.winding_windows:
                    for vww in ww.virtual_winding_windows:
                        for conductor in vww.windings:
                            if conductor.winding_number == winding_num:
                                turns += vww.turns[conductor.winding_number]

                winding_dict["number_turns"] = turns

                # voltage
                voltage = self.load_result(res_name=f"Voltage_{winding_num + 1}", res_type="value", average=False)
                winding_dict["V"] = voltage[t]

                # Flux
                flux = self.load_result(res_name=f"Flux_Linkage_{winding_num + 1}", res_type="value", average=False)
                winding_dict["flux"] = flux[t]

                # Current
                winding_dict["I"] = self.current[winding_num][t] if winding_num < len(self.current) and t < len(
                    self.current[winding_num]) else None

                time_step_dict["windings"][f"winding{winding_num + 1}"] = winding_dict
            log_dict["time_domain_simulation"].append({f"step_{t + 1}": time_step_dict})

            # average CoreEddyLosses
            log_dict["average_losses"]["core_eddy_losses"] = \
                self.load_result(res_name="CoreEddyCurrentLosses", average=True)
            log_dict["average_losses"]["core_hyst_losses"] = [
                0]  # until the hysteresis losses are correctly defined in time_domain

            # Core Part losses
            if len(self.mesh.plane_surface_core) > 1:
                log_dict["average_losses"]["core_parts"] = {}
                for i in range(0, len(self.mesh.plane_surface_core)):
                    log_dict["average_losses"]["core_parts"][f"core_part_{i + 1}"] = {}

                    # Load Eddy Current Losses for the core part
                    eddy = self.load_result(res_name=f"core_parts/CoreEddyCurrentLosses_{i + 1}", average=True)
                    log_dict["average_losses"]["core_parts"][f"core_part_{i + 1}"]["eddy_losses"] = eddy

                    # Load Hysteresis Losses for the core part
                    # hyst = self.load_result(res_name=f"core_parts/p_hyst_{i + 1}", average=True)
                    hyst = 0
                    log_dict["average_losses"]["core_parts"][f"core_part_{i + 1}"]["hyst_losses"] = hyst

                    # Calculate the total losses for every core part
                    log_dict["average_losses"]["core_parts"][f"core_part_{i + 1}"][f"total_core_part_{i + 1}"] = eddy[0] + hyst

            else:
                # if there is only one core part
                log_dict["average_losses"]["core_parts"] = {}
                log_dict["average_losses"]["core_parts"]["core_part_1"] = {}
                # Assuming you have already loaded core_eddy_losses and core_hyst_losses somewhere above in the code
                total_loss = log_dict["average_losses"]["core_eddy_losses"] + log_dict["average_losses"]["core_hyst_losses"]
                log_dict["average_losses"]["core_parts"]["core_part_1"]["total_core_part_1"] = total_loss[0]

            # average winding losses, turns_losses, current, voltage, power losses, etc.
            for winding_num in range(len(self.windings)):
                losses_dict = {
                    "turn_losses": [],
                    "winding_losses": [],
                    "flux_over_current": [],
                    "average_current": [],
                    "average_voltage": [],
                    "rms_current": [],
                    "rms_voltage": [],
                    "P": [],
                    "S": [],
                    "Q": []
                }
                # Number of turns
                turns = 0
                for ww in self.winding_windows:
                    for vww in ww.virtual_winding_windows:
                        for conductor in vww.windings:
                            if conductor.winding_number == winding_num:
                                turns += vww.turns[conductor.winding_number]

                losses_dict["number_turns"] = turns

                # current_average for every winding
                # if winding_num < len(self.average_currents):
                losses_dict["average_current"] = [self.average_currents[winding_num]]
                losses_dict["rms_current"] = [self.rms_currents[winding_num]]
                # voltage_average for every winding
                # losses_dict["average_voltage"].append(self.load_result(res_name=f"Voltage_{winding_num + 1}", res_type="value", average=True))
                losses_dict["average_voltage"] = self.load_result(res_name=f"Voltage_{winding_num + 1}",
                                                                  res_type="value", average=True)
                # rms_voltage for every winding
                # rms_voltage for every winding
                losses_dict["rms_voltage"] = self.load_result(res_name=f"Voltage_{winding_num + 1}", res_type="value",
                                                              rms=True)

                # compute average power for every winding
                losses_dict["P"] = losses_dict["average_current"][0] * losses_dict["average_voltage"][0]
                # compute apparent power for every winding
                losses_dict["S"] = losses_dict["rms_current"][0] * losses_dict["rms_voltage"][0]
                # Compute reactive power for every winding using the square roots of S and P
                losses_dict["Q"] = np.sqrt(abs(losses_dict["S"] ** 2 - losses_dict["P"] ** 2))

                # Flux over Current
                losses_dict["flux_over_current"] = self.load_result(res_name=f"L_{winding_num + 1}_{winding_num + 1}",
                                                                    res_type="value", average=True)

                # losses_averages
                if self.windings[winding_num].conductor_type == ConductorType.RoundLitz:
                    losses_dict["winding_losses"] = \
                        self.load_result(res_name=f"j2H_{winding_num + 1}", res_type="value", average=True)

                    if losses_dict["winding_losses"]:
                        losses_dict["winding_losses"] = losses_dict["winding_losses"][0]

                    for turn in range(0, losses_dict["number_turns"]):
                        turn_loss = self.load_result(res_name=f"{winding_name[winding_num]}/Losses_turn_{turn + 1}",
                                                     average=True)
                        losses_dict["turn_losses"].append(turn_loss[0])

                # Case Solid: Load results, (pitfall for parallel windings results are only stored in one turn!)
                else:
                    losses_dict["winding_losses"] = \
                        self.load_result(res_name=f"j2F_{winding_num + 1}", average=True)

                    if losses_dict["winding_losses"]:
                        losses_dict["winding_losses"] = losses_dict["winding_losses"][0]

                    if self.windings[winding_num].parallel:
                        turn_loss = self.load_result(res_name=winding_name[winding_num] + f"/Losses_turn_{1}", average=True)
                        losses_dict["turn_losses"].append(turn_loss[0])

                    else:
                        for turn in range(0, losses_dict["number_turns"]):  # loop need to be checked
                            turn_loss = self.load_result(
                                res_name=winding_name[winding_num] + f"/Losses_turn_{turn + 1}", average=True)

                            losses_dict["turn_losses"].append(turn_loss[0])

                log_dict["average_losses"][f"winding{winding_num + 1}"] = {
                    "winding_losses": losses_dict["winding_losses"],
                    "turn_losses": losses_dict["turn_losses"],
                    "flux_over_current": losses_dict["flux_over_current"],
                    "average_current": losses_dict["average_current"],
                    "average_voltage": losses_dict["average_voltage"],
                    "P": losses_dict["P"],
                    "S": losses_dict["S"],
                    "Q": losses_dict["Q"]
                }

                # Winding (all windings)
                log_dict["total_losses"]["all_windings_losses"] = sum(
                    winding_info["winding_losses"] for winding_info in log_dict["average_losses"].values() if
                    "winding_losses" in winding_info)
                # cores
                log_dict["total_losses"]["eddy_core"] = log_dict["average_losses"]["core_eddy_losses"][0] + \
                    log_dict["average_losses"]["core_hyst_losses"][0]
                log_dict["total_losses"][
                    "hyst_core_fundamental_freq"] = 0  # it is here 0 until the hysteresis losses can be defined correctly in the solver
                log_dict["total_losses"]["core"] = log_dict["total_losses"]["hyst_core_fundamental_freq"] + \
                    log_dict["total_losses"]["eddy_core"]
                # core part losses
                if len(self.mesh.plane_surface_core) > 1:
                    for i in range(len(self.mesh.plane_surface_core)):
                        log_dict["total_losses"][f"total_core_part_{i + 1}"] = \
                            log_dict["average_losses"]["core_parts"][f"core_part_{i + 1}"][f"total_core_part_{i + 1}"][0]
                if len(self.mesh.plane_surface_core) == 1:
                    log_dict["total_losses"]["total_core_part_1"] = \
                        log_dict["average_losses"]["core_parts"]["core_part_1"]["total_core_part_1"]

                log_dict["total_losses"]["total_losses"] = log_dict["total_losses"]["hyst_core_fundamental_freq"] + \
                    log_dict["total_losses"]["eddy_core"] + \
                    log_dict["total_losses"]["all_windings_losses"]

        common_log_dict = self.write_and_calculate_common_log(inductance_dict=inductance_dict)
        final_log_dict = {**log_dict, **common_log_dict}
        with open(self.file_data.e_m_results_log_path, "w+", encoding='utf-8') as outfile:
            json.dump(final_log_dict, outfile, indent=2, ensure_ascii=False)

    def write_and_calculate_common_log(self, inductance_dict: dict = None):
        """
        Compiles common logging information for simulation results into a dictionary.

        :param inductance_dict: Optional dictionary containing inductance values to be included in the log.
        :type inductance_dict: dict, optional

        :return: A dictionary containing the compiled common logging information.
        :rtype: dict
        """
        log_dict = {"simulation_settings": {}}
        # ---- Introduce calculations for writing the misc-dict into the result-log ----
        wire_type_list = []
        for winding_number in self.windings:
            wire_type_list.append(winding_number.conductor_type.name)

        single_strand_cross_section_list = []
        for winding_number in self.windings:
            if winding_number.strand_radius:
                single_strand_cross_section = winding_number.strand_radius ** 2 * np.pi
                single_strand_cross_section_list.append(single_strand_cross_section)
            else:
                single_strand_cross_section_list.append(None)

        wire_weight_list = self.calculate_wire_weight()
        core_weight = self.calculate_core_weight()

        # ---- Miscellaneous ----
        log_dict["misc"] = {
            "core_2daxi_volume": self.calculate_core_volume(),  # self.calculate_core_volume(),
            "core_2daxi_total_volume": self.calculate_core_volume_with_air(),
            "core_2daxi_weight": core_weight,
            "wire_lengths": self.calculate_wire_lengths(),
            "wire_volumes": self.calculate_wire_volumes(),
            "wire_weight": wire_weight_list,
            "core_cost": ff.cost_function_core(core_weight, core_type="ferrite"),
            "winding_cost": ff.cost_function_winding(wire_weight_list=wire_weight_list,
                                                     wire_type_list=wire_type_list,
                                                     single_strand_cross_section_list=single_strand_cross_section_list),
            "total_cost_incl_margin": ff.cost_function_total(core_weight, core_type="ferrite", wire_weight_list=wire_weight_list, wire_type_list=wire_type_list,
                                                             single_strand_cross_section_list=single_strand_cross_section_list)
        }

        # ---- Print current configuration ----
        log_dict["simulation_settings"] = MagneticComponent.encode_settings(self)
        if isinstance(inductance_dict, dict):
            log_dict["inductances"] = inductance_dict

        return log_dict

    def calculate_and_write_electrostatic_log(self):
        """
        Extract data from the electrostatic simulation and write it into a log file.

        This file includes:
         * charge
         * energy stored in air and component
         * average voltages on the core
         * calculated capacitance between winding turns and between different windings

        """
        log_dict = {"charges": {}, "energy": {}, "average_voltages": {}, "capacitances": {}}

        # Extract charge and energy
        values_folder = self.file_data.e_m_values_folder_path

        log_dict["charges"] = self.load_result("charge_Air", res_type="value", last_n=1)[0]
        log_dict["energy"]["stored_air"] = self.load_result("Energy_Stored_Air", res_type="value", last_n=1)[0]
        log_dict["energy"]["stored_core"] = self.load_result("Energy_Stored_Core", res_type="value", last_n=1)[0]
        log_dict["average_voltages"]["core"] = self.load_result("Avg_Core_voltage", res_type="circuit", last_n=1)[0]
        log_dict["energy"]["stored_component"] = self.load_result("Energy_Stored_Component", res_type="value", last_n=1)[0]

        # Extract capacitance data
        capacitance_folder = os.path.join(values_folder, "Capacitance")
        log_dict["capacitances"] = {"within_winding": {}, "between_windings": {}, "between_turns_core": {}}

        for winding_number in range(len(self.windings)):
            turns = ff.get_number_of_turns_of_winding(winding_windows=self.winding_windows, windings=self.windings,
                                                      winding_number=winding_number)
            winding_name = f"Winding_{winding_number + 1}"
            log_dict["capacitances"]["within_winding"][winding_name] = {}

            # Capacitance between turns within the same winding
            for turn1 in range(1, turns + 1):
                turn_key = f"Turn_{turn1}"
                if turn_key not in log_dict["capacitances"]["within_winding"][winding_name]:
                    log_dict["capacitances"]["within_winding"][winding_name][turn_key] = {}
                for turn2 in range(1, turns + 1):
                    if turn1 != turn2:
                        capacitance_key = f"C_{winding_number + 1}_{min(turn1, turn2)}_{max(turn1, turn2)}"
                        capacitance_file_path = os.path.join(capacitance_folder, f"Turn_{min(turn1, turn2)}", capacitance_key)
                        capacitance_value = self.load_result(res_name=capacitance_file_path, res_type="value", last_n=1)[0]
                        log_dict["capacitances"]["within_winding"][winding_name][turn_key][f"to_Turn_{turn2}"] = capacitance_value

        # Capacitance between turns in different windings
        for winding1 in range(len(self.windings)):
            winding1_name = f"Winding_{winding1 + 1}"
            log_dict["capacitances"]["between_windings"][winding1_name] = {}
            for winding2 in range(len(self.windings)):
                if winding1 == winding2:
                    continue
                turns1 = ff.get_number_of_turns_of_winding(winding_windows=self.winding_windows, windings=self.windings,
                                                           winding_number=winding1)
                turns2 = ff.get_number_of_turns_of_winding(winding_windows=self.winding_windows, windings=self.windings,
                                                           winding_number=winding2)
                winding2_name = f"Winding_{winding2 + 1}"
                log_dict["capacitances"]["between_windings"][winding1_name][winding2_name] = {}

                for turn1 in range(1, turns1 + 1):
                    turn1_key = f"Turn_{turn1}"
                    if turn1_key not in log_dict["capacitances"]["between_windings"][winding1_name][winding2_name]:
                        log_dict["capacitances"]["between_windings"][winding1_name][winding2_name][turn1_key] = {}
                    for turn2 in range(1, turns2 + 1):
                        capacitance_key = f"C_Cross_{winding1 + 1}_{turn1}_{winding2 + 1}_{turn2}"
                        capacitance_file_path = os.path.join(capacitance_folder, f"Turn_{turn1}", capacitance_key)
                        capacitance_value = self.load_result(res_name=capacitance_file_path, res_type="value", last_n=1)[0]
                        log_dict["capacitances"]["between_windings"][winding1_name][winding2_name][turn1_key][f"to_Turn_{turn2}"] = capacitance_value

                        # Adding symmetric capacitance value
                        if winding2_name not in log_dict["capacitances"]["between_windings"]:
                            log_dict["capacitances"]["between_windings"][winding2_name] = {}
                        if winding1_name not in log_dict["capacitances"]["between_windings"][winding2_name]:
                            log_dict["capacitances"]["between_windings"][winding2_name][winding1_name] = {}
                        if f"Turn_{turn2}" not in log_dict["capacitances"]["between_windings"][winding2_name][winding1_name]:
                            log_dict["capacitances"]["between_windings"][winding2_name][winding1_name][f"Turn_{turn2}"] = {}
                        log_dict["capacitances"]["between_windings"][winding2_name][winding1_name][f"Turn_{turn2}"][f"to_Turn_{turn1}"] = capacitance_value

        # Capacitance between each turn and the core
        for winding_number in range(len(self.windings)):
            winding_name = f"Winding_{winding_number + 1}"
            log_dict["capacitances"]["between_turns_core"][winding_name] = {}

            turns = ff.get_number_of_turns_of_winding(winding_windows=self.winding_windows, windings=self.windings,
                                                      winding_number=winding_number)
            for turn in range(1, turns + 1):
                turn_key = f"Turn_{turn}"
                capacitance_key = f"C_{winding_number + 1}_{turn}_Core"
                capacitance_file_path = os.path.join(capacitance_folder, f"Turn_{turn}", capacitance_key)
                capacitance_value = self.load_result(res_name=capacitance_file_path, res_type="value", last_n=1)[0]
                log_dict["capacitances"]["between_turns_core"][winding_name][turn_key] = capacitance_value

        # ====== save data as JSON ======
        with open(self.file_data.electrostatic_results_log_path, "w+", encoding='utf-8') as outfile:
            json.dump(log_dict, outfile, indent=2, ensure_ascii=False)

    def read_log(self) -> dict:
        """
        Read results from electromagnetic simulation.

        :return: Logfile as a dictionary
        :rtype: dict
        """
        with open(self.file_data.e_m_results_log_path, "r") as fd:
            content = json.loads(fd.read())
            log = content

        return log

    def log_coordinates_description(self) -> None:
        """
        Log a coordinates-based geometry description.

        Currently, implemented for inductor with round conductors only!

        Following lists are created according to sketch in documentation.
        - p_outer
        - p_ww
        - p_air_gap_center
        - p_cond_center
        Following pairs of lists need to match each other in their order.
        - p_air_gap_center and distances_air_gap
        - p_cond_center and radius_cond
        """
        coordinates_dict = {
            "core_type": "",
            "p_outer": [],
            "p_ww": [],
            "p_air_gap_center": [],
            "lengths_air_gap": []
        }

        if self.core.core_type == CoreType.Stacked:
            coordinates_dict["core_type"] = "Stacked"

        if self.core.core_type == CoreType.Single:
            coordinates_dict["core_type"] = "Single"

        # Obtain coordinates data from component
        coordinates_dict["p_outer"] = self.two_d_axi.p_outer[:, :2].tolist()  # cut last 2 columns (z coordinate and mesh accuracy)
        coordinates_dict["p_outer"][0][0], coordinates_dict["p_outer"][2][0] = 0, 0  # 2d axi symmetric: description only of right half
        # Obtain airgap center points and length
        # Single core
        if self.core.core_type == CoreType.Single:
            coordinates_dict["p_ww"] = self.two_d_axi.p_window[4:, :2].tolist()  # cut first 4 rows (left winding window) and last 2 columns ("-")
            coordinates_dict["p_air_gap_center"], coordinates_dict["lengths_air_gap"] = \
                ff.convert_air_gap_corner_points_to_center_and_distance(self.two_d_axi.p_air_gaps.tolist())  # transform to center points and extract heights
        # Stacked core
        elif self.core.core_type == CoreType.Stacked:
            coordinates_dict["p_ww"] = {
                "bot": self.two_d_axi.p_window_bot[:, :2].tolist(),  # cut last 2 columns (bot window)
                "top": self.two_d_axi.p_window_top[:, :2].tolist()  # cut last 2 columns (top window)
            }
            for _, midpoint in enumerate(self.two_d_axi.air_gaps.midpoints):
                # extract the midpoint (center position) for the current air gap
                center_x = midpoint[0]
                center_y = midpoint[1]
                # Length of the current air gap
                length = midpoint[2]
                # Combine the center position and height into a single dictionary
                coordinates_dict["p_air_gap_center"].append([center_x, center_y])
                coordinates_dict["lengths_air_gap"].append(length)

        if self.stray_path:  # Stray length
            coordinates_dict["stray_length"] = self.stray_path.length

        # for the conductors, the coordinates have to be obtained somewhere else...
        for index, winding in enumerate(self.windings):
            # Round conductors
            if winding.conductor_type in [ConductorType.RoundLitz, ConductorType.RoundSolid]:
                coordinates_dict[f"p_cond_center_{index + 1}"] = self.two_d_axi.p_conductor[index][::5].tolist()
                coordinates_dict[f"radius_cond_{index + 1}"] = self.two_d_axi.p_conductor[index][0, 0] - self.two_d_axi.p_conductor[index][1, 0]
            # Rectangular conductors
            elif winding.conductor_type == ConductorType.RectangularSolid:
                coordinates_dict[f"p_cond_center_{index + 1}"] = \
                    [self.two_d_axi.p_conductor[index][i].tolist() for i in range(4, len(self.two_d_axi.p_conductor[index]), 5)]
                coordinates_dict[f"thickness_{index + 1}"] = self.two_d_axi.p_conductor[index][1, 0] - self.two_d_axi.p_conductor[index][0, 0]

        # ====== save data as JSON ======
        with open(self.file_data.coordinates_description_log_path, "w+", encoding='utf-8') as outfile:
            json.dump(coordinates_dict, outfile, indent=2, ensure_ascii=False)

    def check_create_empty_material_log(self):
        """
        Check if log_material.json is available. If not available, create an empty one.

        The log_material.json stores the material data used for the simulation.
        """
        if not os.path.exists(self.file_data.material_log_path):
            material_dict = {}
            with open(self.file_data.material_log_path, "w+", encoding='utf-8') as outfile:
                json.dump(material_dict, outfile, indent=2, ensure_ascii=False)

    def log_material_properties(self) -> None:
        """
        Log material properties.

        Read material properties from core_materials_temp.pro and write results to log_material.json.
        Reading the .pro files ensures that the real simulation input data is logged.
        """
        # only write the log of the material in case of a core_materials_temp.pro exists.
        # e.g. it does not exist in case of a fixed loss angle (custom material).
        if os.path.exists(os.path.join(self.file_data.electro_magnetic_folder_path, "core_materials_temp.pro")):
            # read permeability data from core_materials_temp.pro file
            with open(os.path.join(self.file_data.electro_magnetic_folder_path, "core_materials_temp.pro"), "r") as file:
                for no_line, line in enumerate(file):
                    if no_line == 2:
                        magnetic_flux_density = ast.literal_eval("[" + line[7:-4] + "]")
                    if no_line == 3:
                        permeability_real = ast.literal_eval("[" + line[13:-4] + "]")
                    if no_line == 4:
                        permeability_imag = ast.literal_eval("[" + line[13:-4] + "]")

            with open(self.file_data.material_log_path, "r") as fd:
                material_dict = json.loads(fd.read())

            # Frequency/Temperature in operation point
            material_dict[f"T_{self.core.temperature}__f_{self.frequency}"] = {
                "sigma_core_real": self.core.sigma.real,
                "sigma_core_imag": self.core.sigma.imag,
                "magnetic_flux_density": magnetic_flux_density,
                "permeability_real": permeability_real,
                "permeability_imag": permeability_imag
            }

            # ====== save data as JSON ======
            with open(self.file_data.material_log_path, "w+", encoding='utf-8') as outfile:
                json.dump(material_dict, outfile, indent=2, ensure_ascii=False)

    def read_thermal_log(self) -> dict:
        """
        Read results from electromagnetic simulation.

        :return: Logfile as a dictionary
        :rtype: dict
        """
        with open(os.path.join(self.file_data.results_folder_path, "results_thermal.json"), "r") as fd:
            content = json.loads(fd.read())
            log = content

        return log

    def visualize(self):
        """
        Show simulation results.

        - a post simulation viewer
        - allows to open ".pos"-files in gmsh
        - For example current density, ohmic losses or the magnetic field density can be visualized
        """
        # ---------------------------------------- Visualization in gmsh ---------------------------------------

        logger.info("\n---\nVisualize fields in GMSH front end:\n")

        # gmsh.initialize()
        epsilon = 1e-9

        # - - - - - - - - - - - - - - - - - - - - - - - - - - - - - - - - - - - - - - - - - - - - - - - - -
        # Colors
        # gmsh.option.setColor([(2, 1)], 50, 50, 50)
        # gmsh.option.setColor([(2, 2)], 0, 0, 230)
        # gmsh.option.setColor([(2, 3)], 150, 150, 0)
        # gmsh.option.setColor([(2, 4)], 150, 150, 0)
        # gmsh.option.setColor([(2, 5)], 150, 150, 0)
        # gmsh.option.setColor([(2, 6)], 150, 150, 0)
        # gmsh.option.setColor([(2, 7)], 150, 150, 0)
        # gmsh.option.setNumber("Mesh.SurfaceFaces", 1)
        # gmsh.option.setNumber("Mesh.ColorCarousel", 1)
        # gmsh.option.setNumber("Mesh.LabelType", 1)

        # Mesh
        gmsh.option.setNumber("Mesh.SurfaceEdges", 0)

        if self.simulation_type == SimulationType.FreqDomain:
            view = 0
            if any(self.windings[i].conductor_type != ConductorType.RoundLitz for i in range(len(self.windings))):
                # Ohmic losses (weighted effective value of current density)
                gmsh.open(os.path.join(self.file_data.e_m_fields_folder_path, "j2F_density.pos"))
                gmsh.option.setNumber(f"View[{view}].ScaleType", 2)
                gmsh.option.setNumber(f"View[{view}].RangeType", 2)
                gmsh.option.setNumber(f"View[{view}].SaturateValues", 1)
                gmsh.option.setNumber(f"View[{view}].CustomMin", gmsh.option.getNumber(f"View[{view}].Min") + epsilon)
                gmsh.option.setNumber(f"View[{view}].CustomMax", gmsh.option.getNumber(f"View[{view}].Max"))
                gmsh.option.setNumber(f"View[{view}].ColormapNumber", 1)
                gmsh.option.setNumber(f"View[{view}].IntervalsType", 2)
                gmsh.option.setNumber(f"View[{view}].NbIso", 40)
                gmsh.option.setNumber(f"View[{view}].ShowTime", 0)
                logger.info(gmsh.option.getNumber(f"View[{view}].Max"))
                view += 1

            if any(self.windings[i].conductor_type == ConductorType.RoundLitz for i in range(len(self.windings))):
                # Ohmic losses (weighted effective value of current density)
                gmsh.open(os.path.join(self.file_data.e_m_fields_folder_path, "jH_density.pos"))
                gmsh.option.setNumber(f"View[{view}].ScaleType", 2)
                gmsh.option.setNumber(f"View[{view}].RangeType", 2)
                gmsh.option.setNumber(f"View[{view}].SaturateValues", 1)
                gmsh.option.setNumber(f"View[{view}].CustomMin", gmsh.option.getNumber(f"View[{view}].Min") + epsilon)
                gmsh.option.setNumber(f"View[{view}].CustomMax", gmsh.option.getNumber(f"View[{view}].Max"))
                gmsh.option.setNumber(f"View[{view}].ColormapNumber", 1)
                gmsh.option.setNumber(f"View[{view}].IntervalsType", 2)
                gmsh.option.setNumber(f"View[{view}].ShowTime", 0)
                gmsh.option.setNumber(f"View[{view}].NbIso", 40)
                view += 1

            # Magnetic flux density
            gmsh.open(os.path.join(self.file_data.e_m_fields_folder_path, "Magb.pos"))
            gmsh.option.setNumber(f"View[{view}].ScaleType", 1)
            gmsh.option.setNumber(f"View[{view}].RangeType", 1)
            gmsh.option.setNumber(f"View[{view}].CustomMin", gmsh.option.getNumber(f"View[{view}].Min") + epsilon)
            gmsh.option.setNumber(f"View[{view}].CustomMax", gmsh.option.getNumber(f"View[{view}].Max"))
            gmsh.option.setNumber(f"View[{view}].ColormapNumber", 1)
            gmsh.option.setNumber(f"View[{view}].IntervalsType", 2)
            gmsh.option.setNumber(f"View[{view}].ShowTime", 0)
            gmsh.option.setNumber(f"View[{view}].NbIso", 40)
            view += 1

        if self.simulation_type == SimulationType.ElectroStatic:
            # Visualization for electrostatic simulations
            view = 0

            # Potentials
            if any(self.windings[i].conductor_type != ConductorType.RoundLitz for i in range(len(self.windings))):
                gmsh.open(os.path.join(self.file_data.e_m_fields_folder_path, "Potential.pos"))
                gmsh.option.setNumber(f"View[{view}].ScaleType", 1)
                gmsh.option.setNumber(f"View[{view}].RangeType", 2)
                gmsh.option.setNumber(f"View[{view}].SaturateValues", 1)
                gmsh.option.setNumber(f"View[{view}].CustomMin", gmsh.option.getNumber(f"View[{view}].Min") + epsilon)
                gmsh.option.setNumber(f"View[{view}].CustomMax", gmsh.option.getNumber(f"View[{view}].Max"))
                gmsh.option.setNumber(f"View[{view}].ColormapNumber", 1)
                gmsh.option.setNumber(f"View[{view}].IntervalsType", 2)
                gmsh.option.setNumber(f"View[{view}].NbIso", 40)
                gmsh.option.setNumber(f"View[{view}].ShowTime", 0)
                view += 1

                # Potential on core
                gmsh.open(os.path.join(self.file_data.e_m_fields_folder_path, "Voltage_Core_Map.pos"))
                gmsh.option.setNumber(f"View[{view}].ScaleType", 1)
                gmsh.option.setNumber(f"View[{view}].RangeType", 2)
                gmsh.option.setNumber(f"View[{view}].SaturateValues", 1)
                gmsh.option.setNumber(f"View[{view}].CustomMin", gmsh.option.getNumber(f"View[{view}].Min") + epsilon)
                gmsh.option.setNumber(f"View[{view}].CustomMax", gmsh.option.getNumber(f"View[{view}].Max"))
                gmsh.option.setNumber(f"View[{view}].ColormapNumber", 1)
                gmsh.option.setNumber(f"View[{view}].IntervalsType", 2)
                gmsh.option.setNumber(f"View[{view}].NbIso", 40)
                gmsh.option.setNumber(f"View[{view}].ShowTime", 0)
                view += 1

            # Electric Field
            gmsh.open(os.path.join(self.file_data.e_m_fields_folder_path, "MagE.pos"))
            gmsh.option.setNumber(f"View[{view}].ScaleType", 2)
            gmsh.option.setNumber(f"View[{view}].RangeType", 2)
            gmsh.option.setNumber(f"View[{view}].SaturateValues", 1)
            gmsh.option.setNumber(f"View[{view}].CustomMin", gmsh.option.getNumber(f"View[{view}].Min") + epsilon)
            gmsh.option.setNumber(f"View[{view}].CustomMax", gmsh.option.getNumber(f"View[{view}].Max"))
            gmsh.option.setNumber(f"View[{view}].ColormapNumber", 1)
            gmsh.option.setNumber(f"View[{view}].IntervalsType", 2)
            gmsh.option.setNumber(f"View[{view}].NbIso", 40)
            gmsh.option.setNumber(f"View[{view}].ShowTime", 0)

            view += 1

            # Stored energy
            # gmsh.open(os.path.join(self.file_data.e_m_fields_folder_path, "We.pos"))
            # gmsh.option.setNumber(f"View[{view}].ScaleType", 2)
            # gmsh.option.setNumber(f"View[{view}].RangeType", 2)
            # gmsh.option.setNumber(f"View[{view}].SaturateValues", 1)
            # gmsh.option.setNumber(f"View[{view}].CustomMin", gmsh.option.getNumber(f"View[{view}].Min") + epsilon)
            # gmsh.option.setNumber(f"View[{view}].CustomMax", gmsh.option.getNumber(f"View[{view}].Max"))
            # gmsh.option.setNumber(f"View[{view}].ColormapNumber", 1)
            # gmsh.option.setNumber(f"View[{view}].IntervalsType", 2)
            # gmsh.option.setNumber(f"View[{view}].NbIso", 40)
            # gmsh.option.setNumber(f"View[{view}].ShowTime", 0)

            view += 1

            # Displacement Field
            gmsh.open(os.path.join(self.file_data.e_m_fields_folder_path, "MagD.pos"))
            gmsh.option.setNumber(f"View[{view}].ScaleType", 2)
            gmsh.option.setNumber(f"View[{view}].RangeType", 2)
            gmsh.option.setNumber(f"View[{view}].SaturateValues", 1)
            gmsh.option.setNumber(f"View[{view}].CustomMin", gmsh.option.getNumber(f"View[{view}].Min") + epsilon)
            gmsh.option.setNumber(f"View[{view}].CustomMax", gmsh.option.getNumber(f"View[{view}].Max"))
            gmsh.option.setNumber(f"View[{view}].ColormapNumber", 1)
            gmsh.option.setNumber(f"View[{view}].IntervalsType", 2)
            gmsh.option.setNumber(f"View[{view}].NbIso", 40)
            gmsh.option.setNumber(f"View[{view}].ShowTime", 0)
            view += 1

        if self.simulation_type == SimulationType.TimeDomain:
            # merge view files
            gmsh.merge(os.path.join(self.file_data.e_m_fields_folder_path, 'j2F_density.pos'))
            gmsh.merge(os.path.join(self.file_data.e_m_fields_folder_path, 'j2H_density.pos'))
            gmsh.merge(os.path.join(self.file_data.e_m_fields_folder_path, 'Magb.pos'))

            v = gmsh.view.getTags()
            # We set some options for each post-processing view:

            if any(self.windings[i].conductor_type != ConductorType.RoundLitz for i in range(len(self.windings))):
                # Ohmic losses (weighted effective value of current density)
                # gmsh.open(os.path.join(self.file_data.e_m_fields_folder_path, "j2F_density.pos"))
                gmsh.option.setNumber(f"View[{v[0]}].ScaleType", 2)
                gmsh.option.setNumber(f"View[{v[0]}].RangeType", 3)
                gmsh.option.setNumber(f"View[{v[0]}].SaturateValues", 1)
                gmsh.option.setNumber(f"View[{v[0]}].CustomMin", gmsh.option.getNumber(f"View[{v[0]}].Min") + epsilon)
                gmsh.option.setNumber(f"View[{v[0]}].CustomMax", gmsh.option.getNumber(f"View[{v[0]}].Max"))
                gmsh.option.setNumber(f"View[{v[0]}].ColormapNumber", 1)
                gmsh.option.setNumber(f"View[{v[0]}].IntervalsType", 2)
                gmsh.option.setNumber(f"View[{v[0]}].NbIso", 40)
                gmsh.option.setNumber(f"View[{v[0]}].ShowTime", 4)
                gmsh.option.setNumber(f"View[{v[0]}].TimeStep", 1)
                gmsh.option.setNumber(f"View[{v[0]}].Time", 1)
                gmsh.option.setNumber(f"View[{v[0]}].NbTimeStep", 1)

                if any(self.windings[i].conductor_type == ConductorType.RoundLitz for i in range(len(self.windings))):
                    # Ohmic losses (weighted effective value of current density)
                    # gmsh.open(os.path.join(self.file_data.e_m_fields_folder_path, "j2H_density.pos"))
                    gmsh.option.setNumber(f"View[{v[1]}].ScaleType", 2)
                    gmsh.option.setNumber(f"View[{v[1]}].RangeType", 3)
                    gmsh.option.setNumber(f"View[{v[1]}].SaturateValues", 1)
                    gmsh.option.setNumber(f"View[{v[1]}].CustomMin",
                                          gmsh.option.getNumber(f"View[{v[1]}].Min") + epsilon)
                    gmsh.option.setNumber(f"View[{v[1]}].CustomMax", gmsh.option.getNumber(f"View[{v[1]}].Max"))
                    gmsh.option.setNumber(f"View[{v[1]}].ColormapNumber", 1)
                    gmsh.option.setNumber(f"View[{v[1]}].IntervalsType", 2)
                    gmsh.option.setNumber(f"View[{v[1]}].NbIso", 40)
                    gmsh.option.setNumber(f"View[{v[1]}].ShowTime", 4)
                    gmsh.option.setNumber(f"View[{v[1]}].TimeStep", 1)
                    gmsh.option.setNumber(f"View[{v[1]}].Time", 1)
                    gmsh.option.setNumber(f"View[{v[1]}].NbTimeStep", 1)

                # Magnetic flux density
                # gmsh.open(os.path.join(self.file_data.e_m_fields_folder_path, "Magb.pos"))
                gmsh.option.setNumber(f"View[{v[2]}].ScaleType", 1)
                gmsh.option.setNumber(f"View[{v[2]}].RangeType", 3)
                gmsh.option.setNumber(f"View[{v[2]}].CustomMin", gmsh.option.getNumber(f"View[{v[2]}].Min") + epsilon)
                gmsh.option.setNumber(f"View[{v[2]}].CustomMax", gmsh.option.getNumber(f"View[{v[2]}].Max"))
                gmsh.option.setNumber(f"View[{v[2]}].ColormapNumber", 1)
                gmsh.option.setNumber(f"View[{v[2]}].IntervalsType", 2)
                gmsh.option.setNumber(f"View[{v[2]}].ShowTime", 4)
                gmsh.option.setNumber(f"View[{v[2]}].NbIso", 40)
                gmsh.option.setNumber(f"View[{v[2]}].TimeStep", 1)
                gmsh.option.setNumber(f"View[{v[2]}].Time", 1)
                gmsh.option.setNumber(f"View[{v[2]}].NbTimeStep", 1)

        """
        # Vector Potential
        gmsh.open(os.path.join(self.file_data.e_m_fields_folder_path, "raz.pos"))
        gmsh.option.setNumber(f"View[{view}].ScaleType", 1)
        gmsh.option.setNumber(f"View[{view}].RangeType", 1)
        gmsh.option.setNumber(f"View[{view}].CustomMin", gmsh.option.getNumber(f"View[{view}].Min") + epsilon)
        gmsh.option.setNumber(f"View[{view}].CustomMax", gmsh.option.getNumber(f"View[{view}].Max"))
        gmsh.option.setNumber(f"View[{view}].ColormapNumber", 1)
        gmsh.option.setNumber(f"View[{view}].IntervalsType", 2)
        gmsh.option.setNumber(f"View[{view}].NbIso", 40)
        view += 1
        """

        gmsh.fltk.run()
        # gmsh.finalize()

    def get_loss_data(self, last_n_values: int, loss_type: str = 'litz_loss'):
        """
        Return the last n values from the chosen loss type logged in the result folder.

        :param last_n_values: _description_
        :type last_n_values: int
        :param loss_type: _description_, defaults to 'litz_loss'
        :type loss_type: str, optional
        """
        loss_file = None
        # Loss file location
        if loss_type == 'litz_loss':
            loss_file = 'j2H.dat'
        if loss_type == 'solid_loss':
            loss_file = 'j2F.dat'
        # Read the logged losses corresponding to the frequencies
        with open(os.path.join(self.file_data.e_m_values_folder_path, loss_file), newline='') as fd:
            reader = csv.reader(fd)
            data = list(reader)
        return data[-last_n_values:-1] + [data[-1]]

    def get_rolling_average(self, window_size):
        """
        Compute the rolling average for each result file and plots the original data.

        :param window_size: The size of the rolling window for calculating the average.
        :type window_size: int
        """

        def rolling_calculation(res_name: str, res_path: str):
            time_steps = []
            data = []
            # Reading data from the file
            with open(os.path.join(res_path, f"{res_name}.dat")) as fd:
                lines = fd.readlines()
            # Extracting time steps and data values from the file
            for line in lines:
                line_values = line.split()
                if len(line_values) == 2:
                    time_steps.append(float(line_values[0]))
                    data.append(float(line_values[1]))
            # Error handling: Raising error if window size is greater than the number of data points
            if window_size > len(data):
                raise ValueError("The window size should not be greater than the total number of data points.")
            # Creating a pandas DataFrame and computing the rolling average
            df = pd.DataFrame({'data': data})
            df['rolling_avg'] = df['data'].rolling(window_size, min_periods=1).mean()
            rolling_averages = df['rolling_avg'].tolist()

            # Plotting data with rolling average
            plt.figure(figsize=(10, 5))
            plt.plot(time_steps, data, label='Original Data')
            plt.plot(time_steps, rolling_averages, label=f'Rolling Average (Window Size: {window_size})')
            plt.xlabel('Time')
            plt.ylabel(res_name)
            plt.title(f'{res_name} with Rolling Average')
            plt.legend()
            plt.grid(True)
            plt.show()

        result_types = ["value"]  # can be extended as needed
        # Looping through each result type to process the files
        for res_type in result_types:
            res_path = self.file_data.e_m_values_folder_path if res_type == "value" else self.file_data.e_m_circuit_folder_path
            # some files are not needed for calculation /for ex. average files, so they are excluded
            all_files = os.listdir(res_path)
            dat_files = [file for file in all_files if
                         file.endswith('.dat') and not file.endswith('_average.dat') and not file.endswith('_rms.dat')]

            for dat_file in dat_files:
                res_name = dat_file.replace('.dat', '')
                rolling_calculation(res_name, res_path)
            # Processing files in the winding-specific subdirectories, if they exist
            for index, _ in enumerate(self.windings, start=1):
                winding_folder_path = os.path.join(res_path, f"Winding_{index}")
                # some files are not needed for calculation /for ex. average files in sub winding files, so they are excluded
                if os.path.isdir(winding_folder_path):
                    winding_files = os.listdir(winding_folder_path)
                    winding_dat_files = [file for file in winding_files if
                                         file.endswith('.dat') and not file.endswith('_average.dat')]

                    for winding_dat_file in winding_dat_files:
                        res_name = winding_dat_file.replace('.dat', '')
                        rolling_calculation(res_name, winding_folder_path)

    def calculate_average_files(self):
        """
        Find the average value of all .dat files within the 'value' directory and each 'Winding_n' subdirectory.

        - For each .dat file, the method reads the time steps and corresponding data points.
        - Computes the average value by dividing the integral by the total duration of the time steps.
        - Writes the average value to a new file with the same base name as the input file but with an '_average.dat' suffix.
        - Repeats the same process for all .dat files within each 'Winding_n' subdirectory.
        - the method also calculates the RMS value and writes it to a new file with an '_rms.dat' suffix.
        - The output from this method is a set of new files containing the computed average and RMS values.
        - These files are saved in the same directory as the original data files.
        """
        result_types = ["value"]
        for res_type in result_types:
            res_path = self.file_data.e_m_values_folder_path if res_type == "value" else None
            # .dat files inside the 'value' directory
            all_files = os.listdir(res_path)
            dat_files = [file for file in all_files if file.endswith('.dat')]
            # finding the average of every .dat files inside the 'value' directory
            for dat_file in dat_files:
                res_name = dat_file.replace('.dat', '')
                time_steps = []
                data = []
                # Reading data from the file
                with open(os.path.join(res_path, f"{res_name}.dat")) as fd:
                    lines = fd.readlines()
                # Extracting time steps and data values from the file
                for line in lines:
                    line_values = line.split()
                    if len(line_values) == 2:
                        time_steps.append(float(line_values[0]))
                        data.append(float(line_values[1]))
                # finding the integral, and then calculating the average (integral(data)/T)
                integral = ff.calculate_quadrature_integral(time_steps, data)
                average = ff.calculate_average(integral, time_steps)
                # write average files
                output_filename = os.path.join(res_path, f"{res_name}_average.dat")

                # writing files for average values
                with open(output_filename, 'w') as file:
                    file.write(str(average))
                # finding the rms only for voltage_\d+.dat file, like (voltage_1, voltage_2 and so on)
                if re.match(r'Voltage_\d+', res_name):
                    integral_squared = ff.calculate_squared_quadrature_integral(time_steps, data)
                    rms = ff.calculate_rms(integral_squared, time_steps)
                    rms_output_filename = os.path.join(res_path, f"{res_name}_rms.dat")
                    with open(rms_output_filename, 'w') as file:
                        file.write(str(rms))

            # 'Winding_n' subdirectory (Winding_1, Winding_2, ...etc)
            for index, _ in enumerate(self.windings, start=1):
                winding_folder_path = os.path.join(res_path, f"Winding_{index}")
                # .dat files inside 'Winding_n' subdirectory
                if os.path.isdir(winding_folder_path):
                    winding_files = os.listdir(winding_folder_path)
                    winding_dat_files = [file for file in winding_files if file.endswith('.dat')]
                    # finding the average of every .dat files inside 'Winding_n' subdirectory
                    for winding_dat_file in winding_dat_files:
                        res_name = winding_dat_file.replace('.dat', '')
                        time_steps = []
                        data = []
                        # Reading data from the file
                        with open(os.path.join(winding_folder_path, f"{res_name}.dat")) as fd:
                            lines = fd.readlines()
                        # Extracting time steps and data values from the file
                        for line in lines:
                            line_values = line.split()
                            if len(line_values) == 2:
                                time_steps.append(float(line_values[0]))
                                data.append(float(line_values[1]))
                        # finding the integral, and then calculating the average (integral(data)/T)
                        integral = ff.calculate_quadrature_integral(time_steps, data)
                        average = ff.calculate_average(integral, time_steps)
                        # write average files
                        output_filename = os.path.join(winding_folder_path, f"{res_name}_average.dat")
                        # writing files for average values
                        with open(output_filename, 'w') as file:
                            file.write(str(average))

        # finding the average and RMS of current to use in log function
        for num in range(len(self.windings)):
            if self.current[num]:
                # sum the currents for every winding
                sum_current = sum(self.current[num])
                # finding the average of current for every winding and add it to list to use it in write_log function
                average = sum_current / len(self.current[num])
                self.average_currents.append(average)
                # find the rms for current [sqrt(integral(data)²/T]
                squared_integral = ff.calculate_squared_quadrature_integral(self.time, self.current[num])
                # finding the rms of current for every winding and add it to list to use it in write_log function
                i_rms = ff.calculate_rms(squared_integral, self.time)
                self.rms_currents.append(i_rms)

    def load_result(self, res_name: str, res_type: str = "value", last_n: int = 1, part: str = "real",
                    position: int = 0, average: bool = False, rms: bool = False):
        """
        Load the "last_n" parameters from a result file of the scalar quantity "res_name".

        Either the real or imaginary part can be chosen.

        :param part: "real" or "imaginary" part can be chosen
        :param res_name: name of the quantity
        :param res_type: type of the quantity: "value" or "circuit"
        :param last_n: Number of parameters to be loaded
        :param position:
        :return: last_n entries of the chosen result file
        :rtype: list
        :param average: average result or not, defined false
        :type average: bool
        :param rms: rms result or not, defined false
        :type rms: bool
        """
        if res_type == "value":
            res_path = self.file_data.e_m_values_folder_path
        elif res_type == "circuit":
            res_path = self.file_data.e_m_circuit_folder_path
        else:
            raise ValueError(f"Invalid res_type: {res_type}")

        if self.simulation_type == SimulationType.FreqDomain or self.simulation_type == SimulationType.ElectroStatic:

            with open(os.path.join(res_path, f"{res_name}.dat")) as fd:
                lines = fd.readlines()[-last_n:]
                if part == "real":
                    result = [float(line.split(sep=' ')[1 + 2 * position + 1]) for n, line in enumerate(lines)]
                if part == "imaginary":
                    result = [float(line.split(sep=' ')[2 + 2 * position + 1]) for n, line in enumerate(lines)]

        elif self.simulation_type == SimulationType.TimeDomain:

            if average:

                with open(os.path.join(res_path, f"{res_name}_average.dat")) as fd:
                    line = fd.readline().strip()
                    result = [float(line)]

            elif rms:
                with open(os.path.join(res_path, f"{res_name}_rms.dat")) as fd:
                    line = fd.readline().strip()
                    result = [float(line)]
            else:
                # time_steps = []
                # Initializing
                data = []
                with open(os.path.join(res_path, f"{res_name}.dat")) as fd:
                    lines = fd.readlines()
                    for line in lines:
                        line_values = line.split()
                        if len(line_values) == 2:
                            # time_steps.append(float(line_values[0]))
                            data.append(float(line_values[1]))

                result = list(zip(data))  # Returns list of (time, data) pairs

        return result

    #  -  -  -  -  -  -  -  -  -  -  -  -  -  -  -  -  -  -  -  -  -  -  -  -  -  -  -  -  -  -  -  -  -  -  -  -  -  -
    # Litz Approximation [internal methods]
    def generate_load_litz_approximation_parameters(self):
        """
        Determine the litz-approximation coefficients.

        Checks if litz-approximation parameters exists. In case of non-existing litz-parameters for the certain
        litz, the litz parameters are generated directly
        """
        for num in range(len(self.windings)):
            if self.windings[num].conductor_type == ConductorType.RoundLitz:
                # ---
                # Litz Approximation Coefficients were created with 4 layers
                # That's why here a hard-coded 4 is implemented
                # if os.path.isfile(self.path +
                # f"/Strands_Coefficients/coeff/pB_RS_la{self.windings[num].ff}_{self.n_layers[num]}layer.dat"):
                if os.path.exists(os.path.join(self.file_data.e_m_strands_coefficients_folder_path, "coeff",
                                               f"pB_RS_la{self.windings[num].ff}_4layer.dat")):
                    logger.info("Coefficients for stands approximation are found.")

                else:
                    # Rounding X to fit it with corresponding parameters from the database
                    X = self.red_freq[num]
                    X = np.around(X, decimals=3)
                    logger.info(f"Rounded Reduced frequency X = {X}")
                    self.create_strand_coeff(num)

    def create_strand_coeff(self, winding_number: int) -> None:
        """
        Create the initial strand coefficients for a certain litz wire.

        This function comes into account in case of the litz-coefficients are not known so far.
        After generating the litz-coefficients, the results are stored to avoid a second time-consuming
        strand coefficients generation.

        This function sends commands via text-file to gmsh to generate the strand coefficients. The onelab (gmsh) client
        is generated in a new instance.

        :param winding_number: Winding number
        :type winding_number: int
        """
        logger.info("\nPre-Simulation\n"
                    "-----------------------------------------\n"
                    "Create coefficients for strands approximation\n")

        text_file = open(os.path.join(self.file_data.e_m_strands_coefficients_folder_path, "PreParameter.pro"), "w")

        # Litz Approximation Coefficients are created with 4 layers
        # That's why here a hard-coded 4 is implemented
        # text_file.write(f"NbrLayers = {self.n_layers[num]};\n")
        text_file.write("NbrLayers = 4;\n")
        text_file.write(f"Fill = {self.windings[winding_number].ff};\n")
        text_file.write(f"Rc = {self.windings[winding_number].strand_radius};\n")  # double named!!! must be changed
        text_file.close()
        cell_geo = os.path.join(self.file_data.e_m_strands_coefficients_folder_path, "cell.geo")

        verbose = "-verbose 1" if self.is_onelab_silent else "-verbose 5"

        # Run gmsh as a sub client
        gmsh_client = os.path.join(self.file_data.onelab_folder_path, "gmsh")
        self.onelab_client.runSubClient("myGmsh", gmsh_client + " " + cell_geo + " -2 " + verbose)

        modes = [1, 2]  # 1 = "skin", 2 = "proximity"
        reduced_frequencies = np.linspace(0, self.max_reduced_frequency, int(self.max_reduced_frequency*4)+1)  # must be even
        for mode in modes:
            for rf in reduced_frequencies:
                # -- Pre-Simulation Settings --
                text_file = open(os.path.join(self.file_data.e_m_strands_coefficients_folder_path, "PreParameter.pro"),
                                 "w")
                text_file.write(f"Rr_cell = {rf};\n")
                text_file.write(f"Mode = {mode};\n")
                # Litz Approximation Coefficients are created with 4 layers
                # That's why here a hard-coded 4 is implemented
                # text_file.write(f"NbrLayers = {self.n_layers[num]};\n")
                text_file.write("NbrLayers = 4;\n")
                text_file.write(f"Fill = {self.windings[winding_number].ff};\n")
                text_file.write(
                    f"Rc = {self.windings[winding_number].strand_radius};\n")  # double named!!! must be changed
                text_file.close()

                # get model file names with correct path
                input_file = os.path.join(self.file_data.e_m_strands_coefficients_folder_path, "cell_dat.pro")
                cell = os.path.join(self.file_data.e_m_strands_coefficients_folder_path, "cell.pro")

                # Run simulations as sub clients
                mygetdp = os.path.join(self.file_data.onelab_folder_path, "getdp")
                self.onelab_client.runSubClient("myGetDP", mygetdp + " " + cell + " -input " + input_file + " -solve MagDyn_a " + verbose)

        # Formatting stuff
        # Litz Approximation Coefficients are created with 4 layers
        # That's why here a hard-coded 4 is implemented
        # files = [self.path + f"/Strands_Coefficients/coeff/pB_RS_la{self.windings
        # [num].ff}_{self.n_layers[num]}layer.dat",
        #         self.path + f"/Strands_Coefficients/coeff/pI_RS_la{self.windings
        #         [num].ff}_{self.n_layers[num]}layer.dat",
        # self.path + f"/Strands_Coefficients/coeff/qB_RS_la{self.windings
        #         [num].ff}_{self.n_layers[num]}layer.dat",
        # self.path + f"/Strands_Coefficients/coeff/qI_RS_la{self.windings[
        #         num].ff}_{self.n_layers[num]}layer.dat"]

        coeff_folder = os.path.join(self.file_data.e_m_strands_coefficients_folder_path, "coeff")
        if not os.path.isdir(coeff_folder):
            os.mkdir(coeff_folder)

        files = [os.path.join(coeff_folder, f"pB_RS_la{self.windings[winding_number].ff}_4layer.dat"),
                 os.path.join(coeff_folder, f"pI_RS_la{self.windings[winding_number].ff}_4layer.dat"),
                 os.path.join(coeff_folder, f"qB_RS_la{self.windings[winding_number].ff}_4layer.dat"),
                 os.path.join(coeff_folder, f"qI_RS_la{self.windings[winding_number].ff}_4layer.dat")]
        for i in range(0, 4):
            with fileinput.FileInput(files[i], inplace=True) as file:
                for line in file:
                    print(line.replace(' 0\n', '\n'), end='')

        # Corrects pB coefficient error at 0Hz
        # Must be changed in future in cell.pro
        for i in range(0, 4):
            with fileinput.FileInput(files[i], inplace=True) as file:
                for line in file:
                    print(line.replace(' 0\n', ' 1\n'), end='')

    #  -  -  -  -  -  -  -  -  -  -  -  -  -  -  -  -  -  -  -  -  -  -  -  -  -  -  -  -  -  -  -  -  -  -  -  -  -  -
    # FEMM [alternative Solver]
    def femm_reference(self, freq: float, current: float, sign: bool = None, non_visualize: int = 0,
                       mesh_size: float = 0.0, mesh_size_conductor: float = 0.0):
        """
        Allow reference simulations with the 2D open source electromagnetic FEM tool FEMM.

        Helpful to validate changes (especially in the Prolog Code).
        Blockprop <--> Group Convention:
                                            Ferrite := 0
                                            Air := 1
                                            Winding 1 := 2
                                            Winding 2 := 3
                                            ...
                                            Winding n := n+1

        :param sign:
        :type sign:
        :param non_visualize: Open FEMM or not
        :type non_visualize: int
        :param freq: Frequency in Hz
        :type freq: float
        :param current: Current in A
        :type current: float
        :param mesh_size: Mesh size
        :type mesh_size: float
        :param mesh_size_conductor: Conductor mesh size
        :type mesh_size_conductor: float
        """
        automesh = 1 if mesh_size == 0.0 else 0
        automesh_conductor = 1 if mesh_size_conductor == 0.0 else 0

        if os.name == 'nt':
            ff.install_pyfemm_if_missing()
            if not self.femm_is_imported:
                globals()["femm"] = __import__("femm")
                self.femm_is_imported = True
        else:
            raise Exception('You are using a computer that is not running windows. '
                            'This command is only executable on Windows computers.')

        self.file_data.create_folders(self.file_data.femm_folder_path)

        sign = sign or [1]

        if sign is None:
            sign = [1, 1]

        # == Pre Geometry ==
        self.high_level_geo_gen()

        # == Init ==
        femm.openfemm(non_visualize)
        femm.newdocument(0)
        femm.mi_probdef(freq, 'meters', 'axi', 1.e-8, 0, 30)

        # == Materials ==
        if self.core.sigma != 0:
            if isinstance(self.core.sigma, str):
                # TODO: Make following definition general
                # self.core.sigma = 2 * np.pi * self.frequency * epsilon_0 * f_N95_er_imag(f=self.frequency) + 1 / 6
                self.core.sigma = 1 / 6

        logger.info(f"{self.core.permeability_type=}, {self.core.sigma=}")
        if self.core.permeability_type == PermeabilityType.FixedLossAngle:
            femm.mi_addmaterial('Ferrite', self.core.mu_r_abs, self.core.mu_r_abs, 0, 0, self.core.sigma / 1e6, 0, 0, 1,
                                0, self.core.phi_mu_deg, self.core.phi_mu_deg)
        elif self.core.permeability_type == PermeabilityType.RealValue:
            femm.mi_addmaterial('Ferrite', self.core.mu_r_abs, self.core.mu_r_abs, 0, 0, self.core.sigma / 1e6, 0, 0, 1,
                                0, self.core.phi_mu_deg, self.core.phi_mu_deg)
        else:
            femm.mi_addmaterial('Ferrite', self.core.mu_r_abs, self.core.mu_r_abs, 0, 0, self.core.sigma / 1e6, 0, 0, 1,
                                0, 0, 0)
        femm.mi_addmaterial('Air', 1, 1, 0, 0, 0, 0, 0, 1, 0, 0, 0)

        for i in range(0, len(self.windings)):
            if self.windings[i].conductor_type == ConductorType.RoundLitz:
                femm.mi_addmaterial('Litz', 1, 1, 0, 0, self.windings[i].cond_sigma / 1e6, 0, 0, 1, 5, 0, 0,
                                    self.windings[i].n_strands,
                                    2 * 1000 * self.windings[i].strand_radius)  # type := 5. last argument
                logger.info(f"Number of strands: {self.windings[i].n_strands}")
                logger.info(f"Diameter of strands in mm: {2 * 1000 * self.windings[i].strand_radius}")
            if self.windings[i].conductor_type == ConductorType.RoundSolid \
                    or self.windings[i].conductor_type == ConductorType.RectangularSolid:
                femm.mi_addmaterial('Copper', 1, 1, 0, 0, self.windings[i].cond_sigma / 1e6, 0, 0, 1, 0, 0, 0, 0, 0)

        # == Circuit ==
        # coil as seen from the terminals.
        for i in range(len(self.windings)):
            femm.mi_addcircprop('Winding' + str(i + 1), current[i] * sign[i], int(not self.windings[i].parallel))

        # == Geometry ==
        # Add core
        if self.air_gaps.number == 0:
            femm.mi_drawline(self.two_d_axi.p_window[4, 0],
                             self.two_d_axi.p_window[4, 1],
                             self.two_d_axi.p_window[5, 0],
                             self.two_d_axi.p_window[5, 1])
            femm.mi_drawline(self.two_d_axi.p_window[5, 0],
                             self.two_d_axi.p_window[5, 1],
                             self.two_d_axi.p_window[7, 0],
                             self.two_d_axi.p_window[7, 1])
            femm.mi_drawline(self.two_d_axi.p_window[7, 0],
                             self.two_d_axi.p_window[7, 1],
                             self.two_d_axi.p_window[6, 0],
                             self.two_d_axi.p_window[6, 1])
            femm.mi_drawline(self.two_d_axi.p_window[6, 0],
                             self.two_d_axi.p_window[6, 1],
                             self.two_d_axi.p_window[4, 0],
                             self.two_d_axi.p_window[4, 1])
            femm.mi_drawline(0,
                             self.two_d_axi.p_outer[2, 1],
                             self.two_d_axi.p_outer[3, 0],
                             self.two_d_axi.p_outer[3, 1])
            femm.mi_drawline(self.two_d_axi.p_outer[3, 0],
                             self.two_d_axi.p_outer[3, 1],
                             self.two_d_axi.p_outer[1, 0],
                             self.two_d_axi.p_outer[1, 1])
            femm.mi_drawline(self.two_d_axi.p_outer[1, 0],
                             self.two_d_axi.p_outer[1, 1],
                             0,
                             self.two_d_axi.p_outer[0, 1])
            femm.mi_drawline(0,
                             self.two_d_axi.p_outer[0, 1],
                             0,
                             self.two_d_axi.p_outer[2, 1])
        elif self.air_gaps.number > 0:
            femm.mi_drawline(0,
                             self.two_d_axi.p_air_gaps[0, 1],
                             self.two_d_axi.p_air_gaps[1, 0],
                             self.two_d_axi.p_air_gaps[1, 1])
            femm.mi_drawline(self.two_d_axi.p_air_gaps[1, 0],
                             self.two_d_axi.p_air_gaps[1, 1],
                             self.two_d_axi.p_window[4, 0],
                             self.two_d_axi.p_window[4, 1])
            femm.mi_drawline(self.two_d_axi.p_window[4, 0],
                             self.two_d_axi.p_window[4, 1],
                             self.two_d_axi.p_window[5, 0],
                             self.two_d_axi.p_window[5, 1])
            femm.mi_drawline(self.two_d_axi.p_window[5, 0],
                             self.two_d_axi.p_window[5, 1],
                             self.two_d_axi.p_window[7, 0],
                             self.two_d_axi.p_window[7, 1])
            femm.mi_drawline(self.two_d_axi.p_window[7, 0],
                             self.two_d_axi.p_window[7, 1],
                             self.two_d_axi.p_window[6, 0],
                             self.two_d_axi.p_window[6, 1])
            femm.mi_drawline(self.two_d_axi.p_window[6, 0],
                             self.two_d_axi.p_window[6, 1],
                             self.two_d_axi.p_air_gaps[3, 0],
                             self.two_d_axi.p_air_gaps[3, 1])
            femm.mi_drawline(self.two_d_axi.p_air_gaps[3, 0],
                             self.two_d_axi.p_air_gaps[3, 1],
                             0,
                             self.two_d_axi.p_air_gaps[2, 1])
            femm.mi_drawline(0,
                             self.two_d_axi.p_air_gaps[2, 1],
                             0,
                             self.two_d_axi.p_outer[2, 1])
            femm.mi_drawline(0,
                             self.two_d_axi.p_outer[2, 1],
                             self.two_d_axi.p_outer[3, 0],
                             self.two_d_axi.p_outer[3, 1])
            femm.mi_drawline(self.two_d_axi.p_outer[3, 0],
                             self.two_d_axi.p_outer[3, 1],
                             self.two_d_axi.p_outer[1, 0],
                             self.two_d_axi.p_outer[1, 1])
            femm.mi_drawline(self.two_d_axi.p_outer[1, 0],
                             self.two_d_axi.p_outer[1, 1],
                             0,
                             self.two_d_axi.p_outer[0, 1])
            femm.mi_drawline(0,
                             self.two_d_axi.p_outer[0, 1],
                             0,
                             self.two_d_axi.p_air_gaps[0, 1])
        else:
            raise Exception("Negative air gap number is not allowed")
        # Add Coil

        # femm.mi_drawrectangle(self.two_d_axi.p_window[4, 0]+self.insulation.core_cond,
        # self.two_d_axi.p_window[4, 1]+self.component.insulation.core_cond,
        # self.two_d_axi.p_window[7, 0]-self.insulation.core_cond,
        # self.two_d_axi.p_window[7, 1]-self.insulation.core_cond)
        #
        # femm.mi_addblocklabel(self.two_d_axi.p_window[7, 0]-2*self.insulation.core_cond,
        # self.two_d_axi.p_window[7, 1]-2*self.insulation.core_cond)
        #
        # femm.mi_selectlabel(self.two_d_axi.p_window[7, 0]-2*self.insulation.core_cond,
        # self.two_d_axi.p_window[7, 1]-2*self.insulation.core_cond)
        #
        # femm.mi_setblockprop('Copper', 0, 1, 'icoil', 0, 0, 1)
        #
        # femm.mi_clearselected()

        for num in range(len(self.windings)):
            if self.windings[num].conductor_type in [ConductorType.RoundLitz, ConductorType.RoundSolid]:
                for i in range(0, int(self.two_d_axi.p_conductor[num].shape[0] / 5)):
                    # 0: center | 1: left | 2: top | 3: right | 4.bottom
                    femm.mi_drawarc(self.two_d_axi.p_conductor[num][5 * i + 1][0],
                                    self.two_d_axi.p_conductor[num][5 * i + 1][1],
                                    self.two_d_axi.p_conductor[num][5 * i + 3][0],
                                    self.two_d_axi.p_conductor[num][5 * i + 3][1], 180, 2.5)
                    femm.mi_addarc(self.two_d_axi.p_conductor[num][5 * i + 3][0],
                                   self.two_d_axi.p_conductor[num][5 * i + 3][1],
                                   self.two_d_axi.p_conductor[num][5 * i + 1][0],
                                   self.two_d_axi.p_conductor[num][5 * i + 1][1], 180, 2.5)
                    femm.mi_addblocklabel(self.two_d_axi.p_conductor[num][5 * i][0],
                                          self.two_d_axi.p_conductor[num][5 * i][1])
                    femm.mi_selectlabel(self.two_d_axi.p_conductor[num][5 * i][0],
                                        self.two_d_axi.p_conductor[num][5 * i][1])

                    winding_name = 'Winding' + str(num + 1)
                    if self.windings[num].conductor_type == ConductorType.RoundLitz:
                        femm.mi_setblockprop('Litz', automesh_conductor, mesh_size_conductor, winding_name, 0,
                                             num + 2, 1)
                    else:
                        femm.mi_setblockprop('Copper', automesh_conductor, mesh_size_conductor,
                                             winding_name, 0, num + 2, 1)

                    femm.mi_clearselected()
            elif self.windings[num].conductor_type == ConductorType.RectangularSolid:
                for i in range(0, int(self.two_d_axi.p_conductor[num].shape[0] / 5)):
                    # 0: left_bottom | 1: right_bottom | 2: left_top | 3: right_top | 4: center
                    left_bottom = self.two_d_axi.p_conductor[num][5 * i]
                    right_bottom = self.two_d_axi.p_conductor[num][5 * i + 1]
                    left_top = self.two_d_axi.p_conductor[num][5 * i + 2]
                    right_top = self.two_d_axi.p_conductor[num][5 * i + 3]
                    center = self.two_d_axi.p_conductor[num][5 * i + 4]
                    femm.mi_drawline(left_bottom[0], left_bottom[1], right_bottom[0], right_bottom[1])
                    femm.mi_drawline(right_bottom[0], right_bottom[1], right_top[0], right_top[1])
                    femm.mi_drawline(right_top[0], right_top[1], left_top[0], left_top[1])
                    femm.mi_drawline(left_top[0], left_top[1], left_bottom[0], left_bottom[1])
                    femm.mi_addblocklabel(center[0], center[1])
                    femm.mi_selectlabel(center[0], center[1])

                    winding_name = 'Winding' + str(num + 1)
                    femm.mi_setblockprop('Copper', automesh_conductor, mesh_size_conductor, winding_name, 0, num + 2, 1)

                    femm.mi_clearselected()
            else:
                raise Exception(f"FEMM Simulation not possible since ConductorType "
                                f"{self.windings[num].conductor_type} is not implemented")

        # Define an "open" boundary condition using the built-in function:
        femm.mi_makeABC()
        """
        # Alternative BC
        region_add = 1.1

        femm.mi_drawrectangle(0, region_add*self.two_d_axi.p_outer[0][1], region_add*self.two_d_axi.p_outer[3][0], 
        region_add*self.two_d_axi.p_outer[3][1])
        # mi_addboundprop('Asymptotic', 0, 0, 0, 0, 0, 0, 1 / (mu_0 * bound.width), 0, 2); % Mixed
        femm.mi_addboundprop('Asymptotic', 0, 0, 0, 0, 1, 50, 0, 0, 1)
        femm.mi_selectsegment(region_add*self.two_d_axi.p_outer[3][0], region_add*self.two_d_axi.p_outer[3][1])
        femm.mi_setsegmentprop('Asymptotic', 1, 1, 0, 0)
        """

        # == Labels/Designations ==

        # Label for core
        femm.mi_addblocklabel(self.two_d_axi.p_outer[3, 0] - 0.001, self.two_d_axi.p_outer[3, 1] - 0.001)
        femm.mi_selectlabel(self.two_d_axi.p_outer[3, 0] - 0.001, self.two_d_axi.p_outer[3, 1] - 0.001)
        femm.mi_setblockprop('Ferrite', automesh, mesh_size, '<None>', 0, 0, 0)
        femm.mi_clearselected()

        # Labels for air
        if self.air_gaps.number == 0:
            femm.mi_addblocklabel(self.two_d_axi.r_inner - 0.0001, 0)
            femm.mi_selectlabel(self.two_d_axi.r_inner - 0.001, 0)
            femm.mi_setblockprop('Air', automesh, mesh_size, '<None>', 0, 1, 0)
            femm.mi_clearselected()
        else:
            femm.mi_addblocklabel(0.001, 0)
            femm.mi_selectlabel(0.001, 0)
            femm.mi_setblockprop('Air', automesh, mesh_size, '<None>', 0, 1, 0)
            femm.mi_clearselected()
        femm.mi_addblocklabel(self.two_d_axi.p_outer[3, 0] + 0.001, self.two_d_axi.p_outer[3, 1] + 0.001)
        femm.mi_selectlabel(self.two_d_axi.p_outer[3, 0] + 0.001, self.two_d_axi.p_outer[3, 1] + 0.001)
        femm.mi_setblockprop('Air', automesh, mesh_size, '<None>', 0, 1, 0)
        femm.mi_clearselected()

        # Now, the finished input geometry can be displayed.
        femm.mi_zoomnatural()
        femm.mi_saveas(os.path.join(self.file_data.femm_folder_path, 'coil.fem'))
        femm.mi_analyze()
        femm.mi_loadsolution()

        # == Log results ==
        self.write_femm_log()

        """
        # If we were interested in the flux density at specific positions,
        # we could inquire at specific points directly:
        b0 = femm.mo_getb(0, 0)
        logger.info('Flux density at the center of the bar is %g T' % np.abs(b0[1]))
        b1 = femm.mo_getb(0.01, 0.05)
        logger.info(f"Flux density at r=1cm, z=5cm is {np.abs(b1[1])} T")

        # The program will report the terminal properties of the circuit:
        # current, voltage, and flux linkage
        vals = femm.mo_getcircuitproperties('icoil')


        # [i, v, [Phi]] = MOGetCircuitProperties["icoil"]

        # If we were interested in inductance, it could be obtained by
        # dividing flux linkage by current
        L = 1000 * np.abs(vals[2]) / np.abs(vals[0])
        logger.info('The self-inductance of the coil is %g mH' % L)

        # Or we could, for example, plot the results along a line using
        zee = []
        bee = []
        for n in range(-100, 101):
            b = femm.mo_getb(0.01, n)
            zee.append(n)
            bee.append(b[1])

        plt.plot(zee, bee)
        plt.ylabel('Flux Density, Tesla')
        plt.xlabel('Distance along the z-axis, mm')
        plt.title('Plot of flux density along the axis')
        plt.show()
        """
        # When the analysis is completed, FEMM can be shut down.
        # femm.closefemm()

    def write_femm_log(self):
        """Write logfile for FEMM, another open source tool for FEM simulations."""
        if os.name == 'nt':
            ff.install_pyfemm_if_missing()
            if not self.femm_is_imported:
                globals()["femm"] = __import__("femm")
                self.femm_is_imported = True
        else:
            raise Exception('You are using a computer that is not running windows. '
                            'This command is only executable on Windows computers.')

        file = open(self.file_data.femm_results_log_path, 'w+', encoding='utf-8')

        log = {}

        # logger.info(hyst_loss)
        # tmp = femm.mo_getcircuitproperties('Primary')
        # logger.info(tmp)
        # self.tot_loss_femm = 0.5 * tmp[0] * tmp[1]
        # logger.info(self.tot_loss_femm)

        # Write Circuit Properties
        # log["Circuit Properties"] = femm.mo_getcircuitproperties('Primary')

        # Write Hysteresis Losses
        femm.mo_groupselectblock(0)
        log["Hysteresis Losses"] = femm.mo_blockintegral(3)
        femm.mo_clearblock()

        # Primary Winding circuit Properties
        # circuit_properties_primary = femm.mo_getcircuitproperties('Primary')
        # log["Primary Current"] = circuit_properties_primary[0]
        # log["Primary Voltage"] = [circuit_properties_primary[1].real, circuit_properties_primary[1].imag]
        # log["Primary Flux"] = [circuit_properties_primary[2].real, circuit_properties_primary[2].imag]
        # log["Primary Self Inductance"] = [circuit_properties_primary[2].real / circuit_properties_primary[0],
        #                                  circuit_properties_primary[2].imag / circuit_properties_primary[0]]
        # log["Primary Mean Power"] = [0.5 * circuit_properties_primary[1].real * circuit_properties_primary[0],
        #                             0.5 * circuit_properties_primary[1].imag * circuit_properties_primary[0]]
        for i in range(len(self.windings)):
            circuit_properties = femm.mo_getcircuitproperties('Winding' + str(i + 1))
            log["Winding" + str(i + 1) + " Current"] = circuit_properties[0]
            log["Winding" + str(i + 1) + " Voltage"] = [circuit_properties[1].real, circuit_properties[1].imag]
            log["Winding" + str(i + 1) + " Flux"] = [circuit_properties[2].real, circuit_properties[2].imag]
            if circuit_properties[0] != 0:
                log["Winding" + str(i + 1) + " Self Inductance"] = [circuit_properties[2].real / circuit_properties[0],
                                                                    circuit_properties[2].imag / circuit_properties[0]]
            else:
                log["Winding" + str(i + 1) + " Self Inductance"] = [0, 0]
            log["Winding" + str(i + 1) + " Mean Power"] = [0.5 * circuit_properties[1].real * circuit_properties[0],
                                                           0.5 * circuit_properties[1].imag * circuit_properties[0]]

            # Obtain winding losses for each winding
            femm.mo_groupselectblock(i + 2)
            log["Winding" + str(i + 1) + " Losses"] = femm.mo_blockintegral(6).real
            femm.mo_clearblock()

        json.dump(log, file, indent=2, ensure_ascii=False)
        file.close()

    def femm_reference_electrostatic(self, voltages: list[list[float]], ground_core: bool = False, ground_outer_boundary: bool = False, non_visualize: int = 0,
                                     mesh_size: float = 0.0, mesh_size_conductor: float = 0.0, save_to_excel_file: bool = False,
                                     compare_femmt_to_femm: bool = False) -> None:
        """
        Set up a reference electrostatic simulation using FEMM.

        :param voltages: A list of voltages to be applied to each winding.
        :type voltages: list[list[float]]
        :param ground_core: Ground core.
        :type ground_core: bool
        :param ground_outer_boundary: Grounding outer boundary.
        :type ground_outer_boundary: bool
        :param non_visualize: Flag to control visualization.
        :param mesh_size: Mesh size for general areas.
        :param mesh_size_conductor: Mesh size specifically for conductors.
        :param save_to_excel_file: Save the log to excel file.
        :type save_to_excel_file: bool
        :param compare_femmt_to_femm: compare file logs between FEMMT and FEMM in excel form.
        :type compare_femmt_to_femm: bool
        :
        """
        automesh = 1 if mesh_size == 0.0 else 0
        automesh_conductor = 1 if mesh_size_conductor == 0.0 else 0

        if os.name == 'nt':
            ff.install_pyfemm_if_missing()
            if not self.femm_is_imported:
                globals()["femm"] = __import__("femm")
                self.femm_is_imported = True
        else:
            raise Exception('This command is only executable on Windows computers.')

        self.file_data.create_folders(self.file_data.femm_folder_path)

        # Ensure voltages is a list
        if not isinstance(voltages, list):
            voltages = [voltages]

        # == Initialize FEMM ==
        femm.openfemm(non_visualize)
        femm.newdocument(1)  # 1 is for electrostatics

        # Proper use of required parameters
        femm.ei_probdef('meters', 'axi', 1e-8, 0, 30)  # units, type, precision, depth, and minangle

        # == Materials ==
        # Define materials with proper relative permittivity and volume charge density
        femm.ei_addmaterial('Air', 1, 1, 0, )

        # Core material
        core_permittivity = 5000  # Value for core material permittivity
        femm.ei_addmaterial('CoreMaterial', core_permittivity, core_permittivity, 0)

        # Insulation
        insulation_permittivity = 5.5
        femm.ei_addmaterial('InsulationMaterial', insulation_permittivity, insulation_permittivity, 0)

        # Conductor material
        femm.ei_addmaterial('Copper', 1, 1, 0)

        # == Geometry ==
        # Add core
        if self.air_gaps.number == 0:
            femm.ei_drawline(self.two_d_axi.p_window[4, 0],
                             self.two_d_axi.p_window[4, 1],
                             self.two_d_axi.p_window[5, 0],
                             self.two_d_axi.p_window[5, 1])
            femm.ei_drawline(self.two_d_axi.p_window[5, 0],
                             self.two_d_axi.p_window[5, 1],
                             self.two_d_axi.p_window[7, 0],
                             self.two_d_axi.p_window[7, 1])
            femm.ei_drawline(self.two_d_axi.p_window[7, 0],
                             self.two_d_axi.p_window[7, 1],
                             self.two_d_axi.p_window[6, 0],
                             self.two_d_axi.p_window[6, 1])
            femm.ei_drawline(self.two_d_axi.p_window[6, 0],
                             self.two_d_axi.p_window[6, 1],
                             self.two_d_axi.p_window[4, 0],
                             self.two_d_axi.p_window[4, 1])
            femm.ei_drawline(0,
                             self.two_d_axi.p_outer[2, 1],
                             self.two_d_axi.p_outer[3, 0],
                             self.two_d_axi.p_outer[3, 1])
            femm.ei_drawline(self.two_d_axi.p_outer[3, 0],
                             self.two_d_axi.p_outer[3, 1],
                             self.two_d_axi.p_outer[1, 0],
                             self.two_d_axi.p_outer[1, 1])
            femm.ei_drawline(self.two_d_axi.p_outer[1, 0],
                             self.two_d_axi.p_outer[1, 1],
                             0,
                             self.two_d_axi.p_outer[0, 1])
            femm.ei_drawline(0,
                             self.two_d_axi.p_outer[0, 1],
                             0,
                             self.two_d_axi.p_outer[2, 1])
        elif self.air_gaps.number > 0:
            femm.ei_drawline(0,
                             self.two_d_axi.p_air_gaps[0, 1],
                             self.two_d_axi.p_air_gaps[1, 0],
                             self.two_d_axi.p_air_gaps[1, 1])
            femm.ei_drawline(self.two_d_axi.p_air_gaps[1, 0],
                             self.two_d_axi.p_air_gaps[1, 1],
                             self.two_d_axi.p_window[4, 0],
                             self.two_d_axi.p_window[4, 1])
            femm.ei_drawline(self.two_d_axi.p_window[4, 0],
                             self.two_d_axi.p_window[4, 1],
                             self.two_d_axi.p_window[5, 0],
                             self.two_d_axi.p_window[5, 1])
            femm.ei_drawline(self.two_d_axi.p_window[5, 0],
                             self.two_d_axi.p_window[5, 1],
                             self.two_d_axi.p_window[7, 0],
                             self.two_d_axi.p_window[7, 1])
            femm.ei_drawline(self.two_d_axi.p_window[7, 0],
                             self.two_d_axi.p_window[7, 1],
                             self.two_d_axi.p_window[6, 0],
                             self.two_d_axi.p_window[6, 1])
            femm.ei_drawline(self.two_d_axi.p_window[6, 0],
                             self.two_d_axi.p_window[6, 1],
                             self.two_d_axi.p_air_gaps[3, 0],
                             self.two_d_axi.p_air_gaps[3, 1])
            femm.ei_drawline(self.two_d_axi.p_air_gaps[3, 0],
                             self.two_d_axi.p_air_gaps[3, 1],
                             0,
                             self.two_d_axi.p_air_gaps[2, 1])
            femm.ei_drawline(0,
                             self.two_d_axi.p_air_gaps[2, 1],
                             0,
                             self.two_d_axi.p_outer[2, 1])
            femm.ei_drawline(0,
                             self.two_d_axi.p_outer[2, 1],
                             self.two_d_axi.p_outer[3, 0],
                             self.two_d_axi.p_outer[3, 1])
            femm.ei_drawline(self.two_d_axi.p_outer[3, 0],
                             self.two_d_axi.p_outer[3, 1],
                             self.two_d_axi.p_outer[1, 0],
                             self.two_d_axi.p_outer[1, 1])
            femm.ei_drawline(self.two_d_axi.p_outer[1, 0],
                             self.two_d_axi.p_outer[1, 1],
                             0,
                             self.two_d_axi.p_outer[0, 1])
            femm.ei_drawline(0,
                             self.two_d_axi.p_outer[0, 1],
                             0,
                             self.two_d_axi.p_air_gaps[0, 1])
        else:
            raise Exception("Negative air gap number is not allowed")

        # Add Insulation
        if self.insulation.bobbin_dimensions:
            if self.insulation.max_aspect_ratio == 0:
                # If no aspect ratio is set insulations will not be drawn
                return
            else:
                insulation_delta = self.mesh_data.c_window / self.insulation.max_aspect_ratio

                # Handle the insulation delta for electrostatic transformer
                # top - bot
                bobbin_h = self.insulation.bobbin_window_h
                insulation_delta_top_bot = (self.core.window_h - bobbin_h) / 2
                # left
                bobbin_inner_diameter = self.insulation.bobbin_inner_diameter / 2
                core_inner_diameter = self.core.core_inner_diameter / 2
                insulation_delta_left = bobbin_inner_diameter - core_inner_diameter
            # Useful points for insulation creation
            left_x = self.core.core_inner_diameter / 2 + insulation_delta_left
            top_y = self.core.window_h / 2 - insulation_delta_top_bot
            right_x = self.core.r_inner - insulation_delta
            bot_y = -self.core.window_h / 2 + insulation_delta_top_bot

            # Useful lengths
            left_iso_width = self.insulation.core_cond[2] - insulation_delta - insulation_delta
            top_iso_height = self.insulation.core_cond[0] - insulation_delta - insulation_delta
            right_iso_width = self.insulation.core_cond[3] - insulation_delta - insulation_delta
            bot_iso_height = self.insulation.core_cond[1] - insulation_delta - insulation_delta

            # Left insulation
            femm.ei_drawline(left_x,
                             top_y - top_iso_height - insulation_delta,
                             left_x + left_iso_width,
                             top_y - top_iso_height - insulation_delta)
            femm.ei_drawline(left_x + left_iso_width,
                             top_y - top_iso_height - insulation_delta,
                             left_x + left_iso_width,
                             bot_y + bot_iso_height + insulation_delta)
            femm.ei_drawline(left_x + left_iso_width,
                             bot_y + bot_iso_height + insulation_delta,
                             left_x,
                             bot_y + bot_iso_height + insulation_delta)
            femm.ei_drawline(left_x,
                             bot_y + bot_iso_height + insulation_delta,
                             left_x,
                             top_y - top_iso_height - insulation_delta)

            # top insulation
            femm.ei_drawline(left_x,
                             top_y,
                             right_x,
                             top_y)
            femm.ei_drawline(right_x,
                             top_y,
                             right_x,
                             top_y - top_iso_height)
            femm.ei_drawline(right_x,
                             top_y - top_iso_height,
                             left_x,
                             top_y - top_iso_height)
            femm.ei_drawline(left_x,
                             top_y - top_iso_height,
                             left_x,
                             top_y)

            # right insulation
            femm.ei_drawline(right_x - right_iso_width,
                             top_y - top_iso_height - insulation_delta,
                             right_x,
                             top_y - top_iso_height - insulation_delta)
            femm.ei_drawline(right_x,
                             top_y - top_iso_height - insulation_delta,
                             right_x,
                             bot_y + bot_iso_height + insulation_delta)
            femm.ei_drawline(right_x,
                             bot_y + bot_iso_height + insulation_delta,
                             right_x - right_iso_width,
                             bot_y + bot_iso_height + insulation_delta)
            femm.ei_drawline(right_x - right_iso_width,
                             bot_y + bot_iso_height + insulation_delta,
                             right_x - right_iso_width,
                             top_y - top_iso_height - insulation_delta)
            # bot insulation
            femm.ei_drawline(left_x,
                             bot_y + bot_iso_height,
                             right_x,
                             bot_y + bot_iso_height)
            femm.ei_drawline(right_x,
                             bot_y + bot_iso_height,
                             right_x,
                             bot_y)
            femm.ei_drawline(right_x,
                             bot_y,
                             left_x,
                             bot_y)
            femm.ei_drawline(left_x,
                             bot_y,
                             left_x,
                             bot_y + bot_iso_height)
        else:
            if self.insulation.max_aspect_ratio == 0:
                # If no aspect ratio is set insulations will not be drawn
                return
            else:
                insulation_delta = self.mesh_data.c_window / self.insulation.max_aspect_ratio

            # Useful points for insulation creation
            left_x = self.core.core_inner_diameter / 2 + insulation_delta
            top_y = self.core.window_h / 2 - insulation_delta
            right_x = self.core.r_inner - insulation_delta
            bot_y = -self.core.window_h / 2 + insulation_delta

            # Useful lengths
            left_iso_width = self.insulation.core_cond[2] - insulation_delta - insulation_delta
            top_iso_height = self.insulation.core_cond[0] - insulation_delta - insulation_delta
            right_iso_width = self.insulation.core_cond[3] - insulation_delta - insulation_delta
            bot_iso_height = self.insulation.core_cond[1] - insulation_delta - insulation_delta

            # Left insulation
            femm.ei_drawline(left_x,
                             top_y - top_iso_height - insulation_delta,
                             left_x + left_iso_width,
                             top_y - top_iso_height - insulation_delta)
            femm.ei_drawline(left_x + left_iso_width,
                             top_y - top_iso_height - insulation_delta,
                             left_x + left_iso_width,
                             bot_y + bot_iso_height + insulation_delta)
            femm.ei_drawline(left_x + left_iso_width,
                             bot_y + bot_iso_height + insulation_delta,
                             left_x,
                             bot_y + bot_iso_height + insulation_delta)
            femm.ei_drawline(left_x,
                             bot_y + bot_iso_height + insulation_delta,
                             left_x,
                             top_y - top_iso_height - insulation_delta)

            # top insulation
            femm.ei_drawline(left_x,
                             top_y,
                             right_x,
                             top_y)
            femm.ei_drawline(right_x,
                             top_y,
                             right_x,
                             top_y - top_iso_height)
            femm.ei_drawline(right_x,
                             top_y - top_iso_height,
                             left_x,
                             top_y - top_iso_height)
            femm.ei_drawline(left_x,
                             top_y - top_iso_height,
                             left_x,
                             top_y)

            # right insulation
            femm.ei_drawline(right_x - right_iso_width,
                             top_y - top_iso_height - insulation_delta,
                             right_x,
                             top_y - top_iso_height - insulation_delta)
            femm.ei_drawline(right_x,
                             top_y - top_iso_height - insulation_delta,
                             right_x,
                             bot_y + bot_iso_height + insulation_delta)
            femm.ei_drawline(right_x,
                             bot_y + bot_iso_height + insulation_delta,
                             right_x - right_iso_width,
                             bot_y + bot_iso_height + insulation_delta)
            femm.ei_drawline(right_x - right_iso_width,
                             bot_y + bot_iso_height + insulation_delta,
                             right_x - right_iso_width,
                             top_y - top_iso_height - insulation_delta)
            # bot insulation
            femm.ei_drawline(left_x,
                             bot_y + bot_iso_height,
                             right_x,
                             bot_y + bot_iso_height)
            femm.ei_drawline(right_x,
                             bot_y + bot_iso_height,
                             right_x,
                             bot_y)
            femm.ei_drawline(right_x,
                             bot_y,
                             left_x,
                             bot_y)
            femm.ei_drawline(left_x,
                             bot_y,
                             left_x,
                             bot_y + bot_iso_height)

        # Now select the segments to assign zero voltage for core
        if ground_core:
            boundary_segments = [
                # Segments for the core and winding, including the two horizontal air gap lines
                (0, self.two_d_axi.p_air_gaps[0, 1], self.two_d_axi.p_air_gaps[1, 0], self.two_d_axi.p_air_gaps[1, 1]),
                (self.two_d_axi.p_air_gaps[1, 0], self.two_d_axi.p_air_gaps[1, 1], self.two_d_axi.p_window[4, 0], self.two_d_axi.p_window[4, 1]),
                (self.two_d_axi.p_window[4, 0], self.two_d_axi.p_window[4, 1], self.two_d_axi.p_window[5, 0], self.two_d_axi.p_window[5, 1]),
                (self.two_d_axi.p_window[5, 0], self.two_d_axi.p_window[5, 1], self.two_d_axi.p_window[7, 0], self.two_d_axi.p_window[7, 1]),
                (self.two_d_axi.p_window[7, 0], self.two_d_axi.p_window[7, 1], self.two_d_axi.p_window[6, 0], self.two_d_axi.p_window[6, 1]),
                (self.two_d_axi.p_window[6, 0], self.two_d_axi.p_window[6, 1], self.two_d_axi.p_air_gaps[3, 0], self.two_d_axi.p_air_gaps[3, 1]),
                (self.two_d_axi.p_air_gaps[3, 0], self.two_d_axi.p_air_gaps[3, 1], 0, self.two_d_axi.p_air_gaps[2, 1]),
            ]

            for segment in boundary_segments:
                x_start, y_start, x_end, y_end = segment
                femm.ei_selectsegment((x_start + x_end) / 2, (y_start + y_end) / 2)
                femm.ei_addboundprop('ZeroVoltage', 0, 0, 0, 0, 0)
                femm.ei_setsegmentprop('ZeroVoltage', 0, 1, 0, 1, '<None>')
                femm.ei_clearselected()

        if ground_outer_boundary:
            # Now ground the outer boundary lines
            outer_boundary_segments = [
                # Left bottom vertical segment
                # (0, self.two_d_axi.p_outer[0, 1], 0, self.two_d_axi.p_air_gaps[0, 1]),
                # bottom horizontal segment
                (self.two_d_axi.p_outer[1, 0], self.two_d_axi.p_outer[1, 1], 0, self.two_d_axi.p_outer[0, 1]),
                # right vertical segment
                (self.two_d_axi.p_outer[3, 0], self.two_d_axi.p_outer[3, 1], self.two_d_axi.p_outer[1, 0], self.two_d_axi.p_outer[1, 1]),
                # top horizontal segment
                (0, self.two_d_axi.p_outer[2, 1], self.two_d_axi.p_outer[3, 0], self.two_d_axi.p_outer[3, 1]),
                # Left top vertical segment
                # (0, self.two_d_axi.p_outer[0, 3], 0, self.two_d_axi.p_air_gaps[2, 2])
            ]

            for segment in outer_boundary_segments:
                x_start, y_start, x_end, y_end = segment
                femm.ei_selectsegment((x_start + x_end) / 2, (y_start + y_end) / 2)  # Select the segment by its midpoint
                femm.ei_addboundprop('Ground', 0, 0, 0, 0, 0)  # Add boundary property for grounding
                femm.ei_setsegmentprop('Ground', 0, 1, 0, 1, '<None>')  # Set segment property to apply grounding
                femm.ei_clearselected()

        turn_index = 0  # Initialize the turn index for tracking
        # Iterate through each winding
        for winding_index, winding_voltages in enumerate(voltages):
            # Calculate the number of turns for the current winding
            num_turns = int(self.two_d_axi.p_conductor[winding_index].shape[0] / 5)

            if len(winding_voltages) != num_turns:
                raise ValueError(f"Mismatch between the number of turns and voltages for winding {winding_index + 1}")

            # Iterate through each turn in the winding
            for i in range(num_turns):
                # Draw arcs for the conductor (turn)
                femm.ei_drawarc(self.two_d_axi.p_conductor[winding_index][5 * i + 1][0],
                                self.two_d_axi.p_conductor[winding_index][5 * i + 1][1],
                                self.two_d_axi.p_conductor[winding_index][5 * i + 3][0],
                                self.two_d_axi.p_conductor[winding_index][5 * i + 3][1], 180, 2.5)
                femm.ei_addarc(self.two_d_axi.p_conductor[winding_index][5 * i + 3][0],
                               self.two_d_axi.p_conductor[winding_index][5 * i + 3][1],
                               self.two_d_axi.p_conductor[winding_index][5 * i + 1][0],
                               self.two_d_axi.p_conductor[winding_index][5 * i + 1][1], 180, 2.5)
                # Calculate the center and radius for selecting the conductor turn
                x_center = self.two_d_axi.p_conductor[winding_index][5 * i][0]
                y_center = self.two_d_axi.p_conductor[winding_index][5 * i][1]
                radius = x_center - self.two_d_axi.p_conductor[winding_index][5 * i + 1][0]
                # Select all entities within the circular region around the conductor center
                femm.ei_selectcircle(x_center, y_center, radius, 4)

                conductor_name = f'Turn{turn_index + 1}'
                femm.ei_setarcsegmentprop(2.5, '<None>', 0, turn_index + 5, conductor_name)
                femm.ei_clearselected()

                # Add a block label at the center of the conductor turn
                femm.ei_addblocklabel(x_center, y_center)

                # Select the block label and apply conductor properties
                femm.ei_selectlabel(x_center, y_center)

                # Assign conductor properties with a unique name and apply voltage
                femm.ei_addconductorprop(conductor_name, winding_voltages[i], 0, 1)

                # Set block properties, using a unique group for each conductor
                femm.ei_setblockprop('Copper', automesh_conductor, mesh_size_conductor, turn_index + 5)

                # Clear selection to ensure no overlap in label assignments
                femm.ei_clearselected()

                # Increment the turn index for the next iteration
                turn_index += 1

        # Define an open boundary condition for electrostatics
        if not ground_outer_boundary and not ground_core:
            femm.ei_makeABC(5, 0.5, 0.0, 0.0, 1)
        else:
            femm.ei_makeABC()
        # femm.ei_makeABC(5, 0.5, 0.0, 0.0, 1)

        # == Labels/Designations ==
        # Label for core
        femm.ei_addblocklabel(self.two_d_axi.p_outer[3, 0] - 0.001, self.two_d_axi.p_outer[3, 1] - 0.001)
        femm.ei_selectlabel(self.two_d_axi.p_outer[3, 0] - 0.001, self.two_d_axi.p_outer[3, 1] - 0.001)
        femm.ei_setblockprop('CoreMaterial', automesh, mesh_size, 1)
        femm.ei_clearselected()

        # Labels for air inside the core
        if self.air_gaps.number == 0:
            femm.ei_addblocklabel(self.two_d_axi.r_inner - 0.0001, 0)
            femm.ei_selectlabel(self.two_d_axi.r_inner - 0.001, 1)
            femm.ei_setblockprop('Air', automesh, mesh_size, 2)
            femm.ei_clearselected()
        else:
            femm.ei_addblocklabel(0.001, 0)
            femm.ei_selectlabel(0.001, 0)
            femm.ei_setblockprop('Air', automesh, mesh_size, 2)
            femm.ei_clearselected()

        # Add a block label for the outer region to define it as 'Air'
        femm.ei_addblocklabel(self.two_d_axi.p_outer[3, 0] + 0.001, self.two_d_axi.p_outer[3, 1] + 0.001)
        femm.ei_selectlabel(self.two_d_axi.p_outer[3, 0] + 0.001, self.two_d_axi.p_outer[3, 1] + 0.001)
        femm.ei_setblockprop('Air', automesh, mesh_size, 3)  # Assign 'Air' as the material
        femm.ei_clearselected()

        # Add Block Labels for Insulation
        if self.insulation.flag_insulation:
            # Calculate positions for insulation block labels
            left_insulation_label_x = left_x + left_iso_width / 2
            left_insulation_label_y = (top_y - top_iso_height - insulation_delta + bot_y + bot_iso_height + insulation_delta) / 2

            top_insulation_label_x = (left_x + right_x) / 2
            top_insulation_label_y = top_y - top_iso_height / 2

            right_insulation_label_x = right_x - right_iso_width / 2
            right_insulation_label_y = (top_y - top_iso_height - insulation_delta + bot_y + bot_iso_height + insulation_delta) / 2

            bot_insulation_label_x = (left_x + right_x) / 2
            bot_insulation_label_y = bot_y + bot_iso_height / 2

            # Add and set block properties for each insulation region
            # Left insulation
            femm.ei_addblocklabel(left_insulation_label_x, left_insulation_label_y)
            femm.ei_selectlabel(left_insulation_label_x, left_insulation_label_y)
            femm.ei_setblockprop('InsulationMaterial', automesh, mesh_size, 4)
            femm.ei_clearselected()

            # Top insulation
            femm.ei_addblocklabel(top_insulation_label_x, top_insulation_label_y)
            femm.ei_selectlabel(top_insulation_label_x, top_insulation_label_y)
            femm.ei_setblockprop('InsulationMaterial', automesh, mesh_size, 4)
            femm.ei_clearselected()

            # Right insulation
            femm.ei_addblocklabel(right_insulation_label_x, right_insulation_label_y)
            femm.ei_selectlabel(right_insulation_label_x, right_insulation_label_y)
            femm.ei_setblockprop('InsulationMaterial', automesh, mesh_size, 4)
            femm.ei_clearselected()

            # Bottom insulation
            femm.ei_addblocklabel(bot_insulation_label_x, bot_insulation_label_y)
            femm.ei_selectlabel(bot_insulation_label_x, bot_insulation_label_y)
            femm.ei_setblockprop('InsulationMaterial', automesh, mesh_size, 4)
            femm.ei_clearselected()

        # Save, analyze, and load the solution
        femm.ei_zoomnatural()
        femm.ei_saveas(os.path.join(self.file_data.femm_folder_path, 'coil_electrostatic.FEE'))
        femm.ei_analyze()
        femm.ei_loadsolution()

        # Log results
        self.write_femm_electrostatic_log(voltages)
        # Convert the log JSON file to Excel
        if save_to_excel_file:
            json_file_path = self.file_data.femm_results_log_path
            output_excel_path = os.path.splitext(json_file_path)[0] + ".xlsx"
            ff.json_to_excel(json_file_path, output_excel_path)
        # Compare .xlsx files between FEMMT and FEMM.
        if compare_femmt_to_femm:
            femmt_excel_path = os.path.splitext(self.file_data.electrostatic_results_log_path)[0] + ".xlsx"
            femm_excel_path = os.path.splitext(self.file_data.femm_results_log_path)[0] + ".xlsx"
            comparison_output_directory = os.path.dirname(self.file_data.electrostatic_results_log_path)
            comparison_output_path = os.path.join(comparison_output_directory, "comparison_results.xlsx")
            ff.compare_excel_files(femmt_excel_path, femm_excel_path, comparison_output_path)
            logger.info(f"Comparison data for all sheets has been successfully written to {comparison_output_path}")

    def write_femm_electrostatic_log(self, voltages):
        """
        Write log file for electrostatic simulation to compute capacitance based on stored energy.

        :param voltages: A list of voltages to be applied to each winding.
        :type voltages: List of List
        """
        if os.name == 'nt':
            ff.install_pyfemm_if_missing()
            if not self.femm_is_imported:
                globals()["femm"] = __import__("femm")
                self.femm_is_imported = True
        else:
            raise Exception('This command is only executable on Windows computers.')

        file = open(self.file_data.femm_results_log_path, 'w+', encoding='utf-8')

        log_dict = {"charges": {}, "energy": {}, "average_voltages": {}, "capacitances": {}}

        # Select air inside the core
        femm.eo_groupselectblock(2)
        # Get stored energy in the air inside the core (0 represents stored energy)
        stored_energy_air = femm.eo_blockintegral(0)
        log_dict["energy"]["stored_air"] = stored_energy_air[0]
        femm.eo_clearblock()

        # Select the core
        femm.eo_groupselectblock(1)
        stored_energy_core = femm.eo_blockintegral(0)
        log_dict["energy"]["stored_core"] = stored_energy_core[0]
        femm.eo_clearblock()

        # select insulation
        # if self.insulation.flag_insulation:
        #     femm.eo_groupselectblock(4)
        #     stored_energy_insulation = femm.eo_blockintegral(0)
        #     log_dict["energy"]["stored_bobbin"] = stored_energy_insulation[0]
        #     femm.eo_clearblock()

        # select the core
        femm.eo_groupselectblock(1)
        # Select air inside the core
        femm.eo_groupselectblock(2)
        stored_energy = femm.eo_blockintegral(0)
        # select insulation
        if self.insulation.flag_insulation:
            femm.eo_groupselectblock(4)

        # Select all turn groups across all windings
        for winding_index, _ in enumerate(voltages):
            num_turns = int(self.two_d_axi.p_conductor[winding_index].shape[0] / 5)
            base_turn_group = winding_index * num_turns
            for turn_number in range(5, 5 + num_turns):
                turn_group = base_turn_group + turn_number
                femm.eo_groupselectblock(turn_group)

        stored_energy_component = femm.eo_blockintegral(0)
        log_dict["energy"]["stored_component"] = stored_energy_component[0]
        femm.eo_clearblock()

        # If stored_energy is a list, take the first element
        if isinstance(stored_energy, list):
            stored_energy = stored_energy[0]

        log_dict["energy"]["stored_component"] = stored_energy

        # === Calculate Average Voltage in Core ===
        # Define points within the core to sample voltage values
        core_points = [
            # Bottom boundary points
            (self.two_d_axi.p_window[4, 0], self.two_d_axi.p_window[4, 1]),
            (self.two_d_axi.p_window[5, 0], self.two_d_axi.p_window[5, 1]),
            # Top boundary points
            (self.two_d_axi.p_window[6, 0], self.two_d_axi.p_window[6, 1]),
            (self.two_d_axi.p_window[7, 0], self.two_d_axi.p_window[7, 1]),
            # Left boundary points
            (self.two_d_axi.p_air_gaps[0, 0], self.two_d_axi.p_air_gaps[0, 1]),
            (self.two_d_axi.p_air_gaps[3, 0], self.two_d_axi.p_air_gaps[3, 1]),
            # Right boundary points
            (self.two_d_axi.p_air_gaps[1, 0], self.two_d_axi.p_air_gaps[1, 1]),
            (self.two_d_axi.p_air_gaps[2, 0], self.two_d_axi.p_air_gaps[2, 1]),
            # (self.two_d_axi.p_window[4, 0] + 0.001, self.two_d_axi.p_window[4, 1] + 0.001),
            # (self.two_d_axi.p_window[6, 0] - 0.001, self.two_d_axi.p_window[6, 1] - 0.001)
            (0, self.two_d_axi.p_outer[1, 1]),
            (self.two_d_axi.p_outer[3, 0], self.two_d_axi.p_outer[1, 1]),
            (self.two_d_axi.p_outer[3, 0], self.two_d_axi.p_outer[3, 1]),
            (0, self.two_d_axi.p_outer[3, 1])
        ]

        total_voltage = 0
        num_points = len(core_points)

        # Sum the voltages at each sampled point
        for (x, y) in core_points:
            voltage = femm.eo_getv(x, y)  # Directly get the voltage at the point
            if voltage is not None:
                total_voltage += voltage

        # Calculate average voltage in the core
        average_voltage_core = total_voltage / num_points
        log_dict["average_voltages"] = {}
        log_dict["average_voltages"]["core"] = average_voltage_core
        # Calculate capacitance between each pair of turns using the stored energy and voltage differences
        capacitance_within = {}

        # Iterate through each winding
        for w1_index, winding_voltages in enumerate(voltages):
            winding_name = f"Winding_{w1_index + 1}"
            capacitance_within[winding_name] = {}

            # Capacitance within the same winding
            for i, voltage1 in enumerate(winding_voltages):
                turn_name = f"Turn_{i + 1}"
                capacitance_within[winding_name][turn_name] = {}

                for j, voltage2 in enumerate(winding_voltages):
                    if i != j:
                        voltage_difference = abs(voltage2 - voltage1)

                        if voltage_difference == 0:
                            if stored_energy == 0:
                                capacitance_within[winding_name][turn_name][f"to_Turn_{j + 1}"] = float('NaN')
                            else:
                                capacitance_within[winding_name][turn_name][f"to_Turn_{j + 1}"] = float('Infinity')
                        else:
                            capacitance = 2 * stored_energy / (voltage_difference ** 2)
                            capacitance_within[winding_name][turn_name][f"to_Turn_{j + 1}"] = capacitance

        # # Capacitance between different windings
        capacitance_between = {}
        for w1_index in range(len(voltages)):
            for w2_index in range(w1_index + 1, len(voltages)):
                winding1_voltages = voltages[w1_index]
                winding2_voltages = voltages[w2_index]
                winding1_name = f"Winding_{w1_index + 1}"
                winding2_name = f"Winding_{w2_index + 1}"

                if winding1_name not in capacitance_between:
                    capacitance_between[winding1_name] = {}
                if winding2_name not in capacitance_between[winding1_name]:
                    capacitance_between[winding1_name][winding2_name] = {}

                # Calculate capacitance between every pair of turns from different windings
                for i, voltage1 in enumerate(winding1_voltages):
                    turn1_name = f"Turn_{i + 1}"
                    if turn1_name not in capacitance_between[winding1_name][winding2_name]:
                        capacitance_between[winding1_name][winding2_name][turn1_name] = {}

                    for j, voltage2 in enumerate(winding2_voltages):
                        turn2_name = f"Turn_{j + 1}"
                        voltage_difference = abs(voltage2 - voltage1)

                        if voltage_difference == 0:
                            if stored_energy == 0:
                                capacitance_between[winding1_name][winding2_name][turn1_name][f"to_{turn2_name}"] = float('NaN')
                            else:
                                capacitance_between[winding1_name][winding2_name][turn1_name][f"to_{turn2_name}"] = float('Infinity')
                        else:
                            capacitance = 2 * stored_energy / (voltage_difference ** 2)
                            capacitance_between[winding1_name][winding2_name][turn1_name][f"to_{turn2_name}"] = capacitance

                            # Add reciprocal capacitance for symmetry
                            if winding2_name not in capacitance_between:
                                capacitance_between[winding2_name] = {}
                            if winding1_name not in capacitance_between[winding2_name]:
                                capacitance_between[winding2_name][winding1_name] = {}
                            if turn2_name not in capacitance_between[winding2_name][winding1_name]:
                                capacitance_between[winding2_name][winding1_name][turn2_name] = {}
                            capacitance_between[winding2_name][winding1_name][turn2_name][f"to_{turn1_name}"] = capacitance

        # Capacitance between each turn and the core
        capacitance_between_turns_core = {}
        for winding_index, winding_voltages in enumerate(voltages):
            winding_name = f"Winding_{winding_index + 1}"
            capacitance_between_turns_core[winding_name] = {}

            for i, voltage in enumerate(winding_voltages):
                turn_name = f"Turn_{i + 1}"
                voltage_difference = abs(voltage - average_voltage_core)
                if voltage_difference == 0:
                    capacitance_between_turns_core[winding_name][turn_name] = float('NaN') if stored_energy == 0 else float('Infinity')
                else:
                    capacitance = 2 * stored_energy / (voltage_difference ** 2)
                    capacitance_between_turns_core[winding_name][turn_name] = capacitance

        log_dict["capacitances"]["within_winding"] = capacitance_within
        log_dict["capacitances"]["between_windings"] = capacitance_between
        log_dict["capacitances"]["between_turns_core"] = capacitance_between_turns_core

        # Write to file
        json.dump(log_dict, file, indent=2, ensure_ascii=False)
        file.close()

        logger.info(f"Electrostatic capacitance log saved to: {self.file_data.femm_results_log_path}")

    @staticmethod
    def calculate_point_average(x1: float, y1: float, x2: float, y2: float) -> tuple[float, float]:
        """Calculate the middle point between two given points.

        :param x1: Point1 x
        :type x1: float
        :param y1: Point1 y
        :type y1: float
        :param x2: Point2 x
        :type x2: float
        :param y2: Point2 y
        :type y2: float
        :return: Average Point x, y
        :rtype: float, float
        """
        # TODO Move to femmt_functions
        return (x1 + x2) / 2, (y1 + y2) / 2

    def femm_thermal_validation(self, thermal_conductivity_dict: dict, boundary_temperature: dict, case_gap_top: float,
                                case_gap_right: float, case_gap_bot: float):
        """Create a thermal model in femm and simulates it with the given thermal conductivities.

        :param thermal_conductivity_dict: dict containing conductivities for air, winding, case, core
        :type thermal_conductivity_dict: dict
        :param boundary_temperature: dict containing temperatures on boundary lines
        :type boundary_temperature: dict
        :param case_gap_top: Length top case
        :type case_gap_top: float
        :param case_gap_right: Length right case
        :type case_gap_right: float
        :param case_gap_bot: Length bot case
        :type case_gap_bot: float
        """
        # Optional usage of FEMM tool by David Meeker
        # 2D Mesh and FEM interfaces (only for Windows machines)
        if os.name == 'nt':
            ff.install_pyfemm_if_missing()
            if not self.femm_is_imported:
                globals()["femm"] = __import__("femm")
                self.femm_is_imported = True
        else:
            raise Exception('You are using a computer that is not running windows. '
                            'This command is only executable on Windows computers.')

        # Get paths
        femm_model_file_path = os.path.join(self.file_data.femm_folder_path, "thermal-validation.FEH")

        self.file_data.create_folders(self.file_data.femm_folder_path)

        # Extract losses
        losses = read_results_log(self.file_data.e_m_results_log_path)

        # Extract wire_radii
        wire_radii = [winding.conductor_radius for winding in self.windings]

        # == Init ==
        femm.openfemm(0)
        femm.newdocument(2)
        femm.hi_probdef("meters", "axi", 1.e-8, 0)

        # == Materials ==
        # Core
        k_core = thermal_conductivity_dict["core"]
        q_vol_core = losses["core"] / self.calculate_core_volume()
        # c_core = 0.007
        c_core = 0

        # Air
        k_air = thermal_conductivity_dict["air"]
        q_vol_air = 0
        # c_air = 1004.7
        c_air = 0

        # Wire
        k_wire = thermal_conductivity_dict["winding"]
        # c_wire = 385
        c_wire = 0

        # Case
        k_case = thermal_conductivity_dict["case"][
            "top"]  # Does not matter when the regions all have the same thermal conductivity.
        q_vol_case = 0
        # c_case = 0.01
        c_case = 0

        # Air gap
        k_air_gap = thermal_conductivity_dict["air_gaps"]
        q_vol_air_gap = 0
        c_air_gap = 0

        # Setup winding list
        winding_losses_list = []
        for i in range(1, 10):
            key = f"winding{i}"
            inner_winding_list = []
            if key in losses:
                for winding in losses[key]["turns"]:
                    inner_winding_list.append(winding)
            winding_losses_list.append(inner_winding_list)

        # Setup materials
        femm.hi_addmaterial('Core', k_core, k_core, q_vol_core, c_core)
        femm.hi_addmaterial('Air', k_air, k_air, q_vol_air, c_air)
        femm.hi_addmaterial('Air Gaps', k_air_gap, k_air_gap, q_vol_air_gap, c_air_gap)
        wire_distances = self.get_wire_distances()

        # Check the type of conductor for this winding
        for winding_index, winding in enumerate(winding_losses_list):
            for i in range(len(winding)):
                # Add a new material to FEMM with Litz conductor properties
                femm.hi_addmaterial(f'Wire_{winding_index}_{i}', k_wire, k_wire,
                                    calculate_heat_flux_round_wire(winding[i], wire_radii[winding_index],
                                                                   wire_distances[winding_index][i]), c_wire)
        femm.hi_addmaterial('Case', k_case, k_case, q_vol_case, c_case)

        # Add boundary condition
        femm.hi_addboundprop("Boundary", 0, boundary_temperature, 0, 0, 0, 0)
        femm.hi_addboundprop("NeumannBoundary", 1, 0, 0, 0, 0, 0)

        # == Geometry ==
        self.high_level_geo_gen()
        # Add core
        if self.air_gaps.number == 0:
            femm.hi_drawline(self.two_d_axi.p_window[4, 0],
                             self.two_d_axi.p_window[4, 1],
                             self.two_d_axi.p_window[5, 0],
                             self.two_d_axi.p_window[5, 1])
            femm.hi_drawline(self.two_d_axi.p_window[5, 0],
                             self.two_d_axi.p_window[5, 1],
                             self.two_d_axi.p_window[7, 0],
                             self.two_d_axi.p_window[7, 1])
            femm.hi_drawline(self.two_d_axi.p_window[7, 0],
                             self.two_d_axi.p_window[7, 1],
                             self.two_d_axi.p_window[6, 0],
                             self.two_d_axi.p_window[6, 1])
            femm.hi_drawline(self.two_d_axi.p_window[6, 0],
                             self.two_d_axi.p_window[6, 1],
                             self.two_d_axi.p_window[4, 0],
                             self.two_d_axi.p_window[4, 1])
            femm.hi_drawline(0,
                             self.two_d_axi.p_outer[2, 1],
                             self.two_d_axi.p_outer[3, 0],
                             self.two_d_axi.p_outer[3, 1])
            femm.hi_drawline(self.two_d_axi.p_outer[3, 0],
                             self.two_d_axi.p_outer[3, 1],
                             self.two_d_axi.p_outer[1, 0],
                             self.two_d_axi.p_outer[1, 1])
            femm.hi_drawline(self.two_d_axi.p_outer[1, 0],
                             self.two_d_axi.p_outer[1, 1],
                             0,
                             self.two_d_axi.p_outer[0, 1])
            femm.hi_drawline(0,
                             self.two_d_axi.p_outer[0, 1],
                             0,
                             self.two_d_axi.p_outer[2, 1])
        elif self.air_gaps.number > 0:
            femm.hi_drawline(0,
                             self.two_d_axi.p_air_gaps[0, 1],
                             self.two_d_axi.p_air_gaps[1, 0],
                             self.two_d_axi.p_air_gaps[1, 1])
            femm.hi_drawline(self.two_d_axi.p_air_gaps[1, 0],
                             self.two_d_axi.p_air_gaps[1, 1],
                             self.two_d_axi.p_window[4, 0],
                             self.two_d_axi.p_window[4, 1])
            femm.hi_drawline(self.two_d_axi.p_window[4, 0],
                             self.two_d_axi.p_window[4, 1],
                             self.two_d_axi.p_window[5, 0],
                             self.two_d_axi.p_window[5, 1])
            femm.hi_drawline(self.two_d_axi.p_window[5, 0],
                             self.two_d_axi.p_window[5, 1],
                             self.two_d_axi.p_window[7, 0],
                             self.two_d_axi.p_window[7, 1])
            femm.hi_drawline(self.two_d_axi.p_window[7, 0],
                             self.two_d_axi.p_window[7, 1],
                             self.two_d_axi.p_window[6, 0],
                             self.two_d_axi.p_window[6, 1])
            femm.hi_drawline(self.two_d_axi.p_window[6, 0],
                             self.two_d_axi.p_window[6, 1],
                             self.two_d_axi.p_air_gaps[3, 0],
                             self.two_d_axi.p_air_gaps[3, 1])
            femm.hi_drawline(self.two_d_axi.p_air_gaps[3, 0],
                             self.two_d_axi.p_air_gaps[3, 1],
                             0,
                             self.two_d_axi.p_air_gaps[2, 1])
            femm.hi_drawline(0,
                             self.two_d_axi.p_air_gaps[2, 1],
                             0,
                             self.two_d_axi.p_outer[2, 1])
            femm.hi_drawline(0,
                             self.two_d_axi.p_outer[2, 1],
                             self.two_d_axi.p_outer[3, 0],
                             self.two_d_axi.p_outer[3, 1])
            femm.hi_drawline(self.two_d_axi.p_outer[3, 0],
                             self.two_d_axi.p_outer[3, 1],
                             self.two_d_axi.p_outer[1, 0],
                             self.two_d_axi.p_outer[1, 1])
            femm.hi_drawline(self.two_d_axi.p_outer[1, 0],
                             self.two_d_axi.p_outer[1, 1],
                             0,
                             self.two_d_axi.p_outer[0, 1])
            femm.hi_drawline(0,
                             self.two_d_axi.p_outer[0, 1],
                             0,
                             self.two_d_axi.p_air_gaps[0, 1])

            # In order for the simulation to work the air_gap must be closed:
            femm.hi_drawline(0, self.two_d_axi.p_air_gaps[0, 1], 0, self.two_d_axi.p_air_gaps[2, 1])

            # Close air gap to separate from air
            femm.hi_drawline(self.two_d_axi.p_air_gaps[1, 0], self.two_d_axi.p_air_gaps[1, 1],
                             self.two_d_axi.p_air_gaps[3, 0], self.two_d_axi.p_air_gaps[3, 1])
        else:
            raise Exception("Negative air gap number is not allowed")

        # Add case
        femm.hi_drawline(0, self.two_d_axi.p_outer[2, 1], 0,
                         self.two_d_axi.p_outer[2, 1] + case_gap_top)  # Top left line
        femm.hi_drawline(0, self.two_d_axi.p_outer[2, 1] + case_gap_top, self.two_d_axi.p_outer[3, 0] + case_gap_right,
                         self.two_d_axi.p_outer[3, 1] + case_gap_top)  # Top line
        femm.hi_drawline(self.two_d_axi.p_outer[3, 0] + case_gap_right, self.two_d_axi.p_outer[3, 1] + case_gap_top,
                         self.two_d_axi.p_outer[1, 0] + case_gap_right,
                         self.two_d_axi.p_outer[1, 1] - case_gap_bot)  # Right line
        femm.hi_drawline(self.two_d_axi.p_outer[1, 0] + case_gap_right, self.two_d_axi.p_outer[1, 1] - case_gap_bot, 0,
                         self.two_d_axi.p_outer[0, 1] - case_gap_bot)  # Bottom line
        femm.hi_drawline(0, self.two_d_axi.p_outer[0, 1] - case_gap_bot, 0,
                         self.two_d_axi.p_outer[0, 1])  # Bottom right line

        # Create boundary
        # femm.hi_selectsegment(*self.calculatePointAverage(0, self.two_d_axi.p_outer[2, 1], 0,
        # self.two_d_axi.p_outer[2, 1] + caseGapTop))
        femm.hi_selectsegment(*MagneticComponent.calculate_point_average(0, self.two_d_axi.p_outer[2, 1] + case_gap_top,
                                                                         self.two_d_axi.p_outer[3, 0] + case_gap_right,
                                                                         self.two_d_axi.p_outer[3, 1] + case_gap_top))
        femm.hi_setsegmentprop("NeumannBoundary", 0, 1, 0, 2, "<None>")
        femm.hi_clearselected()

        femm.hi_selectsegment(*MagneticComponent.calculate_point_average(self.two_d_axi.p_outer[3, 0] + case_gap_right,
                                                                         self.two_d_axi.p_outer[3, 1] + case_gap_top,
                                                                         self.two_d_axi.p_outer[1, 0] + case_gap_right,
                                                                         self.two_d_axi.p_outer[1, 1] - case_gap_bot))
        femm.hi_selectsegment(*MagneticComponent.calculate_point_average(self.two_d_axi.p_outer[1, 0] + case_gap_right,
                                                                         self.two_d_axi.p_outer[1, 1] - case_gap_bot, 0,
                                                                         self.two_d_axi.p_outer[0, 1] - case_gap_bot))
        # femm.hi_selectsegment(*self.calculatePointAverage(0, self.two_d_axi.p_outer[0, 1] - caseGapBot,
        # 0, self.two_d_axi.p_outer[0, 1]))
        femm.hi_setsegmentprop("Boundary", 0, 1, 0, 2, "<None>")
        femm.hi_clearselected()

        # Add case material
        material_x, material_y = self.calculate_point_average(0, self.two_d_axi.p_outer[2, 1], 0,
                                                              self.two_d_axi.p_outer[2, 1] + case_gap_top)
        femm.hi_addblocklabel(material_x + 0.001, material_y)
        femm.hi_selectlabel(material_x + 0.001, material_y)
        femm.hi_setblockprop('Case', 1, 0, 0)
        femm.hi_clearselected()

        # Add Coil
        for num in range(len(self.windings)):
            for i in range(0, int(self.two_d_axi.p_conductor[num].shape[0] / 5)):
                # 0: center | 1: left | 2: top | 3: right | 4.bottom
                femm.hi_drawarc(self.two_d_axi.p_conductor[num][5 * i + 1][0],
                                self.two_d_axi.p_conductor[num][5 * i + 1][1],
                                self.two_d_axi.p_conductor[num][5 * i + 3][0],
                                self.two_d_axi.p_conductor[num][5 * i + 3][1], 180, 2.5)
                femm.hi_addarc(self.two_d_axi.p_conductor[num][5 * i + 3][0],
                               self.two_d_axi.p_conductor[num][5 * i + 3][1],
                               self.two_d_axi.p_conductor[num][5 * i + 1][0],
                               self.two_d_axi.p_conductor[num][5 * i + 1][1], 180, 2.5)
                femm.hi_addblocklabel(self.two_d_axi.p_conductor[num][5 * i][0],
                                      self.two_d_axi.p_conductor[num][5 * i][1])
                femm.hi_selectlabel(self.two_d_axi.p_conductor[num][5 * i][0],
                                    self.two_d_axi.p_conductor[num][5 * i][1])
                if num == 0:
                    femm.hi_setblockprop(f'Wire_{num}_{i}', 1, 0, 1)
                if num == 1:
                    femm.hi_setblockprop(f'Wire_{num}_{i}', 1, 0, 1)
                femm.hi_clearselected()

        # Define an "open" boundary condition using the built-in function:
        # femm.hi_makeABC()

        # == Labels/Designations ==
        # Label for air and air gap
        if self.air_gaps.number == 0:
            femm.hi_addblocklabel(self.two_d_axi.r_inner - 0.0001, 0)
            femm.hi_selectlabel(self.two_d_axi.r_inner - 0.001, 0)
            femm.hi_setblockprop('Air', 1, 0, 0)
            femm.hi_clearselected()
        else:
            femm.hi_addblocklabel(self.two_d_axi.r_inner - 0.0001, 0)
            femm.hi_selectlabel(self.two_d_axi.r_inner - 0.001, 0)
            femm.hi_setblockprop('Air', 1, 0, 0)
            femm.hi_clearselected()
            femm.hi_addblocklabel(0.001, 0)
            femm.hi_selectlabel(0.001, 0)
            femm.hi_setblockprop('Air Gaps', 1, 0, 0)
            femm.hi_clearselected()

        # Label for core
        femm.hi_addblocklabel(self.two_d_axi.p_outer[3, 0] - 0.001, self.two_d_axi.p_outer[3, 1] - 0.001)
        femm.hi_selectlabel(self.two_d_axi.p_outer[3, 0] - 0.001, self.two_d_axi.p_outer[3, 1] - 0.001)
        femm.hi_setblockprop('Core', 1, 0, 0)
        femm.hi_clearselected()

        # Not needed when the core is the boundary
        # femm.hi_addblocklabel(self.two_d_axi.p_outer[3, 0] + 0.001, self.two_d_axi.p_outer[3, 1] + 0.001)
        # femm.hi_selectlabel(self.two_d_axi.p_outer[3, 0] + 0.001, self.two_d_axi.p_outer[3, 1] + 0.001)
        # femm.hi_setblockprop('Air', 1, 0, 0)
        # femm.hi_clearselected()

        # Now, the finished input geometry can be displayed.
        femm.hi_zoomnatural()
        femm.hi_saveas(femm_model_file_path)
        femm.hi_analyze()
        femm.hi_loadsolution()
        input()  # So the window stays open
        # femm.closefemm()

    @staticmethod
    def encode_settings(o) -> dict:
        """Encode the magnetic component in a dictionary.

        :param o: Magnetic component containing the model.
        :type o: MagneticComponent
        :return: Model encodes as dictionary
        :rtype: dict
        """
        content = {
            "simulation_name": o.simulation_name,
            "date": datetime.today().strftime('%Y-%m-%d %H:%M:%S'),
            "component_type": o.component_type.name,
            "working_directory": o.file_data.working_directory,
            "core": o.core.to_dict(),
            "winding_windows": [ww.to_dict() for ww in o.winding_windows],
        }

        if o.air_gaps is not None:
            content["air_gaps"] = o.air_gaps.to_dict()

        if o.insulation is not None:
            content["insulation"] = o.insulation.to_dict()

        if o.stray_path is not None:
            content["stray_path"] = o.stray_path.__dict__

        return content

    @staticmethod
    def decode_settings_from_log(log_file_path: str, working_directory: str = None, verbosity: Verbosity = Verbosity.Silent):
        """
        Read the given log and returns the magnetic component from the log.

        :param log_file_path: Path to the log file
        :type log_file_path: str
        :param working_directory: If the working directory shall be a different from the log file enter a new one here,
            defaults to None
        :type working_directory: str, optional
        :param verbosity: Set the verbosity to choose your destination. E.g. ToConsole or ToFile
        :type verbosity: femmt.Verbosity
        :return: Magnetic component containing the model
        :rtype: MagneticComponent
        """
        if not os.path.isfile(log_file_path):
            raise Exception(f"File {log_file_path} does not exists or is not a file!")

        with open(log_file_path, "r") as fd:
            content = json.load(fd)
            settings = content["simulation_settings"]

        if settings is not None:
            cwd = working_directory if working_directory is not None else settings["working_directory"]
            geo = MagneticComponent(component_type=ComponentType[settings["component_type"]], working_directory=cwd,
                                    onelab_verbosity=verbosity)

            settings["core"]["loss_approach"] = LossApproach[settings["core"]["loss_approach"]]
            core_type = settings["core"]["core_type"]
            if core_type == CoreType.Single:
                core_dimensions = SingleCoreDimensions(core_inner_diameter=settings["core"]["core_inner_diameter"],
                                                       window_w=settings["core"]["window_w"],
                                                       window_h=settings["core"]["window_h"],
                                                       core_h=settings["core"]["core_h"])

            elif core_type == CoreType.Stacked:
                core_dimensions = StackedCoreDimensions(core_inner_diameter=settings["core"]["core_inner_diameter"],
                                                        window_w=settings["core"]["window_w"],
                                                        window_h_bot=settings["core"]["window_h_bot"],
                                                        window_h_top=settings["core"]["window_h_top"])
                # ToDo: core_h not implemented yet.
                # core_h=settings["core"]["core_h"])
            else:
                raise ValueError("unknown core_type for decoding from result_log.")

            if isinstance(settings["core"]["sigma"], list):
                # in case of sigma is a complex number, it is given as a list and needs to translated to complex.
                settings["core"]["sigma"] = complex(settings["core"]["sigma"][0], settings["core"]["sigma"][1])

            if settings["core"]["material"] != 'custom':
                # a custom core does not need a material, measurement_setup and _datatype
                settings["core"]["material"] = Material(settings["core"]["material"])
                settings["core"]["permeability_measurement_setup"] = \
                    MeasurementSetup(settings["core"]["permeability_measurement_setup"])
                settings["core"]["permeability_datatype"] = \
                    MeasurementDataType(settings["core"]["permeability_datatype"])
                settings["core"]["permittivity_measurement_setup"] = \
                    MeasurementSetup(settings["core"]["permittivity_measurement_setup"])
                settings["core"]["permittivity_datatype"] = \
                    MeasurementDataType(settings["core"]["permittivity_datatype"])

            settings["core"]["permeability_datasource"] = \
                MaterialDataSource(settings["core"]["permeability_datasource"])
            settings["core"]["permittivity_datasource"] = \
                MaterialDataSource(settings["core"]["permittivity_datasource"])

            core = Core(core_dimensions=core_dimensions, **settings["core"])
            geo.set_core(core)

            if "air_gaps" in settings:
                air_gaps = AirGaps(AirGapMethod[settings["air_gaps"]["method"]], core)
                for air_gap in settings["air_gaps"]["air_gaps"]:
                    air_gaps.add_air_gap(AirGapLegPosition[air_gap["leg_position"]], air_gap["height"],
                                         air_gap["position_value"], )
                geo.set_air_gaps(air_gaps)

            if "insulation" in settings:
                insulation = Insulation()
                insulation.add_core_insulations(*settings["insulation"]["core_insulations"])
                insulation.add_winding_insulations(settings["insulation"]["inner_winding_insulations"])
                geo.set_insulation(insulation)

            if "stray_path" in settings:
                stray_path = StrayPath(**settings["stray_path"])
                geo.set_stray_path(stray_path)

            new_virtual_winding_windows = []
            winding_windows = settings["winding_windows"]
            for winding_window in winding_windows:
                virtual_winding_windows = winding_window["virtual_winding_windows"]
                for vww in virtual_winding_windows:
                    turns = vww["turns"]
                    conductors = []
                    for winding in vww["windings"]:
                        winding_number = winding["winding_number"]
                        conductor = Conductor(winding["winding_number"], Conductivity[winding["conductivity"]])
                        conductor_type = ConductorType[winding["conductor_type"]]
                        if conductor_type == ConductorType.RectangularSolid:
                            conductor.set_rectangular_conductor(winding["thickness"])
                        elif conductor_type == ConductorType.RoundLitz:
                            # 3 of 4 wire preferences are allowed, so fill-factor is set to None,
                            # even the value is known from the log.
                            conductor.set_litz_round_conductor(winding["conductor_radius"], winding["number_strands"],
                                                               winding["strand_radius"], None,
                                                               ConductorArrangement[winding["conductor_arrangement"]])
                        elif conductor_type == ConductorType.RoundSolid:
                            conductor.set_solid_round_conductor(winding["conductor_radius"],
                                                                ConductorArrangement[winding["conductor_arrangement"]])
                        else:
                            raise Exception(f"Unknown conductor type {conductor_type.name}")

                        conductors.append(conductor)

                    new_vww = VirtualWindingWindow(vww["bot_bound"], vww["top_bound"], vww["left_bound"],
                                                   vww["right_bound"])
                    winding_type = WindingType[vww["winding_type"]]
                    if winding_type == WindingType.Single:
                        logger.info("Winding Type Single")
                        winding_scheme = WindingScheme[vww["winding_scheme"]] if vww["winding_scheme"] \
                            is not None else None
                        wrap_para_type = WrapParaType[vww["wrap_para"]] if vww["wrap_para"] is not None else None
                        new_vww.set_winding(conductors[0], turns[winding_number], winding_scheme, wrap_para_type)
                        logger.info(turns[0])
                    elif winding_type == WindingType.TwoInterleaved:
                        new_vww.set_interleaved_winding(conductors[0], turns[0], conductors[1], turns[1],
                                                        InterleavedWindingScheme[vww["winding_scheme"]],
                                                        vww["winding_insulation"])
                    else:
                        raise Exception(f"Winding type {winding_type} is not implemented")
                    new_virtual_winding_windows.append(new_vww)

            winding_window = WindingWindow(core, insulation)
            winding_window.virtual_winding_windows = new_virtual_winding_windows
            geo.set_winding_windows([winding_window])

            return geo

        raise Exception(f"Couldn't extract settings from file {log_file_path}")<|MERGE_RESOLUTION|>--- conflicted
+++ resolved
@@ -1326,17 +1326,10 @@
 
     def simulate(self):
         """Initialize the onelab client. Provides the GetDP based solver with the created mesh file."""
-<<<<<<< HEAD
         logger.info("Initialize ONELAB API")
         logger.info("Run Simulation")
-        self.log_material_properties()
-=======
-        logger.info("\n---\n"
-                    "Initialize ONELAB API\n"
-                    "Run Simulation\n")
         if not self.simulation_type == SimulationType.ElectroStatic:
             self.log_material_properties()
->>>>>>> ee34a70e
 
         # -- Simulation --
         # create a new onelab client
