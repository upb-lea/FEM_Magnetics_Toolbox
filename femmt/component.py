# Python standard libraries
import csv
import fileinput
import os
import gmsh
import json
import warnings
import inspect
<<<<<<< HEAD
import time
from typing import List, Dict, Optional
=======
from typing import List, Dict, Optional, Tuple
>>>>>>> e972a962
from datetime import datetime

# Third party libraries
from onelab import onelab
import materialdatabase as mdb
import numpy as np

# Local libraries
import femmt.functions as ff
from femmt.constants import *
from femmt.mesh import Mesh
from femmt.model import VirtualWindingWindow, WindingWindow, Core, Insulation, StrayPath, AirGaps, Conductor
from femmt.enumerations import *
from femmt.data import FileData, MeshData
from femmt.drawing import TwoDaxiSymmetric
from femmt.thermal import thermal_simulation, calculate_heat_flux_round_wire, read_results_log
from femmt.dtos import *

class MagneticComponent:
    """
    A MagneticComponent is the main object for all simulation purposes in femmt.

        - One or more "MagneticComponents" can be created
        - Each "MagneticComponent" owns its own instance variable values

    """
    # Initialization of all class variables
    # Common variables for all instances

    onelab_folder_path = None

    def __init__(self, component_type: ComponentType = ComponentType.Inductor, working_directory: str = None,
                 silent: bool = False, is_gui: bool = False, simulation_name: Optional[str] = None):
        """
        :param component_type: Available options:
                               - "inductor"
                               - "transformer"
                               - "integrated_transformer" (Transformer with included stray-path)
        :type component_type: ComponentType
        :param working_directory: Sets the working directory
        :type working_directory: string
        :param silent: True to reduce onelab simulation outputs in command line. False to see full command line output.
        :type silent: bool
        :param is_gui: Asks at first startup for onelab-path. Distinction between GUI and command line. Defaults to 'False' in command-line-mode.
        :type is_gui: bool
        :param simulation_name: name without any effect. Will just be displayed in the result-log file
        :type simulation_name: str
        """
        # Variable to set silent mode
        ff.set_silent_status(silent)

        ff.femmt_print(f"\n"
                       f"Initialized a new Magnetic Component of type {component_type.name}\n"
                       f"--- --- --- ---")

        # Get caller filepath when no working_directory was set
        if working_directory is None:
            caller_filename = inspect.stack()[1].filename
            working_directory = os.path.join(os.path.dirname(caller_filename), "femmt")

        if not os.path.exists(working_directory):
            os.mkdir(working_directory)

        # Create file paths class in order to handle all paths
        self.file_data = FileData(working_directory)

        # To make sure femm is only imported once
        self.femm_is_imported = False

        # - - - - - - - - - - - - - - - - - - - - - - - - - - - - - - - - - - - - - - - - - - - - - - - - - - - - - - -
        # Component Geometry
        self.component_type = component_type  # "inductor", "transformer", "integrated_transformer" (or "three-phase-transformer")

        # - - - - - - - - - - - - - - - - - - - - - - - - - - - - - - - - - - - - - - - - - - - - - - - - - - - - - - -
        # Components
        self.core = None                        # Contains all information about the cores
        self.air_gaps = None                    # Contains every air gap
        self.windings = None                    # List of the different winding objects which the following structure: windings[0]: primary, windings[1]: secondary, windings[2]: tertiary ....
        self.insulation = None                  # Contains information about the needed insulations
        self.winding_windows = None             # Contains a list of every winding_window which was created containing a list of virtual_winding_windows
        self.stray_path = None                  # Contains information about the stray_path (only for integrated transformers)

        # - - - - - - - - - - - - - - - - - - - - - - - - - - - - - - - - - - - - - - - - - - - - - - - - - - - - - - -
        # Control Flags
        self.plot_fields = "standard"  # can be "standard" or False

        # - - - - - - - - - - - - - - - - - - - - - - - - - - - - - - - - - - - - - - - - - - - - - - - - - - - - - - -
        # Excitation Parameters
        # Empty lists will be set when a winding window is added to the magnetic component
        self.imposed_reduced_frequency = None
        self.flag_excitation_type = None
        self.current = []                       # Defined for every conductor
        self.current_density = []               # Defined for every conductor
        self.voltage = []                       # Defined for every conductor
        self.frequency = None
        self.phase_deg = None                   # Default is zero, Defined for every conductor
        self.red_freq = None                    # [] * self.n_windings  # Defined for every conductor
        self.delta = None

        # - - - - - - - - - - - - - - - - - - - - - - - - - - - - - - - - - - - - - - - - - - - - - - - - - - - - - - -
        # Steinmetz loss material coefficients and current waveform
        self.Ipeak = None
        self.ki = None
        self.alpha = None
        self.beta = None
        self.t_rise = None
        self.t_fall = None
        self.f_switch = None

        # - - - - - - - - - - - - - - - - - - - - - - - - - - - - - - - - - - - - - - - - - - - - - - - - - - - - - - -
        # MeshData to store the mesh size for different points
        # Object is added in set_core
        self.mesh_data = None
        self.mesh = None
        self.two_d_axi = None

        # - - - - - - - - - - - - - - - - - - - - - - - - - - - - - - - - - - - - - - - - - - - - - - - - - - - - - - -
        # -- Used for Litz Validation --
        self.sweep_frequencies = None

        # - - - - - - - - - - - - - - - - - - - - - - - - - - - - - - - - - - - - - - - - - - - - - - - - - - - - - - -

        # 2 and 3 winding transformer inductance matrix
        self.L_1_1 = None
        self.L_2_2 = None
        self.L_3_3 = None
        self.M = None
        self.M_12 = None
        self.M_21 = None
        self.M_13 = None
        self.M_32 = None
        self.M_32 = None
        self.M_23 = None
        self.Pv = None
        # 2 and 3 winding transformer primary concentrated equivalent circuit
        self.n_conc = None
        self.L_s_conc = None
        self.L_h_conc = None
        self.L_s1 = None
        self.L_s2 = None
        self.L_s3 = None
        self.L_h = None

        # -- FEMM variables --
        self.tot_loss_femm = None

        self.onelab_setup(is_gui)
        self.onelab_client = onelab.client(__file__)
        self.simulation_name = simulation_name

    #  -  -  -  -  -  -  -  -  -  -  -  -  -  -  -  -  -  -  -  -  -  -  -  -  -  -  -   -  -  -  -  -  -  -  -  -  -  -
    # Thermal simulation
    def thermal_simulation(self, thermal_conductivity_dict: Dict, boundary_temperatures_dict: Dict, boundary_flags_dict: Dict, case_gap_top: float,
                           case_gap_right: float, case_gap_bot: float, show_thermal_simulation_results: bool = True, pre_visualize_geometry: bool = False, color_scheme: Dict = ff.colors_femmt_default,
                           colors_geometry: Dict = ff.colors_geometry_femmt_default):
        """
        Starts the thermal simulation using thermal_simulation.py

        :param thermal_conductivity_dict: Contains the thermal conductivities for every region
        :type thermal_conductivity_dict: Dict
        :param boundary_temperatures_dict: Contains the temperatures at each boundary line
        :type boundary_temperatures_dict: Dict
        :param boundary_flags_dict: Sets the boundary type (dirichlet or von neumann) for each boundary line
        :type boundary_flags_dict: Dict
        :param case_gap_top: Size of the top case
        :type case_gap_top: float
        :param case_gap_right: Size of the right case
        :type case_gap_right: float
        :param case_gap_bot: Size of the bot case
        :type case_gap_bot: float
        :param show_thermal_simulation_results: Shows thermal results in gmsh, defaults to True
        :type show_thermal_simulation_results: bool, optional
        :param pre_visualize_geometry: Shows the thermal model before simulation, defaults to False
        :type pre_visualize_geometry: bool, optional
        :param color_scheme: Color scheme for visualization, defaults to ff.colors_femmt_default
        :type color_scheme: Dict, optional
        :param colors_geometry: Color geometry for visualization, defaults to ff.colors_geometry_femmt_default
        :type colors_geometry: Dict, optional
        """
        # Create necessary folders
        self.file_data.create_folders(self.file_data.thermal_results_folder_path)

        self.mesh.generate_thermal_mesh(case_gap_top, case_gap_right, case_gap_bot, color_scheme, colors_geometry, pre_visualize_geometry)

        if not os.path.exists(self.file_data.e_m_results_log_path):
            # Simulation results file not created
            raise Exception("Cannot run thermal simulation -> Magnetic simulation needs to run first (no results_log.json found")

        # Check if the results log path simulation settings fit the current simulation settings
        current_settings = MagneticComponent.encode_settings(self)
        del current_settings["working_directory"]
        del current_settings["date"]

        log_settings = None
        with open(self.file_data.e_m_results_log_path, "r") as fd:
            content = json.load(fd)
            log_settings = content["simulation_settings"]
        del log_settings["working_directory"]
        del log_settings["date"]

        if current_settings != log_settings:
            raise Exception(f"The settings from the log file {self.file_data.e_m_results_log_path} do not match the current simulation settings. \
                                Please re-run the magnetic simulation.")

        tags = {
            "core_tag": self.mesh.ps_core,
            "background_tag": self.mesh.ps_air,
            "winding_tags": self.mesh.ps_cond,
            "air_gaps_tag": self.mesh.ps_air_gaps if self.air_gaps.number > 0 else None,
            "boundary_regions": self.mesh.thermal_boundary_region_tags,
            "insulations_tag": self.mesh.ps_insulation if len(self.insulation.core_cond) == 4 else None
        }

        # Core area -> Is needed to estimate the heat flux
        # Power density for volumes W/m^3
        core_area = self.calculate_core_volume()

        # Set wire radii
        wire_radii = [winding.conductor_radius for winding in self.windings]

        thermal_parameters = {
            "file_data": self.file_data,
            "tags_dict": tags,
            "thermal_conductivity_dict": thermal_conductivity_dict,
            "boundary_temperatures": boundary_temperatures_dict,
            "boundary_flags": boundary_flags_dict,
            "boundary_physical_groups": {
                "top": self.mesh.thermal_boundary_ps_groups[0],
                "top_right": self.mesh.thermal_boundary_ps_groups[1],
                "right": self.mesh.thermal_boundary_ps_groups[2],
                "bot_right": self.mesh.thermal_boundary_ps_groups[3],
                "bot": self.mesh.thermal_boundary_ps_groups[4]
            },
            "core_area": core_area,
            "conductor_radii": wire_radii,
            "wire_distances": self.get_wire_distances(),
            "case_volume": self.core.r_outer * case_gap_top + self.core.core_h * case_gap_right + self.core.r_outer * case_gap_bot,
            "show_thermal_fem_results": show_thermal_simulation_results,
            "print_sensor_values": False,
            "silent": ff.silent
        }

        thermal_simulation.run_thermal(**thermal_parameters)

    #  -  -  -  -  -  -  -  -  -  -  -  -  -  -  -  -  -  -  -  -  -  -  -  -  -  -  -   -  -  -  -  -  -  -  -  -  -  -
    # Setup
    def onelab_setup(self, is_gui: bool):
        """
        Either reads ONELAB parent folder path from config.json or asks the user to provide the ONELAB path it.
        Creates a config.json inside the site-packages folder at first run.

        :param is_gui: set to True to avoid terminal output question for onelab file path at first run. Used especially in GUI
        :type is_gui: bool
        """
        # check if config.json is available and not empty
        if os.path.isfile(self.file_data.config_path) and os.stat(self.file_data.config_path).st_size != 0:
            onelab_path = ""
            with open(self.file_data.config_path, "r") as fd:
                loaded_dict = json.loads(fd.read())
                onelab_path = loaded_dict['onelab']

            if os.path.exists(onelab_path) and os.path.isfile(os.path.join(onelab_path, "onelab.py")):
                # Path found
                self.file_data.onelab_folder_path = onelab_path
                return

        # Let the user enter the onelab_path:
        # Find out the onelab_path of installed module, or in case of running directly from git, find the onelab_path of git repository
        # loop until path is correct
        onelab_path_wrong = True
        path_wrong = True

        # This is needed because in the gui the input() command cannot be called (it would result in an infinite loop).
        # If the config file was not found just return out of the function. The config file will be added later by the gui handler.
        if is_gui:
            return

        while onelab_path_wrong:
            onelab_path = os.path.normpath(input("Enter the path of onelab's parent folder (path to folder which contains getdp, onelab executables): "))

            if os.path.exists(onelab_path):
                onelab_path_wrong = False
                break
            else:
                ff.femmt_print('onelab not found! Tool searches for onelab.py in the folder. Please re-enter path!')
        self.file_data.onelab_folder_path = onelab_path

        # Write the path to the config.json
        onelab_path_dict = {"onelab": onelab_path}
        with open(os.path.join(self.file_data.config_path), 'w', encoding='utf-8') as fd:
            json.dump(onelab_path_dict, fd, indent=2, ensure_ascii=False)

    #  -  -  -  -  -  -  -  -  -  -  -  -  -  -  -  -  -  -  -  -  -  -  -  -  -  -  -   -  -  -  -  -  -  -  -  -  -  -
    # Geometry Parts
    def high_level_geo_gen(self, frequency: float = None, skin_mesh_factor: float = None):
        """ Updates the mesh data and creates the model and mesh objects

        :param frequency: Frequency used in the mesh density, defaults to None
        :type frequency: float, optional
        :param skin_mesh_factor: Used in the mesh density, defaults to None
        :type skin_mesh_factor: float, optional
        """
        # Update mesh data
        self.mesh_data.update_data(frequency, skin_mesh_factor)

        # Create model
        self.two_d_axi = TwoDaxiSymmetric(self.core, self.mesh_data, self.air_gaps, self.winding_windows, self.stray_path,
                                            self.insulation, self.component_type, len(self.windings))
        self.two_d_axi.draw_model()

        # Create mesh
        self.mesh = Mesh(self.two_d_axi, self.windings, self.core.correct_outer_leg, self.file_data, None, ff.silent)

    def mesh(self, frequency: float = None, skin_mesh_factor: float = None):
        """Generates model and mesh.

        :param frequency: Frequency used in the mesh density, defaults to None
        :type frequency: float, optional
        :param skin_mesh_factor: Used in the mesh density, defaults to None
        :type skin_mesh_factor: float, optional
        """
        self.high_level_geo_gen(frequency=frequency, skin_mesh_factor=skin_mesh_factor)
        self.mesh.generate_hybrid_mesh()  # create the mesh itself with gmsh
        self.mesh.generate_electro_magnetic_mesh()  # assign the physical entities/domains to the mesh


    #  -  -  -  -  -  -  -  -  -  -  -  -  -  -  -  -  -  -  -  -  -  -  -  -  -  -  -   -  -  -  -  -  -  -  -  -  -  -
    # Create Model
    def set_insulation(self, insulation: Insulation):
        """Adds the insulation to the model

        :param insulation: insulation object
        :type insulation: Insulation
        """
        if insulation.cond_cond is None or not insulation.cond_cond:
            raise Exception("insulations between the conductors must be set")

        if insulation.core_cond is None or not insulation.core_cond:
            raise Exception("insulations between the core and the conductors must be set")

        self.insulation = insulation

    def set_stray_path(self, stray_path: StrayPath):
        """Adds the stray path to the model

        :param stray_path: StrayPath object
        :type stray_path: StrayPath
        """
        self.stray_path = stray_path

    def set_air_gaps(self, air_gaps: AirGaps):
        """Adds the air_gaps to the model

        :param air_gaps: AirGaps object
        :type air_gaps: AirGaps
        """
        # Sorting air gaps from lower to upper
        air_gaps.midpoints.sort(key=lambda x: x[1])

        self.air_gaps = air_gaps

    def set_winding_windows(self, winding_windows: list[WindingWindow]):
        """
        Adds the winding windows to the model. Creates the windings list, which contains the conductors
        from the virtual winding windows but sorted by the winding_number (ascending).
        Sets empty lists for excitation parameters

        :param winding_windows: List of WindingWindow objects
        :type winding_windows: list[WindingWindow]
        """
        self.winding_windows = winding_windows
        windings = []
        for ww in winding_windows:
            for vww in ww.virtual_winding_windows:
                if not vww.winding_is_set:
                    raise Exception("Each virtual winding window needs to have a winding")
                for winding in vww.windings:
                    if winding not in windings:
                        windings.append(winding)

        # print(f"{winding_window.virtual_winding_windows = }")
        # print(f"{windings = }")
        self.windings = sorted(windings, key = lambda x: x.winding_number)

        # Set excitation parameter lists
        self.current = [None] * len(windings)
        self.current_density = [None] * len(windings)
        self.voltage = [None] * len(windings)
        self.phase_deg = np.zeros(len(windings))

        # Correct the turns lists in each vww, so that they have the same length
        for ww in winding_windows:
            for vww in ww.virtual_winding_windows:
                zeros_to_append = (len(self.windings) - len(vww.turns))
                if zeros_to_append < 0:
                    for i in range(0, -zeros_to_append):
                        vww.turns.pop()
                else:
                    for i in range(0, zeros_to_append):
                        vww.turns.append(0)

        # Default values for global_accuracy and padding
        self.mesh_data = MeshData(0.5, 1.5, mu_0, self.core.core_inner_diameter, self.core.window_w, self.windings)

    def set_core(self, core: Core):
        """Adds the core to the model

        :param core: Core object
        :type core: Core
        """
        self.core = core

    #  -  -  -  -  -  -  -  -  -  -  -  -  -  -  -  -  -  -  -  -  -  -  -  -  -  -  -   -  -  -  -  -  -  -  -  -  -  -
    # Pre-Processing

    def create_model(self, freq: float, skin_mesh_factor: float = 0.5, pre_visualize_geometry: bool = False,
                     save_png: bool = False, color_scheme: Dict = ff.colors_femmt_default,
                     colors_geometry: Dict = ff.colors_geometry_femmt_default):
        """
        Create a model from the abstract geometry description inside onelab including optional mesh generation

        :param freq: Frequency [Hz]
        :type freq: float
        :param skin_mesh_factor: [default to 0.5]
        :type skin_mesh_factor: float
        :param pre_visualize_geometry: True for a pre-visualisation (e.g. check your geometry) and after this a simulation runs, False for a direct simulation
        :type pre_visualize_geometry: bool
        :param save_png: True to save a png-figure, false for no figure
        :type save_png: bool
        :param color_scheme: color file (definition for red, green, blue, ...)
        :type color_scheme: Dict
        :param colors_geometry: definition for e.g. core is grey, winding is orange, ...
        :type colors_geometry: Dict
        """
        if self.core is None:
            raise Exception("A core class needs to be added to the magnetic component")
        if self.air_gaps is None:
            self.air_gaps = AirGaps(None, None)
            ff.femmt_print("No air gaps are added")
        if self.insulation is None:
            raise Exception("An insulation class need to be added to the magnetic component")
        if self.winding_windows is None:
            raise Exception("Winding windows are not set properly. Please check the winding creation")

        start_time = time.time()
        self.high_level_geo_gen(frequency=freq, skin_mesh_factor=skin_mesh_factor)
        high_level_geo_gen_time = time.time() - start_time
        start_time = time.time()
        self.mesh.generate_hybrid_mesh(visualize_before=pre_visualize_geometry, save_png=save_png, color_scheme=color_scheme, colors_geometry=colors_geometry)
        generate_hybrid_mesh_time = time.time() - start_time

        return high_level_geo_gen_time, generate_hybrid_mesh_time
    
    def get_single_complex_permeability(self):
        """
        Function returns the complex permeability.
        In case of amplitude dependent material definition, the initial permeability is used.
        :return: complex
        """
        if self.core.permeability_type == PermeabilityType.FromData:
            # take datasheet value from database
            complex_permeability = mu_0 * mdb.MaterialDatabase(ff.silent).get_material_attribute(material_name=self.core.material, attribute="initial_permeability")
            ff.femmt_print(f"{complex_permeability = }")
        if self.core.permeability_type == PermeabilityType.FixedLossAngle:
            complex_permeability = mu_0 * self.core.mu_r_abs * complex(np.cos(np.deg2rad(self.core.phi_mu_deg)), np.sin(np.deg2rad(self.core.phi_mu_deg)))
        if self.core.permeability_type == PermeabilityType.RealValue:
            complex_permeability = mu_0 * self.core.mu_r_abs
        return complex_permeability

    def check_model(self):
        """
        Is called before a simulation.
        e.g.: Used to check the model for magneto-quasi-static condition.
        :return:
        """
        if self.core.permittivity["datasource"] == "measurements" or self.core.permittivity["datasource"] == "datasheet":
            epsilon_r, epsilon_phi_deg = mdb.MaterialDatabase(ff.silent).get_permittivity(temperature=self.core.temperature, frequency=self.frequency,
                                                                                          material_name="N49",
                                                                                          datasource=self.core.permittivity["datasource"],
                                                                                          datatype=self.core.permittivity["datatype"],
                                                                                          measurement_setup=self.core.permittivity["measurement_setup"],
                                                                                          interpolation_type="linear")

            complex_permittivity = epsilon_0 * epsilon_r * complex(np.cos(np.deg2rad(epsilon_phi_deg)), np.sin(np.deg2rad(epsilon_phi_deg)))
            ff.femmt_print(f"{complex_permittivity = }\n"
                           f"{epsilon_r = }\n"
                           f"{epsilon_phi_deg = }")

            ff.check_mqs_condition(radius=self.core.core_inner_diameter/2, f=self.frequency, complex_permeability=self.get_single_complex_permeability(),
                                   complex_permittivity=complex_permittivity, conductivity=self.core.sigma, relative_margin_to_first_resonance=0.5)

        else:
            ff.check_mqs_condition(radius=self.core.core_inner_diameter/2, f=self.frequency, complex_permeability=self.get_single_complex_permeability(),
                                   complex_permittivity=0, conductivity=self.core.sigma, relative_margin_to_first_resonance=0.5)

    #  -  -  -  -  -  -  -  -  -  -  -  -  -  -  -  -  -  -  -  -  -  -  -  -  -  -  -   -  -  -  -  -  -  -  -  -  -  -
    # Miscellaneous
    def calculate_core_volume_with_air(self) -> float:
        """Calculates the volume of the core including air.

        :return: Volume of the core
        :rtype: float
        """
        if self.core.core_type == CoreType.Single:
            core_height = self.core.window_h + self.core.core_inner_diameter / 2
        elif self.core.core_type == CoreType.Stacked:
            core_height = self.core.window_h_bot + self.core.window_h_top + self.core.core_inner_diameter * 3 / 4  # TODO: could also be done arbitrarily

        core_width = self.core.r_outer

        return np.pi * core_width**2 * core_height

    def calculate_core_volume(self) -> float:
        """Calculates the volume of the core excluding air.

        :return: Volume of the core.
        :rtype: float
        """
        if self.core.core_type == CoreType.Single:
            core_height = self.core.window_h + self.core.core_inner_diameter / 2
            winding_height = self.core.window_h
        elif self.core.core_type == CoreType.Stacked:
            core_height = self.core.window_h_bot + self.core.window_h_top + self.core.core_inner_diameter * 3 / 4  # TODO: could also be done arbitrarily
            winding_height = self.core.window_h_bot + self.core.window_h_top  # TODO: could also be done arbitrarily

        core_width = self.core.r_outer

        winding_width = self.core.window_w

        air_gap_volume = 0
        inner_leg_width = self.core.r_inner - winding_width
        for leg_position, position_value, height in self.air_gaps.midpoints:
            width = 0

            if leg_position == AirGapLegPosition.LeftLeg.value:
                # left leg
                # TODO this is wrong since the air gap is not centered on the y axis
                width = core_width - self.core.r_inner
            elif leg_position == AirGapLegPosition.CenterLeg.value:
                # center leg
                width = inner_leg_width
            elif leg_position == AirGapLegPosition.RightLeg.value:
                # right leg
                # TODO this is wrong since the air gap is not centered on the y axis
                width = core_width - self.core.r_inner
            else:
                raise Exception(f"Invalid leg position tag {leg_position} used for an air gap.")

            air_gap_volume += np.pi * width**2 * height

        return np.pi*(core_width**2 * core_height - (inner_leg_width+winding_width)**2 * winding_height + inner_leg_width**2 * winding_height) - air_gap_volume

    def calculate_core_weight(self) -> float:
        """
        Calculates the weight of the core in kg.
        This method is using the core volume from for an ideal rotation-symmetric core and the volumetric mass density from the material database.
        """
        if self.core.material == 'custom':
            volumetric_mass_density = 0
            warnings.warn("Volumetric mass density not implemented for custom cores. Returns '0' in log-file: Core cost will also result to 0.")
        else:
            volumetric_mass_density = self.core.material_database.get_material_attribute(material_name=self.core.material, attribute="volumetric_mass_density")
        return self.calculate_core_volume() * volumetric_mass_density

    def get_wire_distances(self) -> List[List[float]]:
        """Helper function which returns the distance (radius) of each conductor to the y-axis 

        :return: Wire distances
        :rtype: List[List[float]]
        """
        wire_distance = []
        for winding in self.two_d_axi.p_conductor:
            # 5 points are for 1 wire
            num_points = len(winding)
            num_windings = num_points//5
            winding_list = []
            for i in range(num_windings):
                winding_list.append(winding[i*5][0])
            wire_distance.append(winding_list)

        return wire_distance

    def calculate_wire_lengths(self) -> List[float]:
        distances = self.get_wire_distances()
        lengths = []
        for winding in distances:
            lengths.append(sum([2 * np.pi * turn for turn in winding]))

        return lengths

    def calculate_wire_volumes(self) -> List[float]:
        wire_volumes = []
        wire_lengths = self.calculate_wire_lengths()
        for index, winding in enumerate(self.windings):
            cross_section_area = 0
            if winding.conductor_type == ConductorType.RoundLitz or winding.conductor_type == ConductorType.RoundSolid:
                # For round wire it is always the same
                cross_section_area = np.pi * winding.conductor_radius ** 2
            elif winding.conductor_type == ConductorType.RectangularSolid:
                # Since the foil sizes also depends on the winding scheme, conductor_arrangement and wrap_para_type
                # the volume calculation is different.
                for ww in self.winding_windows:
                    for vww_index, vww in enumerate(ww.virtual_winding_windows):
                        winding_type = vww.winding_type
                        winding_scheme = vww.winding_scheme
                        wrap_para_type = vww.wrap_para
                        for vww_winding in vww.windings:
                            if vww_winding.winding_number == index:
                                if winding_type == WindingType.Single:
                                    if winding_scheme == WindingScheme.Full:
                                        cross_section_area = self.core.window_h * self.core.window_w
                                    elif winding_scheme == WindingScheme.FoilHorizontal:
                                        cross_section_area = self.core.window_w * winding.thickness
                                    elif winding_scheme == WindingScheme.FoilVertical:
                                        if wrap_para_type == WrapParaType.FixedThickness:
                                            cross_section_area = self.core.window_h * winding.thickness
                                        elif wrap_para_type == WrapParaType.Interpolate:
                                            cross_section_area = self.core.window_h * self.core.window_w / vww.turns[vww_index]
                                        else:
                                            raise Exception(f"Unknown wrap para type {wrap_para_type}")
                                    else:
                                        raise Exception(f"Unknown winding scheme {winding_scheme}")
                                elif winding_type == WindingType.TwoInterleaved:
                                    # Since interleaved winding type currently only supports round conductors this can be left empty.
                                    pass
                                elif winding_type == WindingType.CenterTappedGroup:
                                    cross_section_area = self.core.window_w * winding.thickness
                                else:
                                    raise Exception(f"Unknown winding type {winding_type}")
            else:
                raise Exception(f"Unknown conductor type {winding.conductor_type}")

            wire_volumes.append(cross_section_area * wire_lengths[index])

        return wire_volumes

    def calculate_wire_weight(self) -> List[float]:
        wire_material = ff.wire_material_database()

        wire_weight = []

        # TODO: distinguish between wire material. Only copper at the moment
        for wire_volume in self.calculate_wire_volumes():
            wire_weight.append(wire_volume * wire_material["Copper"]["volumetric_mass_density"])

        return wire_weight

    #  -  -  -  -  -  -  -  -  -  -  -  -  -  -  -  -  -  -  -  -  -  -  -  -  -  -  -  -  -  -  -  -  -  -  -  -  -  -
    # GetDP Interaction / Simulation / Excitation
    def excitation(self, frequency: float, amplitude_list: List, phase_deg_list: List = None, ex_type: str = 'current',
                   plot_interpolation: bool = False, imposed_red_f=0):
        """
        - excitation of the electromagnetic problem
        - current, voltage or current density
        - frequency or reduced frequency

        :param plot_interpolation:
        :param frequency: Frequency
        :type frequency: float
        :param amplitude_list: Current amplitudes according to windings
        :type amplitude_list: List
        :param phase_deg_list: Current phases in degree according to the current amplitudes (according to windings)
        :type phase_deg_list: List
        :param ex_type: Excitation type. 'Current' implemented only. Future use may: 'voltage' and 'current_density'
        :type ex_type: str
        :param imposed_red_f:
        :type imposed_red_f:
        """

        # negative currents are not allowed and lead to wrong simulation results. Check for this.
        # this message appears after meshing but before simulation
        for amplitude in amplitude_list:
            if amplitude < 0:
                raise ValueError(
                    "Negative currents are not allowed. Use the phase + 180 degree to generate a negative current.")

        ff.femmt_print(f"\n---\n"
              f"Excitation: \n"
              f"Frequency: {frequency}\n"
              f"Current(s): {amplitude_list}\n"
              f"Phase(s): {phase_deg_list}\n")


        # -- Excitation --
        self.flag_excitation_type = ex_type  # 'current', 'current_density', 'voltage'
        if self.core.permeability["datasource"] != MaterialDataSource.Custom:
            self.core.update_core_material_pro_file(frequency, self.file_data.electro_magnetic_folder_path, plot_interpolation)  # frequency update to core class
        if self.core.permittivity["datasource"] != MaterialDataSource.Custom:
            self.core.update_sigma(frequency)
        # Has the user provided a list of phase angles?
        phase_deg_list = phase_deg_list or []
        # phase_deg_list = np.asarray(phase_deg_list)

        for num in range(len(self.windings)):

            # Imposed current
            if self.flag_excitation_type == 'current':
                if len(phase_deg_list) == 0:
                    if self.component_type == ComponentType.Inductor:
                        # Define complex current phasor as real value
                        self.current[num] = complex(amplitude_list[num], 0)
                        phase_deg_list.append(0)  # set to zero

                    else:
                        raise ValueError("Missing phases inside excitation, e.g. 'phase_deg_list = [0, 180]'. ")
                else:
                    self.phase_deg = phase_deg_list
                    # Define complex current phasor as excitation
                    self.current[num] = complex(amplitude_list[num]*np.cos(np.deg2rad(phase_deg_list[num])),
                                                amplitude_list[num]*np.sin(np.deg2rad(phase_deg_list[num])))

        # Imposed current density
        if self.flag_excitation_type == 'current_density':
            raise NotImplementedError

        # Imposed voltage
        if self.flag_excitation_type == 'voltage':
            raise NotImplementedError


        # -- Frequency --

        self.frequency = frequency  # in Hz

        # Define reduced frequency (used for homogenization technique)
        # self.red_freq = np.empty(2)
        self.red_freq = []
        for num in range(len(self.windings)):
            self.red_freq.append([])

        if self.frequency != 0:
            self.delta = np.sqrt(2 / (2 * self.frequency * np.pi * self.windings[0].cond_sigma * mu_0))  # TODO: distinguish between material conductivities
            for num in range(len(self.windings)):
                if self.windings[num].conductor_type == ConductorType.RoundLitz:
                    self.red_freq[num] = self.windings[num].strand_radius / self.delta
                elif self.windings[num].conductor_type == ConductorType.RoundSolid:
                    self.red_freq[num] = self.windings[num].conductor_radius / self.delta
                else:
                    ff.femmt_print("Reduced Frequency does not have a physical value here")
                    ff.femmt_print(self.windings[num].conductor_type)
                    self.red_freq[num] = 1  # TODO: doesn't make sense like this -> rewrite fore conductor windings shape
        else:
            # DC case
            self.delta = 1e20  # random huge value
            self.red_freq[num] = 0

    def simulate(self):
        """
        Initializes an onelab client. Provides the GetDP based solver with the created mesh file.
        """
        ff.femmt_print(f"\n---\n"
              f"Initialize ONELAB API\n"
              f"Run Simulation\n")

        # -- Simulation --
        # create a new onelab client

        # Initial Clearing of gmsh data
        gmsh.clear()

        # get model file names with correct path
        solver = os.path.join(self.file_data.electro_magnetic_folder_path, "ind_axi_python_controlled.pro")

        os.chdir(self.file_data.working_directory)

        if ff.silent:
            verbose = "-verbose 1"
        else:
            verbose = "-verbose 5"

        # Run simulations as sub clients (non-blocking??)
        getdp_filepath = os.path.join(self.file_data.onelab_folder_path, "getdp")
        self.onelab_client.runSubClient("myGetDP", getdp_filepath + " " + solver + " -msh " + self.file_data.e_m_mesh_file + " -solve Analysis -v2 " + verbose)

    def pre_simulation(self):
        """
        - Complete "pre-simulation" call
        """
        self.high_level_geo_gen()
        self.excitation(frequency=100000, amplitude_list=1)  # arbitrary values: frequency and current
        self.file_communication()
        self.pre_simulate()

    def file_communication(self):
        """
        Interaction between python and Prolog files.
        """
        # --------------------------------- File Communication --------------------------------
        # All shared control variables and parameters are passed to a temporary Prolog file
        ff.femmt_print(f"\n---\n"
              f"File Communication\n")

        # Write initialization parameters for simulation in .pro file
        self.write_electro_magnetic_parameter_pro()

        # Write postprocessing parameters in .pro file
        self.write_electro_magnetic_post_pro()

    def single_simulation(self, freq: float, current: List[float], phi_deg: List[float] = None,
                          plot_interpolation: bool = False, show_fem_simulation_results: bool = True):
        """
        Start a _single_ electromagnetic ONELAB simulation.

        :param plot_interpolation:
        :param freq: frequency to simulate
        :type freq: float
        :param current: current to simulate
        :param phi_deg: phase angle in degree
        :type phi_deg: List[float]
        :param show_fem_simulation_results: Set to True to show the simulation results after the simulation has finished
        :type show_fem_simulation_results: bool
        """
        # negative currents are not allowed and lead to wrong simulation results. Check for this.
        # this message appears before meshing and before simulation
        # there is another ValueError rising inside excitation()-method for safety (but after meshing).
        for current_value in current:
            if current_value < 0:
                raise ValueError(
                    "Negative currents are not allowed. Use the phase + 180 degree to generate a negative current.")


        phi_deg = phi_deg or []

        start_time = time.time()
        self.mesh.generate_electro_magnetic_mesh()
        generate_electro_magnetic_mesh_time = time.time() - start_time

        start_time = time.time()
        self.excitation(frequency=freq, amplitude_list=current, phase_deg_list=phi_deg, plot_interpolation=plot_interpolation)  # frequency and current
        self.check_model()
        self.file_communication()
        self.pre_simulate()
        prepare_simulation_time = time.time() - start_time

        start_time = time.time()
        self.simulate()
        real_simulation_time = time.time() - start_time

        start_time = time.time()
        self.calculate_and_write_log()  # TODO: reuse center tapped
        logging_time = time.time() - start_time
        if show_fem_simulation_results:
            self.visualize()

        return generate_electro_magnetic_mesh_time, prepare_simulation_time, real_simulation_time, logging_time

    def excitation_sweep(self, frequency_list: List, current_list_list: List, phi_deg_list_list: List,
                         show_last_fem_simulation: bool = False, return_results: bool = False,
                         excitation_meshing_type: ExcitationMeshingType = None, skin_mesh_factor: float = 0.5,
                         visualize_before: bool = False, save_png: bool = False,
                         color_scheme: Dict = ff.colors_femmt_default,
                         colors_geometry: Dict = ff.colors_geometry_femmt_default) -> Dict:
        """
        Performs a sweep simulation for frequency-current pairs. Both values can
        be passed in lists of the same length. The mesh is only created ones (fast sweep)!

        :Example Code for Inductor:

        >>> import femmt as fmt
        >>> fs_list = [0, 10000, 30000, 60000, 100000, 150000]
        >>> amplitude_list_list = [[10], [2], [1], [0.5], [0.2], [0.1]]
        >>> phase_list_list = [[0], [10], [20], [30], [40], [50]]
        >>> geo.excitation_sweep(frequency_list=fs_list, current_list_list=amplitude_list_list, phi_deg_list_list=phase_list_list)

        :Example Code for Transformer with 2 windings:

        >>> import femmt as fmt
        >>> fs_list = [0, 10000, 30000, 60000, 100000, 150000]
        >>> amplitude_list_list = [[10, 2], [2, 1], [1, 0.5], [0.5, 0.25], [0.2, 0.1], [0.1, 0.05]]
        >>> phase_list_list = [[0, 170], [10, 180], [20, 190], [30, 200], [40, 210], [50, 220]]
        >>> geo.excitation_sweep(frequency_list=fs_list, current_list_list=amplitude_list_list, phi_deg_list_list=phase_list_list)

        :param frequency_list: Frequency in a list
        :type frequency_list: List
        :param current_list_list: current amplitude, must be a list in a list, see example!
        :type current_list_list: List
        :param phi_deg_list_list: phase in degree, must be a list in a list, see example!
        :type phi_deg_list_list: List
        :param show_last_fem_simulation: shows last simulation in gmsh if set to True
        :type show_last_fem_simulation: bool
        :param return_results: returns results in a dictionary
        :type return_results: bool
        :param visualize_before: show genarated mesh before the simulation is run
        :type visualize_before: bool
        :param color_scheme: colorfile (definition for red, green, blue, ...)
        :type color_scheme: Dict
        :param colors_geometry: definition for e.g. core is grey, winding is orange, ...
        :type colors_geometry: Dict
        :param save_png: True to save a .png
        :type save_png: bool


        :return: Results in a dictionary
        :rtype: Dict
        """
        # negative currents are not allowed and lead to wrong simulation results. Check for this.
        # this message appears before meshing and before simulation
        # there is another ValueError rising inside excitation()-method for safety (but after meshing).
        for current_list in current_list_list:
            for current in current_list:
                if current < 0:
                    raise ValueError(
                        "Negative currents are not allowed. Use the phase + 180 degree to generate a negative current.")






        # frequencies = frequencies or []
        # currents = currents or []
        # phi = phi or []
        if show_last_fem_simulation:
            self.plot_fields = "standard"
        else:
            self.plot_fields = False

        # If one conductor is solid and no meshing type is given then change the meshing type to MeshEachFrequency
        # In case of litz wire, only the lowest frequency is meshed (frequency indecent due to litz-approximation)
        if excitation_meshing_type is None:
            for winding in self.windings:
                if winding.conductor_type == ConductorType.RoundSolid:
                    excitation_meshing_type = ExcitationMeshingType.MeshEachFrequency
                    break
                if winding.conductor_type == ConductorType.RoundLitz:
                    excitation_meshing_type = ExcitationMeshingType.MeshOnlyLowestFrequency

        if excitation_meshing_type == ExcitationMeshingType.MeshEachFrequency:
            for i in range(0, len(frequency_list)):
                self.high_level_geo_gen(frequency=frequency_list[i], skin_mesh_factor=skin_mesh_factor)
                self.mesh.generate_hybrid_mesh(color_scheme, colors_geometry, visualize_before=visualize_before, save_png=save_png)
                self.mesh.generate_electro_magnetic_mesh()

                self.excitation(frequency=frequency_list[i], amplitude_list=current_list_list[i],
                                    phase_deg_list=phi_deg_list_list[i])  # frequency and current
                self.check_model()
                self.file_communication()
                self.pre_simulate()
                self.simulate()
        else:
            if excitation_meshing_type == ExcitationMeshingType.MeshOnlyHighestFrequency:
                self.high_level_geo_gen(frequency=max(frequency_list), skin_mesh_factor=skin_mesh_factor)
            elif excitation_meshing_type == ExcitationMeshingType.MeshOnlyLowestFrequency:
                self.high_level_geo_gen(frequency=min(frequency_list), skin_mesh_factor=skin_mesh_factor)
            else:
                raise Exception(f"Unknown excitation meshing type {excitation_meshing_type}")
            self.mesh.generate_hybrid_mesh(color_scheme, colors_geometry, visualize_before=visualize_before, save_png=save_png)
            self.mesh.generate_electro_magnetic_mesh()

            for i in range(0, len(frequency_list)):
                self.excitation(frequency=frequency_list[i], amplitude_list=current_list_list[i],
                                phase_deg_list=phi_deg_list_list[i])  # frequency and current
                self.check_model()
                self.file_communication()
                self.pre_simulate()
                self.simulate()
                # self.visualize()

        self.calculate_and_write_log(sweep_number=len(frequency_list), currents=current_list_list, frequencies=frequency_list)

        if show_last_fem_simulation:
            self.file_communication()
            self.visualize()

        if return_results:
            # Return a Dictionary with the results
            results = {"j2F": self.load_result("j2F", len(frequency_list), "real"),
                       "j2H": self.load_result("j2H", len(frequency_list), "real"),
                       "p_hyst": self.load_result("p_hyst", len(frequency_list), "real")}
            return results

    #  -  -  -  -  -  -  -  -  -  -  -  -  -  -  -  -  -  -  -  -  -  -  -  -  -  -  -  -  -  -  -  -  -  -  -  -  -  -
    # Post-Processing
    def get_inductances(self, I0: float, op_frequency: float = 0, skin_mesh_factor: float = 1, visualize_last_fem_simulation: bool = False):
        """
        Performs 'open' simulations with input current for each winding and calculates the inductance matrix and
        the primary concentrated equivalent circuit.

        * 2 winding transformer:
            - inductance matrix: L_1_1, L_2_2 and M
            - primary concentrated equivalent circuits: n_conc, L_s_conc and L_h_conc

        * 3 winding transformer
            - inductance matrix: L_1_1, L_2_2, L_3_3, M_12, M_13 and M_23
            - Stray Inductance with 'Turns Ratio' n as 'Transformation Ratio' n2 and n3: L_s1, L_s2, L_s3 and L_h

        :param visualize_last_fem_simulation: Show last FEM simulation result. Defaults to False.
        :type visualize_last_fem_simulation: bool
        :param skin_mesh_factor:
        :type skin_mesh_factor: bool
        :param I0: exciting peak current in A
        :type I0: float
        :param op_frequency: operating frequency in Hz
        :type op_frequency: float
        """
        if len(self.windings) == 2:
            # 2 winding transformer
            # Remove "old" Inductance Logs
            try:
                os.remove(os.path.join(self.file_data.e_m_values_folder_path, "L_1_1.dat"))
                os.remove(os.path.join(self.file_data.e_m_values_folder_path, "L_2_2.dat"))
            except OSError:
                pass

            # -- Inductance Estimation --
            self.high_level_geo_gen(frequency=op_frequency, skin_mesh_factor=skin_mesh_factor)
            # self.mesh.mesh(frequency=op_frequency, skin_mesh_factor=skin_mesh_factor)
            # self.high_level_geo_gen(frequency=op_frequency, skin_mesh_factor=skin_mesh_factor)
            # self.mesh.generate_mesh()

            frequencies = [op_frequency] * 2
            currents = [[I0, 0], [0, I0]]
            phases = [[0, 180], [0, 180]]

            self.excitation_sweep(frequency_list=frequencies, current_list_list=currents, phi_deg_list_list=phases, show_last_fem_simulation=visualize_last_fem_simulation)

            ff.femmt_print(f"\n"
                           f"                             == Inductances ==                             \n")

            # Read the logged Flux_Linkages
            with open(os.path.join(self.file_data.e_m_values_folder_path, "Flux_Linkage_1.dat")) as fd:
                line = fd.readlines()[-2:]
                # Fluxes induced in Winding 1
                Phi_11 = float(line[0].split(sep=' ')[2])
                Phi_12 = float(line[1].split(sep=' ')[2])

            with open(os.path.join(self.file_data.e_m_values_folder_path, "Flux_Linkage_2.dat")) as fd:
                line = fd.readlines()[-2:]
                # Fluxes induced in Winding 2
                Phi_21 = float(line[0].split(sep=' ')[2])
                Phi_22 = float(line[1].split(sep=' ')[2])

            ff.femmt_print(f"\n"
                           f"Fluxes: \n"
                           f"Phi_11 = {Phi_11}     Induced by I_1 in Winding1 \n"
                           f"Phi_21 = {Phi_21}     Induced by I_1 in Winding2 \n"
                           f"Phi_12 = {Phi_12}     Induced by I_2 in Winding1 \n"
                           f"Phi_22 = {Phi_22}     Induced by I_2 in Winding2 \n")

            """
            # Old way
            # Calculation of inductance matrix
            L_s1 = 0.5*(L_1_1-sum(self.turns[0])**2/sum(self.turns)[1]**2*L_2_2+L_k1)
            L_m1 = L_1_1 - L_s1
            L_m = sum(self.turns[1])/sum(self.turns[0])*L_m1
            L_m2 = sum(self.turns[1])/sum(self.turns[0])*L_m
            L_s2 = L_2_2 - L_m2
            """
            # Turns Ratio n=N1/N2 with relative winding sense
            primary_turns = 0
            secondary_turns = 0
            for ww in self.winding_windows:
                for vww in ww.virtual_winding_windows:
                    primary_turns += vww.turns[0]
                    secondary_turns += vww.turns[1]

            if phases[0][0] == phases[0][1]:
                n = primary_turns / secondary_turns
            else:
                n = -1 * primary_turns / secondary_turns

            ff.femmt_print(f"\n"
                           f"Turns Ratio:\n"
                           f"n = {n}\n"
                           )

            # Coupling Factors
            K_21 = Phi_21 / Phi_11
            K_12 = Phi_12 / Phi_22
            k = n / np.abs(n) * (K_21 * K_12) ** 0.5
            ff.femmt_print(f"Coupling Factors:\n"
                           f"K_12 = Phi_12 / Phi_22 = {K_12}\n"
                           f"K_21 = Phi_21 / Phi_11 = {K_21}\n"
                           f"k = Sqrt(K_12 * K_21) = M / Sqrt(L_1_1 * L_2_2) = {k}\n"
                           )

            # Read the logged inductance values
            with open(os.path.join(self.file_data.e_m_values_folder_path, "L_1_1.dat")) as fd:
                line = fd.readlines()[-1]
                words = line.split(sep=' ')
                self.L_1_1 = float(words[2])
            with open(os.path.join(self.file_data.e_m_values_folder_path, "L_2_2.dat")) as fd:
                line = fd.readlines()[-1]
                words = line.split(sep=' ')
                self.L_2_2 = float(words[2])
            ff.femmt_print(f"\n"
                           f"Self Inductances:\n"
                           f"L_1_1 = {self.L_1_1}\n"
                           f"L_2_2 = {self.L_2_2}\n"
                           )

            # Main/Counter Inductance
            self.M = k * (self.L_1_1 * self.L_2_2) ** 0.5
            M_ = self.L_1_1 * K_21  # Only to proof correctness - ideally: M = M_ = M__
            M__ = self.L_2_2 * K_12  # Only to proof correctness - ideally: M = M_ = M__
            ff.femmt_print(f"\n"
                           f"Main/Counter Inductance:\n"
                           f"M = k * Sqrt(L_1_1 * L_2_2) = {self.M}\n"
                           f"M_ = L_1_1 * K_21 = {M_}\n"
                           f"M__ = L_2_2 * K_12 = {M__}\n"
                           )

            # Stray Inductance with 'Turns Ratio' n as 'Transformation Ratio' n
            l_s1 = self.L_1_1 - self.M * n
            l_s2 = self.L_2_2 - self.M / n
            l_h = self.M * n
            ff.femmt_print(f"\n"
                           f"T-ECD (primary side transformed):\n"
                           f"[Underdetermined System: 'Transformation Ratio' := 'Turns Ratio']\n"
                           f"    - Transformation Ratio: n\n"
                           f"    - Primary Side Stray Inductance: L_s1\n"
                           f"    - Secondary Side Stray Inductance: L_s2\n"
                           f"    - Primary Side Main Inductance: L_h\n"
                           f"n := n = {n}\n"
                           f"L_s1 = L_1_1 - M * n = {l_s1}\n"
                           f"L_s2 = L_2_2 - M / n = {l_s2}\n"
                           f"L_h = M * n = {l_h}\n"
                           )

            # Stray Inductance concentrated on Primary Side
            self.n_conc = self.M / self.L_2_2
            self.L_s_conc = (1 - k ** 2) * self.L_1_1
            self.L_h_conc = self.M ** 2 / self.L_2_2

            ff.femmt_print(f"\n"
                           f"T-ECD (primary side concentrated):\n"
                           f"[Underdetermined System: n := M / L_2_2  -->  L_s2 = L_2_2 - M / n = 0]\n"
                           f"    - Transformation Ratio: n\n"
                           f"    - (Primary) Stray Inductance: L_s1\n"
                           f"    - Primary Side Main Inductance: L_h\n"
                           f"n := M / L_2_2 = k * Sqrt(L_1_1 / L_2_2) = {self.n_conc}\n"
                           f"L_s1 = (1 - k^2) * L_1_1 = {self.L_s_conc}\n"
                           f"L_h = M^2 / L_2_2 = k^2 * L_1_1 = {self.L_h_conc}\n"
                           )

        if len(self.windings) == 3:
            # Three winding transformer
            # Remove "old" Inductance Logs
            try:
                os.remove(os.path.join(self.file_data.e_m_values_folder_path, "L_1_1.dat"))
                os.remove(os.path.join(self.file_data.e_m_values_folder_path, "L_2_2.dat"))
                os.remove(os.path.join(self.file_data.e_m_values_folder_path, "L_3_3.dat"))
            except OSError:
                pass

             # -- Inductance Estimation --
            self.high_level_geo_gen(frequency=op_frequency, skin_mesh_factor=skin_mesh_factor)
            #self.mesh.mesh(frequency=op_frequency, skin_mesh_factor=skin_mesh_factor)
            #self.high_level_geo_gen(frequency=op_frequency, skin_mesh_factor=skin_mesh_factor)
            #self.mesh.generate_mesh()

            frequencies = [op_frequency] * 3
            currents = [[I0, 0, 0], [0, I0, 0], [0, 0, I0]]
            phases = [[0, 180, 180], [0, 180, 180], [0, 180, 180]]

            self.excitation_sweep(frequency_list=frequencies, current_list_list=currents, phi_deg_list_list=phases, show_last_fem_simulation=visualize_last_fem_simulation)

            ff.femmt_print(f"\n"
              f"                             == Inductances ==                             \n")

            # Read the logged Flux_Linkages
            with open(os.path.join(self.file_data.e_m_values_folder_path, "Flux_Linkage_1.dat")) as fd:
                line = fd.readlines()[-3:]
                # Fluxes induced in Winding 1
                Phi_11 = float(line[0].split(sep=' ')[2])
                Phi_12 = float(line[1].split(sep=' ')[2])
                Phi_13 = float(line[2].split(sep=' ')[2])


            with open(os.path.join(self.file_data.e_m_values_folder_path, "Flux_Linkage_2.dat")) as fd:
                line = fd.readlines()[-3:]
                # Fluxes induced in Winding 2
                Phi_21 = float(line[0].split(sep=' ')[2])
                Phi_22 = float(line[1].split(sep=' ')[2])
                Phi_23 = float(line[2].split(sep=' ')[2])

            with open(os.path.join(self.file_data.e_m_values_folder_path, "Flux_Linkage_3.dat")) as fd:
                line = fd.readlines()[-3:]
                # Fluxes induced in Winding 3
                Phi_31 = float(line[0].split(sep=' ')[2])
                Phi_32 = float(line[1].split(sep=' ')[2])
                Phi_33 = float(line[2].split(sep=' ')[2])
            ff.femmt_print(f"\n"
              f"Fluxes: \n"
              f"Phi_11 = {Phi_11}     Induced by I_1 in Winding1 \n"
              f"Phi_21 = {Phi_21}     Induced by I_1 in Winding2 \n"
              f"Phi_31 = {Phi_31}     Induced by I_1 in Winding3 \n"
              f"Phi_12 = {Phi_12}     Induced by I_2 in Winding1 \n"
              f"Phi_22 = {Phi_22}     Induced by I_2 in Winding2 \n"
              f"Phi_13 = {Phi_32}     Induced by I_2 in Winding3 \n"
              f"Phi_13 = {Phi_13}     Induced by I_3 in Winding1 \n"
              f"Phi_23 = {Phi_23}     Induced by I_3 in Winding2 \n"
              f"Phi_33 = {Phi_33}     Induced by I_3 in Winding3 \n")
            """
            #Old way
            #Calculation of inductance matrix
            L_s1 = 0.5*(L_1_1-sum(self.turns[0])**2/sum(self.turns)[1]**2*L_2_2+L_k1)
            L_m1 = L_1_1 - L_s1
            L_m = sum(self.turns[1])/sum(self.turns[0])*L_m1
            L_m2 = sum(self.turns[1])/sum(self.turns[0])*L_m
            L_s2 = L_2_2 - L_m2
            """


            # Coupling Factors
            K_21 = Phi_21 / Phi_11
            K_31 = Phi_31 / Phi_11
            K_12 = Phi_12 / Phi_22
            K_32 = Phi_32 / Phi_22
            K_13 = Phi_13 / Phi_33
            K_23 = Phi_23 / Phi_33

            k_1 = (K_21 * K_12) ** 0.5
            k_2 =  (K_31 * K_13) ** 0.5
            k_3 =  (K_23 * K_32) ** 0.5
            ff.femmt_print(f"Coupling Factors:\n"
                f"K_21 = Phi_21 / Phi_11 = {K_21}\n"
                f"K_31 = Phi_31 / Phi_11 = {K_31}\n"
                f"K_12 = Phi_12 / Phi_22 = {K_12}\n"
                f"K_32 = Phi_32 / Phi_22 = {K_32}\n"
                f"K_13 = Phi_13 / Phi_33 = {K_13}\n"
                f"K_23 = Phi_23 / Phi_33 = {K_23}\n"
                f"k_1 = Sqrt(K_12 * K_21) = M_12 / Sqrt(L_1_1 * L_2_2) = {k_1}\n"
                f"k_2 = Sqrt(K_31 * K_13) = M_13 / Sqrt(L_1_1 * L_3_3) = {k_2}\n"
                f"k_3 = Sqrt(K_23 * K_32) = M_23 / Sqrt(L_2_2 * L_3_3) = {k_3}\n"

                )

            # Read the logged inductance values
            with open(os.path.join(self.file_data.e_m_values_folder_path, "L_1_1.dat")) as fd:
                line = fd.readlines()[-1]
                words = line.split(sep=' ')
                self.L_1_1 = float(words[2])
            with open(os.path.join(self.file_data.e_m_values_folder_path, "L_2_2.dat")) as fd:
                line = fd.readlines()[-1]
                words = line.split(sep=' ')
                self.L_2_2 = float(words[2])
            with open(os.path.join(self.file_data.e_m_values_folder_path, "L_3_3.dat")) as fd:
                line = fd.readlines()[-1]
                words = line.split(sep=' ')
                self.L_3_3 = float(words[2])
            ff.femmt_print(f"\n"
                f"Self Inductances:\n"
                f"L_1_1 = {self.L_1_1}\n"
                f"L_2_2 = {self.L_2_2}\n"
                f"L_3_3 = {self.L_3_3}\n"
                )

            # Main/Counter Inductance
            self.M_12 = k_1 * (self.L_1_1 * self.L_2_2) ** 0.5
            self.M_13 = k_2 * (self.L_1_1 * self.L_3_3) ** 0.5
            self.M_23 = k_3 * (self.L_2_2 * self.L_3_3) ** 0.5
            M_12 = self.L_1_1 * K_21  # Only to proof correctness - ideally: M_12 = M_21
            M_21 = self.L_2_2 * K_12  # Only to proof correctness - ideally: M_21 = M_12
            M_13 = self.L_1_1 * K_31  # Only to proof correctness - ideally: M_13 = M_31
            M_31 = self.L_3_3 * K_13  # Only to proof correctness - ideally: M_31 = M_13
            M_23 = self.L_2_2 * K_32  # Only to proof correctness - ideally: M_23 = M_32
            M_32 = self.L_3_3 * K_23  # Only to proof correctness - ideally: M_32 = M_23
            ff.femmt_print(f"\n"
                f"Main/Counter Inductance:\n"
                f"M = k * Sqrt(L_1_1 * L_2_2) = {self.M}\n"
                f"M_12 = L_1_1 * K_21 = {M_12}\n"
                f"M_21 = L_2_2 * K_21 = {M_21}\n"
                f"M_13 = L_1_1 * K_31 = {M_13}\n"
                f"M_31 = L_3_3 * K_13 = {M_31}\n"
                f"M_23 = L_2_2 * K_32 = {M_23}\n"
                f"M_32 = L_3_3 * K_23 = {M_32}\n"
                )

            # Stray Inductance with 'Turns Ratio' n as 'Transformation Ratio' n2 and n3
            self.L_s1 = self.L_1_1 - (self.M_12 * self.M_13) / self.M_23
            self.L_s2 = self.L_2_2 - (self.M_12 * self.M_23) / self.M_13
            self.L_s3 = self.L_3_3 - (self.M_13 * self.M_23) / self.M_12
            self.L_h = (self.M_12 * self.M_13) / self.M_23
            #n_2 = self.M_13 / self.M_23
            #n_3 = self.M_12 / self.M_23
            ff.femmt_print(f"\n"
                f"T-ECD (primary side transformed):\n"
                f"[Underdetermined System: 'Transformation Ratio' := 'Turns Ratio']\n"
                f"    - Transformation Ratio with respect to the primary and the Secondary: n2\n"
                f"    - Transformation Ratio with respect to the primary and the Tertiary: n3\n"
                f"    - Primary Side Stray Inductance: L_s1\n"
                f"    - Secondary Side Stray Inductance: L_s2\n"
                f"    - Tertiary Side Stray Inductance: L_s3\n"        
                f"    - Primary Side Main Inductance: L_h\n"        
                f"L_s1 = L_1_1 - M_12 * M_13 / M_23 = {self.L_s1}\n"
                f"L_s2 = L_2_2 - M_12 * M_23 / M_13 = {self.L_s2}\n"
                f"L_s3 = L_3_3 - M_13 * M_23 / M_12 = {self.L_s3}\n"         
                f"L_h = M_12 * M_13 / M_23 = {self.L_h}\n"
                )
            """
            # Stray Inductance concentrated on Primary Side
            self.n_conc = self.M / self.L_2_2
            self.L_s_conc = (1 - k ** 2) * self.L_1_1
            self.L_h_conc = self.M ** 2 / self.L_2_2

            ff.femmt_print(f"\n"
                f"T-ECD (primary side concentrated):\n"
                f"[Underdetermined System: n := M / L_2_2  -->  L_s2 = L_2_2 - M / n = 0]\n"
                f"    - Transformation Ratio: n\n"
                f"    - (Primary) Stray Inductance: L_s1\n"
                f"    - Primary Side Main Inductance: L_h\n"
                f"n := M / L_2_2 = k * Sqrt(L_1_1 / L_2_2) = {self.n_conc}\n"
                f"L_s1 = (1 - k^2) * L_1_1 = {self.L_s_conc}\n"
                f"L_h = M^2 / L_2_2 = k^2 * L_1_1 = {self.L_h_conc}\n"
                )
            """

        # self.visualize()

    def get_steinmetz_loss(self, peak_current: float = None, ki: float = 1, alpha: float = 1.2, beta: float = 2.2, t_rise: float = 3e-6, t_fall: float = 3e-6,
                           f_switch: float = 100000, skin_mesh_factor: float = 0.5):

        """

        :param skin_mesh_factor:
        :param peak_current:
        :param ki:
        :param alpha:
        :param beta:
        :param t_rise:
        :param t_fall:
        :param f_switch:
        """
        peak_current = peak_current or [10, 10]

        self.core.steinmetz_loss = 1
        self.Ipeak = peak_current
        self.ki = ki
        self.alpha = alpha
        self.beta = beta
        self.t_rise = t_rise
        self.t_fall = t_fall
        self.f_switch = f_switch

        # TODO:
        #  - ki calculation
        #  - all piecewise linear functions (t_1, t_2, ... with for loop in .pro file)

        # Call Simulation
        # self.high_level_geo_gen(frequency=0, skin_mesh_factor=skin_mesh_factor)
        # self.mesh.generate_mesh()
        self.excitation(frequency=f_switch, amplitude_list=peak_current, phase_deg_list=[0, 180])  # frequency and current
        self.check_model()
        self.file_communication()

    def write_electro_magnetic_parameter_pro(self):
        """
        Write materials and other parameters to the "Parameter.pro" file.
        This file is generated by python and is read by gmsh to hand over some parameters.

        Source for the parameters is the MagneticComponent object.
        """
        text_file = open(os.path.join(self.file_data.electro_magnetic_folder_path, "Parameter.pro"), "w")

        # Magnetic Component Type
        if self.component_type == ComponentType.Inductor:
            text_file.write(f"Number_of_Windings = {len(self.windings)};\n")


        if self.component_type == ComponentType.Transformer:
            text_file.write(f"Number_of_Windings = {len(self.windings)};\n")

        if self.component_type == ComponentType.IntegratedTransformer:
            text_file.write(f"Number_of_Windings = {len(self.windings)};\n")


        # Frequency
        text_file.write("Freq = %s;\n" % self.frequency)
        text_file.write(f"delta = {self.delta};\n")

        # Core Loss
        text_file.write(f"Flag_Steinmetz_loss = {self.core.steinmetz_loss};\n")
        text_file.write(f"Flag_Generalized_Steinmetz_loss = {self.core.generalized_steinmetz_loss};\n")

        if self.core.sigma != 0 and self.core.sigma is not None:
            text_file.write(f"Flag_Conducting_Core = 1;\n")
            if isinstance(self.core.sigma, str):
                # TODO: Make following definition general
                # self.core.sigma = 2 * np.pi * self.frequency * epsilon_0 * f_N95_er_imag(f=self.frequency) + 1 / 6
                self.core.sigma = 1 / 6
            text_file.write(f"sigma_core = {self.core.sigma};\n")
        else:
            text_file.write(f"Flag_Conducting_Core = 0;\n")

        if self.core.steinmetz_loss:
            text_file.write(f"ki = {self.core.ki};\n")
            text_file.write(f"alpha = {self.core.alpha};\n")
            text_file.write(f"beta = {self.core.beta};\n")
        if self.core.generalized_steinmetz_loss:
            text_file.write(f"t_rise = {self.t_rise};\n")
            text_file.write(f"t_fall = {self.t_fall};\n")
            text_file.write(f"f_switch = {self.f_switch};\n")

        # Conductor specific definitions
        for num in range(len(self.windings)):
            # -- Control Flags --
            if self.flag_excitation_type == 'current':
                text_file.write(f"Flag_ImposedVoltage = 0;\n")
            if self.flag_excitation_type == 'voltage':
                text_file.write(f"Flag_ImposedVoltage = 1;\n")
            if self.windings[num].conductor_type == ConductorType.RoundLitz:
                text_file.write(f"Flag_HomogenisedModel_{num + 1} = 1;\n")
            else:
                text_file.write(f"Flag_HomogenisedModel_{num + 1} = 0;\n")

            # -- Geometry --
            # Number of turns per conductor
            turns = 0
            for ww in self.winding_windows:
                for vww in ww.virtual_winding_windows:
                    for index, winding in enumerate(self.windings):
                        if winding.winding_number == num:
                            # TODO: change index_turns right no. of winding numbers, right position in list and length of list is needed
                            try:
                                turns += vww.turns[index]
                            except:
                                pass

            if self.windings[num].parallel:
                text_file.write(f"NbrCond_{num + 1} = 1;\n")
                text_file.write(f"AreaCell_{num + 1} = {self.windings[num].a_cell*turns};\n")
            else:
                text_file.write(f"NbrCond_{num + 1} = {turns};\n")
                text_file.write(f"AreaCell_{num + 1} = {self.windings[num].a_cell};\n")


            # For stranded Conductors:
            # text_file.write(f"NbrstrandedCond = {self.turns};\n")  # redundant
            if self.windings[num].conductor_type == ConductorType.RoundLitz:
                text_file.write(f"NbrStrands_{num + 1} = {self.windings[num].n_strands};\n")
                text_file.write(f"Fill_{num + 1} = {self.windings[num].ff};\n")
                # ---
                # Litz Approximation Coefficients were created with 4 layers
                # That's why here a hard-coded 4 is implemented
                # text_file.write(f"NbrLayers{num+1} = {self.n_layers[num]};\n")
                text_file.write(f"NbrLayers_{num + 1} = 4;\n")

            text_file.write(f"Rc_{num + 1} = {self.windings[num].conductor_radius};\n")

            # -- Excitation --
            # Imposed current, current density or voltage
            if self.flag_excitation_type == 'current':
                text_file.write(f"Val_EE_{num + 1} = {abs(self.current[num])};\n")
                text_file.write(f"Phase_{num + 1} = {np.deg2rad(self.phase_deg[num])};\n")
                text_file.write(f"Parallel_{num + 1} = {int(self.windings[num].parallel==True)};\n")

            if self.flag_excitation_type == 'current_density':
                text_file.write(f"Val_EE_{num + 1} = {self.current_density[num]};\n")
                raise NotImplementedError

            if self.flag_excitation_type == 'voltage':
                text_file.write(f"Val_EE_{num + 1} = {self.voltage[num]};\n")
                raise NotImplementedError

            ff.femmt_print(f"Cell surface area: {self.windings[num].a_cell} \n"
                  f"Reduced frequency: {self.red_freq[num]}")

            if self.red_freq[num] > 1.25 and self.windings[num].conductor_type == ConductorType.RoundLitz:
                # TODO: Allow higher reduced frequencies
                ff.femmt_print(f"Litz Coefficients only implemented for X<=1.25")
                raise Warning
            # Reduced Frequency
            text_file.write(f"Rr_{num + 1} = {self.red_freq[num]};\n")

            # Material Properties
            # Conductor Material
            text_file.write(f"sigma_winding_{num + 1} = {self.windings[num].cond_sigma};\n")

        # -- Materials --

        # Nature Constants
        text_file.write(f"mu0 = 4.e-7 * Pi;\n")
        text_file.write(f"nu0 = 1 / mu0;\n")
        text_file.write(f"e0 = {epsilon_0};\n")

        # Material Properties

        # Core Material
        # if self.frequency == 0:
        if self.core.non_linear:
            text_file.write(f"Flag_NL = 1;\n")
            text_file.write(f"Core_Material = {self.core.material};\n")  # relative permeability is defined at simulation runtime            text_file.write(f"Flag_NL = 0;\n")
        else:
            text_file.write(f"Flag_NL = 0;\n")
            text_file.write(f"mur = {self.core.mu_r_abs};\n")  # mur is predefined to a fixed value
            if self.core.permeability_type == PermeabilityType.FromData:
                text_file.write(f"Flag_Permeability_From_Data = 1;\n")  # mur is predefined to a fixed value
            else:
                text_file.write(f"Flag_Permeability_From_Data = 0;\n")  # mur is predefined to a fixed value
            if self.core.permeability_type == PermeabilityType.FixedLossAngle:
                text_file.write(f"phi_mu_deg = {self.core.phi_mu_deg};\n")  # loss angle for complex representation of hysteresis loss
                text_file.write(f"mur_real = {self.core.mu_r_abs * np.cos(np.deg2rad(self.core.phi_mu_deg))};\n")  # Real part of complex permeability
                text_file.write(f"mur_imag = {self.core.mu_r_abs * np.sin(np.deg2rad(self.core.phi_mu_deg))};\n")  # Imaginary part of complex permeability
                text_file.write(f"Flag_Fixed_Loss_Angle = 1;\n")  # loss angle for complex representation of hysteresis loss
            else:
                text_file.write(f"Flag_Fixed_Loss_Angle = 0;\n")  # loss angle for complex representation of hysteresis loss

        # if self.frequency != 0:
        #    text_file.write(f"Flag_NL = 0;\n")
        #    text_file.write(f"mur = {self.core.mu_rel};\n")

        text_file.close()

    def write_electro_magnetic_post_pro(self):
        """
        """
        text_file = open(os.path.join(self.file_data.electro_magnetic_folder_path, "postquantities.pro"), "w")

        # This is needed because the f string cant contain a \ in {}
        backslash = "\\"

        text_file.write(f"DirRes = \"{self.file_data.results_folder_path.replace(backslash, '/')}/\";\n")
        text_file.write(f"DirResFields = \"{self.file_data.e_m_fields_folder_path.replace(backslash, '/')}/\";\n")
        text_file.write(f"DirResVals = \"{self.file_data.e_m_values_folder_path.replace(backslash, '/')}/\";\n")
        #text_file.write(f"DirResValsPrimary = \"{self.file_data.e_m_values_folder_path.replace(backslash, '/')}/Primary/\";\n")
        for i in range(1, len(self.windings) + 1):
            text_file.write(f"DirResValsWinding_{i} = \"{self.file_data.e_m_values_folder_path.replace(backslash, '/')}/Winding_{i}/\";\n")
            #text_file.write(f"DirResValsSecondary = \"{self.file_data.e_m_values_folder_path.replace(backslash, '/')}/Secondary/\";\n")
            #text_file.write(f"DirResValsTertiary = \"{self.file_data.e_m_values_folder_path.replace(backslash, '/')}/Tertiary/\";\n")
        text_file.write(f"DirResCirc = \"{self.file_data.e_m_circuit_folder_path.replace(backslash, '/')}/\";\n")
        text_file.write(f"OptionPos = \"{self.file_data.results_folder_path.replace(backslash, '/')}/option.pos\";\n")

        # Visualisation
        if self.plot_fields == "standard":
            text_file.write(f"Flag_show_standard_fields = 1;\n")
        else:
            text_file.write(f"Flag_show_standard_fields = 0;\n")

        text_file.close()

    def calculate_and_write_log(self, sweep_number: int = 1, currents: List = None, frequencies: List = None):
        """
        Method reads back the results from the .dat result files created by the ONELAB simulation client and stores
        them in a dictionary. Additionally, the input settings which are used in order to create the simulation are also printed.
        From this data type a JSON log file is created.
        :param sweep_number: Number of sweep iterations that were done before. For a single simulation sweep_number = 1
        :param currents: Current values of the sweep iterations. Not needed for single simulation
        :param frequencies: frequencies values of the sweep iterations. Not needed for single simulation
        """
        # ---- Print simulation results ----

        fundamental_index = 0  # index of the fundamental frequency

        # create the dictionary used to log the result data
        #   - 'single_sweeps' contains a list of n=sweep_number sweep_dicts
        #   - 'total_losses' contains the sums of all sweeps
        #       - in case complex core parameters are used:
        #           - hysteresis losses are taken only from fundamental frequency
        #               - fundamental frequency is the smallest frequency != 0
        #   - 'simulation_settings' contains the simulation configuration (for more info see encode_settings())

        log_dict = {"single_sweeps": [], "total_losses": {}, "simulation_settings": {}}

        for sweep_run in range(0, sweep_number):
            # create dictionary sweep_dict with 'Winding' as a list of m=n_windings winding_dicts.
            # Single values, received during one of the n=sweep_number simulations, are added as 'core_eddy_losses' etc.
            sweep_dict = {}

            # Frequencies
            if sweep_number > 1:
                # sweep_simulation -> get frequencies from passed currents
                sweep_dict["f"] = frequencies[sweep_run]
                fundamental_index = np.argmin(np.ma.masked_where(np.array(frequencies) == 0, np.array(frequencies)))
            else:
                # single_simulation -> get frequency from instance variable
                sweep_dict["f"] = self.frequency

            # Winding names are needed to find the logging path
            winding_name = ["Winding_1", "Winding_2", "Winding_3", "Winding_4", "Winding_5", "Winding_6", "Winding_7", "Winding_8", "Winding_9", "Winding_10"]

            for winding in range(len(self.windings)):

                # Create empty winding dictionary
                # create dictionary winding_dict with 'turn_losses' as list of the j=number_turns turn losses.
                # Single values related to one winding are added as 'winding_losses' etc.
                winding_dict = {"turn_losses": [],
                                "flux": [],
                                "flux_over_current": [],
                                # "mag_field_energy": [],
                                "V": []}

                # Number turns
                turns = 0
                for ww in self.winding_windows:
                    for vww in ww.virtual_winding_windows:
                        for conductor in vww.windings:
                            if conductor.winding_number == winding:
                                turns += vww.turns[conductor.winding_number]

                winding_dict["number_turns"] = turns

                # Currents
                if sweep_number > 1:
                    # sweep_simulation -> get currents from passed currents
                    complex_current_phasor = currents[sweep_run][winding]
                else:
                    # single_simulation -> get current from instance variable
                    complex_current_phasor = self.current[winding]

                # Store complex value as list in json (because json is not natively capable of complex values)
                winding_dict["I"] = [complex_current_phasor.real, complex_current_phasor.imag]


                # Case litz: Load homogenized results
                if self.windings[winding].conductor_type == ConductorType.RoundLitz:
                    winding_dict["winding_losses"] = self.load_result(res_name=f"j2H_{winding + 1}", last_n=sweep_number)[sweep_run]
                    for turn in range(0, winding_dict["number_turns"]):
                        winding_dict["turn_losses"].append(self.load_result(res_name=winding_name[winding] + f"/Losses_turn_{turn + 1}", last_n=sweep_number)[sweep_run])

                # Case Solid: Load results, (pitfall for parallel windings results are only stored in one turn!)
                else:
                    winding_dict["winding_losses"] = self.load_result(res_name=f"j2F_{winding + 1}", last_n=sweep_number)[sweep_run]
                    if self.windings[winding].parallel:
                        winding_dict["turn_losses"].append(self.load_result(res_name=winding_name[winding] + f"/Losses_turn_{1}", last_n=sweep_number)[sweep_run])
                    else:
                        for turn in range(0, winding_dict["number_turns"]):
                            winding_dict["turn_losses"].append(self.load_result(res_name=winding_name[winding] + f"/Losses_turn_{turn + 1}", last_n=sweep_number)[sweep_run])


                # Magnetic Field Energy
                # winding_dict["mag_field_energy"].append(self.load_result(res_name=f"ME", last_n=sweep_number)[sweep_run])
                # winding_dict["mag_field_energy"].append(self.load_result(res_name=f"ME", part="imaginary", last_n=sweep_number)[sweep_run])

                # Voltage
                winding_dict["V"].append(self.load_result(res_name=f"Voltage_{winding + 1}", part="real", last_n=sweep_number)[sweep_run])
                winding_dict["V"].append(self.load_result(res_name=f"Voltage_{winding + 1}", part="imaginary", last_n=sweep_number)[sweep_run])
                complex_voltage_phasor = complex(winding_dict["V"][0], winding_dict["V"][1])

                # Inductance
                # winding_dict["self_inductance"].append(self.load_result(res_name=f"L_{winding + 1}{winding + 1}", part="real", last_n=sweep_number)[sweep_run])
                # winding_dict["self_inductance"].append(self.load_result(res_name=f"L_{winding + 1}{winding + 1}", part="imaginary", last_n=sweep_number)[sweep_run])
                # Inductance from voltage

                if self.current[winding] != 0: # if-statement to avoid div by zero error
                    winding_dict["flux_over_current"].append((complex_voltage_phasor / (complex(0, 1) * 2*np.pi*self.current[winding] * self.frequency)).real)
                    winding_dict["flux_over_current"].append((complex_voltage_phasor / (complex(0, 1) * 2*np.pi*self.current[winding] * self.frequency)).imag)
                else:
                    winding_dict["flux_over_current"] = [0, 0]

                # Flux
                winding_dict["flux"].append(self.load_result(res_name=f"Flux_Linkage_{winding + 1}", last_n=sweep_number)[sweep_run])
                winding_dict["flux"].append(self.load_result(res_name=f"Flux_Linkage_{winding + 1}", part="imaginary", last_n=sweep_number)[sweep_run])
                # Flux from voltage
                #winding_dict["flux"].append((complex(winding_dict["self_inductance"][-2], winding_dict["self_inductance"][-1])*self.current[winding]).real)  # (L*I).real
                #winding_dict["flux"].append((complex(winding_dict["self_inductance"][-2], winding_dict["self_inductance"][-1])*self.current[winding]).imag)  # (L*I).imag

                # Power
                # using 'winding_dict["V"][0]' to get first element (real part) of V. Use winding_dict["I"][0] to avoid typeerror
                winding_dict["P"] = (complex_voltage_phasor * complex_current_phasor.conjugate() / 2).real
                winding_dict["Q"] = (complex_voltage_phasor * complex_current_phasor.conjugate() / 2).imag
                winding_dict["S"] = np.sqrt(winding_dict["P"] ** 2 + winding_dict["Q"] ** 2)

                sweep_dict[f"winding{winding+1}"] = winding_dict

            # Core losses TODO: Choose between Steinmetz or complex core losses
            sweep_dict["core_eddy_losses"] = self.load_result(res_name="CoreEddyCurrentLosses", last_n=sweep_number)[sweep_run]
            sweep_dict["core_hyst_losses"] = self.load_result(res_name="p_hyst", last_n=sweep_number)[sweep_run]

            # Sum losses of all windings of one single run
            sweep_dict["all_winding_losses"] = sum(sweep_dict[f"winding{d+1}"]["winding_losses"] for d in range(len(self.windings)))

            log_dict["single_sweeps"].append(sweep_dict)

        # Total losses of excitation sweep
        # Sum losses of all sweep runs. For core losses just use hyst_losses of the fundamental frequency.
        # Also needed as excitation for steady state thermal simulations

        # Single Windings
        for winding in range(len(self.windings)):
            # Number of turns per conductor
            turns = 0
            for ww in self.winding_windows:
                for vww in ww.virtual_winding_windows:
                    for conductor in vww.windings:
                        if conductor.winding_number == winding:
                            turns += vww.turns[conductor.winding_number]

            log_dict["total_losses"][f"winding{winding + 1}"] = {
                "total": sum(sum(log_dict["single_sweeps"][d][f"winding{winding+1}"]["turn_losses"]) for d in range(len(log_dict["single_sweeps"]))),
                "turns": []
            }
            if self.windings[winding].parallel:
                log_dict["total_losses"][f"winding{winding + 1}"]["turns"].append(
                    sum(log_dict["single_sweeps"][d][f"winding{winding + 1}"]["turn_losses"][0] for d in range(len(log_dict["single_sweeps"]))))
            else:
                for turn in range(0, turns):
                    log_dict["total_losses"][f"winding{winding + 1}"]["turns"].append(
                        sum(log_dict["single_sweeps"][d][f"winding{winding + 1}"]["turn_losses"][turn] for d in range(len(log_dict["single_sweeps"]))))

        # Winding (all windings)
        log_dict["total_losses"]["all_windings"] = sum(log_dict["single_sweeps"][d]["all_winding_losses"] for d in range(len(log_dict["single_sweeps"])))

        # Core
        log_dict["total_losses"]["eddy_core"] = sum(log_dict["single_sweeps"][d]["core_eddy_losses"] for d in range(len(log_dict["single_sweeps"])))
        # For core losses just use hyst_losses of the fundamental frequency. When using single_simulation, the fundamental frequency is at [0]
        # => just an approximation for excitation sweeps!
        log_dict["total_losses"]["hyst_core_fundamental_freq"] = log_dict["single_sweeps"][fundamental_index]["core_hyst_losses"]

        # Total losses of inductive component according to single or sweep simulation
        log_dict["total_losses"]["core"] = log_dict["total_losses"]["hyst_core_fundamental_freq"] + log_dict["total_losses"]["eddy_core"]
        log_dict["total_losses"]["total_losses"] = log_dict["total_losses"]["hyst_core_fundamental_freq"] + log_dict["total_losses"]["eddy_core"] + log_dict["total_losses"]["all_windings"]

        # ---- Introduce calculations for writing the misc-dict into the result-log ----
        wire_type_list = []
        for winding in self.windings:
            wire_type_list.append(winding.conductor_type.name)

        single_strand_cross_section_list = []
        for winding in self.windings:
            if winding.strand_radius:
                single_strand_cross_section = winding.strand_radius ** 2 * np.pi
                single_strand_cross_section_list.append(single_strand_cross_section)
            else:
                single_strand_cross_section_list.append(None)

        wire_weight_list = self.calculate_wire_weight()
        core_weight = self.calculate_core_weight()

        # ---- Miscellaneous ----
        log_dict["misc"] = {
            "core_2daxi_volume": self.calculate_core_volume(),
            "core_2daxi_total_volume":self.calculate_core_volume_with_air(),
            "core_2daxi_weight": core_weight,
            "wire_lengths": self.calculate_wire_lengths(),
            "wire_volumes": self.calculate_wire_volumes(),
            "wire_weight": wire_weight_list,
            "core_cost": ff.cost_function_core(core_weight, core_type = "ferrite"),
            "winding_cost": ff.cost_function_winding(wire_weight_list= wire_weight_list, wire_type_list= wire_type_list, single_strand_cross_section_list = single_strand_cross_section_list),
            "total_cost_incl_margin": ff.cost_function_total(core_weight, core_type="ferrite", wire_weight_list= wire_weight_list, wire_type_list=wire_type_list, single_strand_cross_section_list = single_strand_cross_section_list)
        }

        # ---- Print current configuration ----
        log_dict["simulation_settings"] = MagneticComponent.encode_settings(self)
        # ====== save data as JSON ======
        with open(self.file_data.e_m_results_log_path, "w+", encoding='utf-8') as outfile:
            json.dump(log_dict, outfile, indent=2, ensure_ascii=False)

    def read_log(self) -> Dict:
        """
        Read results from electromagnetic simulation
        :return: Logfile as a dictionary
        :rtype: Dict
        """
        with open(self.file_data.e_m_results_log_path, "r") as fd:
            content = json.loads(fd.read())
            log = content

        return log

    def visualize(self):
        """
        - a post simulation viewer
        - allows to open ".pos"-files in gmsh
        - For example current density, ohmic losses or the magnetic field density can be visualized
        """
        # ---------------------------------------- Visualization in gmsh ---------------------------------------
        ff.femmt_print(f"\n---\n"
              f"Visualize fields in GMSH front end:\n")

        # gmsh.initialize()
        epsilon = 1e-9

        # - - - - - - - - - - - - - - - - - - - - - - - - - - - - - - - - - - - - - - - - - - - - - - - - -
        # Colors
        # gmsh.option.setColor([(2, 1)], 50, 50, 50)
        # gmsh.option.setColor([(2, 2)], 0, 0, 230)
        # gmsh.option.setColor([(2, 3)], 150, 150, 0)
        # gmsh.option.setColor([(2, 4)], 150, 150, 0)
        # gmsh.option.setColor([(2, 5)], 150, 150, 0)
        # gmsh.option.setColor([(2, 6)], 150, 150, 0)
        # gmsh.option.setColor([(2, 7)], 150, 150, 0)
        # gmsh.option.setNumber("Mesh.SurfaceFaces", 1)
        # gmsh.option.setNumber("Mesh.ColorCarousel", 1)
        # gmsh.option.setNumber("Mesh.LabelType", 1)

        # Mesh
        gmsh.option.setNumber("Mesh.SurfaceEdges", 0)
        view = 0

        if any(self.windings[i].conductor_type != ConductorType.RoundLitz for i in range(len(self.windings))):
            # Ohmic losses (weighted effective value of current density)
            gmsh.open(os.path.join(self.file_data.e_m_fields_folder_path, "j2F_density.pos"))
            gmsh.option.setNumber(f"View[{view}].ScaleType", 2)
            gmsh.option.setNumber(f"View[{view}].RangeType", 2)
            gmsh.option.setNumber(f"View[{view}].SaturateValues", 1)
            gmsh.option.setNumber(f"View[{view}].CustomMin", gmsh.option.getNumber(f"View[{view}].Min") + epsilon)
            gmsh.option.setNumber(f"View[{view}].CustomMax", gmsh.option.getNumber(f"View[{view}].Max"))
            gmsh.option.setNumber(f"View[{view}].ColormapNumber", 1)
            gmsh.option.setNumber(f"View[{view}].IntervalsType", 2)
            gmsh.option.setNumber(f"View[{view}].NbIso", 40)
            gmsh.option.setNumber(f"View[{view}].ShowTime", 0)
            ff.femmt_print(gmsh.option.getNumber(f"View[{view}].Max"))
            view += 1

        if any(self.windings[i].conductor_type == ConductorType.RoundLitz for i in range(len(self.windings))):
            # Ohmic losses (weighted effective value of current density)
            gmsh.open(os.path.join(self.file_data.e_m_fields_folder_path, "jH_density.pos"))
            gmsh.option.setNumber(f"View[{view}].ScaleType", 2)
            gmsh.option.setNumber(f"View[{view}].RangeType", 2)
            gmsh.option.setNumber(f"View[{view}].SaturateValues", 1)
            gmsh.option.setNumber(f"View[{view}].CustomMin", gmsh.option.getNumber(f"View[{view}].Min") + epsilon)
            gmsh.option.setNumber(f"View[{view}].CustomMax", gmsh.option.getNumber(f"View[{view}].Max"))
            gmsh.option.setNumber(f"View[{view}].ColormapNumber", 1)
            gmsh.option.setNumber(f"View[{view}].IntervalsType", 2)
            gmsh.option.setNumber(f"View[{view}].ShowTime", 0)
            gmsh.option.setNumber(f"View[{view}].NbIso", 40)
            view += 1

        # Magnetic flux density
        gmsh.open(os.path.join(self.file_data.e_m_fields_folder_path, "Magb.pos"))
        gmsh.option.setNumber(f"View[{view}].ScaleType", 1)
        gmsh.option.setNumber(f"View[{view}].RangeType", 1)
        gmsh.option.setNumber(f"View[{view}].CustomMin", gmsh.option.getNumber(f"View[{view}].Min") + epsilon)
        gmsh.option.setNumber(f"View[{view}].CustomMax", gmsh.option.getNumber(f"View[{view}].Max"))
        gmsh.option.setNumber(f"View[{view}].ColormapNumber", 1)
        gmsh.option.setNumber(f"View[{view}].IntervalsType", 2)
        gmsh.option.setNumber(f"View[{view}].ShowTime", 0)
        gmsh.option.setNumber(f"View[{view}].NbIso", 40)
        view += 1

        """
        # Vector Potential
        gmsh.open(os.path.join(self.file_data.e_m_fields_folder_path, "raz.pos"))
        gmsh.option.setNumber(f"View[{view}].ScaleType", 1)
        gmsh.option.setNumber(f"View[{view}].RangeType", 1)
        gmsh.option.setNumber(f"View[{view}].CustomMin", gmsh.option.getNumber(f"View[{view}].Min") + epsilon)
        gmsh.option.setNumber(f"View[{view}].CustomMax", gmsh.option.getNumber(f"View[{view}].Max"))
        gmsh.option.setNumber(f"View[{view}].ColormapNumber", 1)
        gmsh.option.setNumber(f"View[{view}].IntervalsType", 2)
        gmsh.option.setNumber(f"View[{view}].NbIso", 40)
        view += 1
        """

        gmsh.fltk.run()
        # gmsh.finalize()

    def get_loss_data(self, last_n_values: int, loss_type: str = 'litz_loss'):
        """
        Returns the last n values from the chosen loss type logged in the result folder.

        :param last_n_values: _description_
        :type last_n_values: int
        :param loss_type: _description_, defaults to 'litz_loss'
        :type loss_type: str, optional
        """
        loss_file = None
        # Loss file location
        if loss_type == 'litz_loss':
            loss_file = 'j2H.dat'
        if loss_type == 'solid_loss':
            loss_file = 'j2F.dat'
        # Read the logged losses corresponding to the frequencies
        with open(os.path.join(self.file_data.e_m_values_folder_path, loss_file), newline='') as fd:
            reader = csv.reader(fd)
            data = list(reader)
        return data[-last_n_values:-1] + [data[-1]]

    def load_result(self, res_name: str, res_type: str = "value", last_n: int = 1, part:str = "real", position: int = 0):
        """
        Loads the "last_n" parameters from a result file of the scalar quantity "res_name".
        Either the real or imaginary part can be chosen.
        :param part: "real" or "imaginary" part can be chosen
        :param res_name: name of the quantity
        :param res_type: type of the quantity: "value" or "circuit"
        :param last_n: Number of parameters to be loaded
        :return: last_n entries of the chosen result file
        :rtype: list
        """
        if res_type=="value":
            res_path=self.file_data.e_m_values_folder_path
        if res_type=="circuit":
            res_path=self.file_data.e_m_circuit_folder_path


        with open(os.path.join(res_path, f"{res_name}.dat")) as fd:
            lines = fd.readlines()[-last_n:]

            if part == "real":
                result = [float(line.split(sep=' ')[1 + 2*position + 1]) for n, line in enumerate(lines)]
            if part == "imaginary":
                result = [float(line.split(sep=' ')[2 + 2*position + 1]) for n, line in enumerate(lines)]

            return result

    #  -  -  -  -  -  -  -  -  -  -  -  -  -  -  -  -  -  -  -  -  -  -  -  -  -  -  -  -  -  -  -  -  -  -  -  -  -  -
    # Litz Approximation [internal methods]
    def pre_simulate(self):
        """
        Used to determine the litz-approximation coefficients.
        """
        for num in range(len(self.windings)):
            if self.windings[num].conductor_type == ConductorType.RoundLitz:
                # ---
                # Litz Approximation Coefficients were created with 4 layers
                # That's why here a hard-coded 4 is implemented
                # if os.path.isfile(self.path +
                # f"/Strands_Coefficients/coeff/pB_RS_la{self.windings[num].ff}_{self.n_layers[num]}layer.dat"):
                if os.path.exists(os.path.join(self.file_data.e_m_strands_coefficients_folder_path, "coeff", f"pB_RS_la{self.windings[num].ff}_4layer.dat")):
                    ff.femmt_print("Coefficients for stands approximation are found.")

                else:
                    # Rounding X to fit it with corresponding parameters from the database
                    X = self.red_freq[num]
                    X = np.around(X, decimals=3)
                    ff.femmt_print(f"Rounded Reduced frequency X = {X}")
                    self.create_strand_coeff(num)

    def create_strand_coeff(self, winding_number: int) -> None:
        """
        Creates the initial strand coefficients for a certain litz wire.
        This function comes into account in case of the litz-coefficients are not known so far.
        After generating the litz-coefficients, the results are stored to avoid a second time-consuming
        strand coefficients generation.

        This function sends commands via text-file to gmsh to generate the strand coefficients. The onelab (gmsh) client
        is generated in a new instance.

        :param winding_number: Winding number
        :type winding_number: int
        """
        ff.femmt_print(f"\n"
              f"Pre-Simulation\n"
              f"-----------------------------------------\n"
              f"Create coefficients for strands approximation\n")

        text_file = open(os.path.join(self.file_data.e_m_strands_coefficients_folder_path, "PreParameter.pro"), "w")

        # Litz Approximation Coefficients are created with 4 layers
        # That's why here a hard-coded 4 is implemented
        # text_file.write(f"NbrLayers = {self.n_layers[num]};\n")
        text_file.write(f"NbrLayers = 4;\n")
        text_file.write(f"Fill = {self.windings[winding_number].ff};\n")
        text_file.write(f"Rc = {self.windings[winding_number].strand_radius};\n")  # double named!!! must be changed
        text_file.close()
        cell_geo = os.path.join(self.file_data.e_m_strands_coefficients_folder_path, "cell.geo")

        verbose = "-verbose 1" if ff.silent else "-verbose 5"

        # Run gmsh as a sub client
        gmsh_client = os.path.join(self.file_data.onelab_folder_path, "gmsh")
        self.onelab_client.runSubClient("myGmsh", gmsh_client + " " + cell_geo + " -2 " + verbose)

        modes = [1, 2]  # 1 = "skin", 2 = "proximity"
        reduced_frequencies = np.linspace(0, 1.25, 6)  # must be even
        for mode in modes:
            for rf in reduced_frequencies:
                # -- Pre-Simulation Settings --
                text_file = open(os.path.join(self.file_data.e_m_strands_coefficients_folder_path, "PreParameter.pro"), "w")
                text_file.write(f"Rr_cell = {rf};\n")
                text_file.write(f"Mode = {mode};\n")
                # Litz Approximation Coefficients are created with 4 layers
                # That's why here a hard-coded 4 is implemented
                # text_file.write(f"NbrLayers = {self.n_layers[num]};\n")
                text_file.write(f"NbrLayers = 4;\n")
                text_file.write(f"Fill = {self.windings[winding_number].ff};\n")
                text_file.write(f"Rc = {self.windings[winding_number].strand_radius};\n")  # double named!!! must be changed
                text_file.close()

                # get model file names with correct path
                input_file = os.path.join(self.file_data.e_m_strands_coefficients_folder_path, "cell_dat.pro")
                cell = os.path.join(self.file_data.e_m_strands_coefficients_folder_path, "cell.pro")


                # Run simulations as sub clients
                mygetdp = os.path.join(self.file_data.onelab_folder_path, "getdp")
                self.onelab_client.runSubClient("myGetDP", mygetdp + " " + cell + " -input " + input_file + " -solve MagDyn_a " + verbose)

        # Formatting stuff
        # Litz Approximation Coefficients are created with 4 layers
        # That's why here a hard-coded 4 is implemented
        # files = [self.path + f"/Strands_Coefficients/coeff/pB_RS_la{self.windings[num].ff}_{self.n_layers[num]}layer.dat",
        #         self.path + f"/Strands_Coefficients/coeff/pI_RS_la{self.windings[num].ff}_{self.n_layers[num]}layer.dat",
        #         self.path + f"/Strands_Coefficients/coeff/qB_RS_la{self.windings[num].ff}_{self.n_layers[num]}layer.dat",
        #         self.path + f"/Strands_Coefficients/coeff/qI_RS_la{self.windings[num].ff}_{self.n_layers[num]}layer.dat"]

        coeff_folder = os.path.join(self.file_data.e_m_strands_coefficients_folder_path, "coeff")
        if not os.path.isdir(coeff_folder):
            os.mkdir(coeff_folder)

        files = [os.path.join(coeff_folder, f"pB_RS_la{self.windings[winding_number].ff}_4layer.dat"),
                 os.path.join(coeff_folder, f"pI_RS_la{self.windings[winding_number].ff}_4layer.dat"),
                 os.path.join(coeff_folder, f"qB_RS_la{self.windings[winding_number].ff}_4layer.dat"),
                 os.path.join(coeff_folder, f"qI_RS_la{self.windings[winding_number].ff}_4layer.dat")]
        for i in range(0, 4):
            with fileinput.FileInput(files[i], inplace=True) as file:
                for line in file:
                    print(line.replace(' 0\n', '\n'), end='')

        # Corrects pB coefficient error at 0Hz
        # Must be changed in future in cell.pro
        for i in range(0, 4):
            with fileinput.FileInput(files[i], inplace=True) as file:
                for line in file:
                    print(line.replace(' 0\n', ' 1\n'), end='')

    #  -  -  -  -  -  -  -  -  -  -  -  -  -  -  -  -  -  -  -  -  -  -  -  -  -  -  -  -  -  -  -  -  -  -  -  -  -  -
    # FEMM [alternative Solver]
    def femm_reference(self, freq: float, current: float, sign: bool = None, non_visualize: int = 0):
        """
        Allows reference simulations with the 2D open source electromagnetic FEM tool FEMM.
        Helpful to validate changes (especially in the Prolog Code).


        Blockprop <--> Group Convention:
                                            Ferrite := 0
                                            Air := 1
                                            Winding 1 := 2
                                            Winding 2 := 3
                                            ...
                                            Winding n := n+1

        :param sign:
        :param non_visualize:
        :param freq:
        :param current:
        """
        if os.name == 'nt':
            ff.install_pyfemm_if_missing()
            if not self.femm_is_imported:
                globals()["femm"] = __import__("femm")
                self.femm_is_imported = True
        else:
            raise Exception('You are using a computer that is not running windows. '
                            'This command is only executable on Windows computers.')


        self.file_data.create_folders(self.file_data.femm_folder_path)

        sign = sign or [1]

        if sign is None:
            sign = [1, 1]

        # == Pre Geometry ==
        self.high_level_geo_gen()

        # == Init ==
        femm.openfemm(non_visualize)
        femm.newdocument(0)
        femm.mi_probdef(freq, 'meters', 'axi', 1.e-8, 0, 30)

        # == Materials ==
        if self.core.sigma != 0:
            if isinstance(self.core.sigma, str):
                # TODO: Make following definition general
                # self.core.sigma = 2 * np.pi * self.frequency * epsilon_0 * f_N95_er_imag(f=self.frequency) + 1 / 6
                self.core.sigma = 1 / 6


        ff.femmt_print(f"{self.core.permeability_type=}, {self.core.sigma=}")
        if self.core.permeability_type == PermeabilityType.FixedLossAngle:
            femm.mi_addmaterial('Ferrite', self.core.mu_r_abs, self.core.mu_r_abs, 0, 0, self.core.sigma / 1e6, 0, 0, 1, 0, self.core.phi_mu_deg, self.core.phi_mu_deg)
        elif self.core.permeability_type == PermeabilityType.RealValue:
            femm.mi_addmaterial('Ferrite', self.core.mu_r_abs, self.core.mu_r_abs, 0, 0, self.core.sigma / 1e6, 0, 0, 1, 0, self.core.phi_mu_deg, self.core.phi_mu_deg)
        else:
            femm.mi_addmaterial('Ferrite', self.core.mu_r_abs, self.core.mu_r_abs, 0, 0, self.core.sigma / 1e6, 0, 0, 1, 0, 0, 0)
        femm.mi_addmaterial('Air', 1, 1, 0, 0, 0, 0, 0, 1, 0, 0, 0)

        for i in range(0, len(self.windings)):
            if self.windings[i].conductor_type == ConductorType.RoundLitz:
                femm.mi_addmaterial('Litz', 1, 1, 0, 0, self.windings[i].cond_sigma/1e6, 0, 0, 1, 5, 0, 0, self.windings[i].n_strands, 2 * 1000 * self.windings[i].strand_radius)  # type := 5. last argument
                ff.femmt_print(f"Number of strands: {self.windings[i].n_strands}")
                ff.femmt_print(f"Diameter of strands in mm: {2 * 1000 * self.windings[i].strand_radius}")
            if self.windings[i].conductor_type == ConductorType.RoundSolid:
                femm.mi_addmaterial('Copper', 1, 1, 0, 0, self.windings[i].cond_sigma/1e6, 0, 0, 1, 0, 0, 0, 0, 0)

        # == Circuit ==
        # coil as seen from the terminals.
        for i in range(len(self.windings)):
            femm.mi_addcircprop('Winding' + str(i + 1), current[i] * sign[i], int(not self.windings[i].parallel))


        # == Geometry ==
        # Add core
        if self.air_gaps.number == 0:
            femm.mi_drawline(self.two_d_axi.p_window[4, 0],
                            self.two_d_axi.p_window[4, 1],
                            self.two_d_axi.p_window[5, 0],
                            self.two_d_axi.p_window[5, 1])
            femm.mi_drawline(self.two_d_axi.p_window[5, 0],
                            self.two_d_axi.p_window[5, 1],
                            self.two_d_axi.p_window[7, 0],
                            self.two_d_axi.p_window[7, 1])
            femm.mi_drawline(self.two_d_axi.p_window[7, 0],
                            self.two_d_axi.p_window[7, 1],
                            self.two_d_axi.p_window[6, 0],
                            self.two_d_axi.p_window[6, 1])
            femm.mi_drawline(self.two_d_axi.p_window[6, 0],
                            self.two_d_axi.p_window[6, 1],
                            self.two_d_axi.p_window[4, 0],
                            self.two_d_axi.p_window[4, 1])
            femm.mi_drawline(0,
                            self.two_d_axi.p_outer[2, 1],
                            self.two_d_axi.p_outer[3, 0],
                            self.two_d_axi.p_outer[3, 1])
            femm.mi_drawline(self.two_d_axi.p_outer[3, 0],
                            self.two_d_axi.p_outer[3, 1],
                            self.two_d_axi.p_outer[1, 0],
                            self.two_d_axi.p_outer[1, 1])
            femm.mi_drawline(self.two_d_axi.p_outer[1, 0],
                            self.two_d_axi.p_outer[1, 1],
                            0,
                            self.two_d_axi.p_outer[0, 1])
            femm.mi_drawline(0,
                            self.two_d_axi.p_outer[0, 1],
                            0,
                            self.two_d_axi.p_outer[2, 1])
        elif self.air_gaps.number > 0:
            femm.mi_drawline(0,
                            self.two_d_axi.p_air_gaps[0, 1],
                            self.two_d_axi.p_air_gaps[1, 0],
                            self.two_d_axi.p_air_gaps[1, 1])
            femm.mi_drawline(self.two_d_axi.p_air_gaps[1, 0],
                            self.two_d_axi.p_air_gaps[1, 1],
                            self.two_d_axi.p_window[4, 0],
                            self.two_d_axi.p_window[4, 1])
            femm.mi_drawline(self.two_d_axi.p_window[4, 0],
                            self.two_d_axi.p_window[4, 1],
                            self.two_d_axi.p_window[5, 0],
                            self.two_d_axi.p_window[5, 1])
            femm.mi_drawline(self.two_d_axi.p_window[5, 0],
                            self.two_d_axi.p_window[5, 1],
                            self.two_d_axi.p_window[7, 0],
                            self.two_d_axi.p_window[7, 1])
            femm.mi_drawline(self.two_d_axi.p_window[7, 0],
                            self.two_d_axi.p_window[7, 1],
                            self.two_d_axi.p_window[6, 0],
                            self.two_d_axi.p_window[6, 1])
            femm.mi_drawline(self.two_d_axi.p_window[6, 0],
                            self.two_d_axi.p_window[6, 1],
                            self.two_d_axi.p_air_gaps[3, 0],
                            self.two_d_axi.p_air_gaps[3, 1])
            femm.mi_drawline(self.two_d_axi.p_air_gaps[3, 0],
                            self.two_d_axi.p_air_gaps[3, 1],
                            0,
                            self.two_d_axi.p_air_gaps[2, 1])
            femm.mi_drawline(0,
                            self.two_d_axi.p_air_gaps[2, 1],
                            0,
                            self.two_d_axi.p_outer[2, 1])
            femm.mi_drawline(0,
                            self.two_d_axi.p_outer[2, 1],
                            self.two_d_axi.p_outer[3, 0],
                            self.two_d_axi.p_outer[3, 1])
            femm.mi_drawline(self.two_d_axi.p_outer[3, 0],
                            self.two_d_axi.p_outer[3, 1],
                            self.two_d_axi.p_outer[1, 0],
                            self.two_d_axi.p_outer[1, 1])
            femm.mi_drawline(self.two_d_axi.p_outer[1, 0],
                            self.two_d_axi.p_outer[1, 1],
                            0,
                            self.two_d_axi.p_outer[0, 1])
            femm.mi_drawline(0,
                            self.two_d_axi.p_outer[0, 1],
                            0,
                            self.two_d_axi.p_air_gaps[0, 1])
        else:
            raise Exception("Negative air gap number is not allowed")
        # Add Coil

        # femm.mi_drawrectangle(self.two_d_axi.p_window[4, 0]+self.insulation.core_cond,
        # self.two_d_axi.p_window[4, 1]+self.component.insulation.core_cond,
        # self.two_d_axi.p_window[7, 0]-self.insulation.core_cond, self.two_d_axi.p_window[7, 1]-self.insulation.core_cond)
        #
        # femm.mi_addblocklabel(self.two_d_axi.p_window[7, 0]-2*self.insulation.core_cond,
        # self.two_d_axi.p_window[7, 1]-2*self.insulation.core_cond)
        #
        # femm.mi_selectlabel(self.two_d_axi.p_window[7, 0]-2*self.insulation.core_cond,
        # self.two_d_axi.p_window[7, 1]-2*self.insulation.core_cond)
        #
        # femm.mi_setblockprop('Copper', 0, 1, 'icoil', 0, 0, 1)
        #
        # femm.mi_clearselected()

        for num in range(len(self.windings)):
            if self.windings[num].conductor_type in [ConductorType.RoundLitz, ConductorType.RoundSolid]:
                for i in range(0, int(self.two_d_axi.p_conductor[num].shape[0] / 5)):
                    # 0: center | 1: left | 2: top | 3: right | 4.bottom
                    femm.mi_drawarc(self.two_d_axi.p_conductor[num][5 * i + 1][0],
                                    self.two_d_axi.p_conductor[num][5 * i + 1][1],
                                    self.two_d_axi.p_conductor[num][5 * i + 3][0],
                                    self.two_d_axi.p_conductor[num][5 * i + 3][1], 180, 2.5)
                    femm.mi_addarc(self.two_d_axi.p_conductor[num][5 * i + 3][0],
                                self.two_d_axi.p_conductor[num][5 * i + 3][1],
                                self.two_d_axi.p_conductor[num][5 * i + 1][0],
                                self.two_d_axi.p_conductor[num][5 * i + 1][1], 180, 2.5)
                    femm.mi_addblocklabel(self.two_d_axi.p_conductor[num][5 * i][0],
                                        self.two_d_axi.p_conductor[num][5 * i][1])
                    femm.mi_selectlabel(self.two_d_axi.p_conductor[num][5 * i][0], self.two_d_axi.p_conductor[num][5 * i][1])


                    winding_name = 'Winding' + str(num + 1)
                    if self.windings[num].conductor_type == ConductorType.RoundLitz:
                       femm.mi_setblockprop('Litz', 1, 0, winding_name, 0, num + 2, 1)
                    else:
                       femm.mi_setblockprop('Copper', 1, 0, winding_name, 0, num + 2, 1)

                    femm.mi_clearselected()


        # Define an "open" boundary condition using the built-in function:
        femm.mi_makeABC()
        """
        # Alternative BC
        region_add = 1.1

        femm.mi_drawrectangle(0, region_add*self.two_d_axi.p_outer[0][1], region_add*self.two_d_axi.p_outer[3][0], 
        region_add*self.two_d_axi.p_outer[3][1])
        # mi_addboundprop('Asymptotic', 0, 0, 0, 0, 0, 0, 1 / (mu_0 * bound.width), 0, 2); % Mixed
        femm.mi_addboundprop('Asymptotic', 0, 0, 0, 0, 1, 50, 0, 0, 1)
        femm.mi_selectsegment(region_add*self.two_d_axi.p_outer[3][0], region_add*self.two_d_axi.p_outer[3][1])
        femm.mi_setsegmentprop('Asymptotic', 1, 1, 0, 0)
        """

        # == Labels/Designations ==

        # Label for core
        femm.mi_addblocklabel(self.two_d_axi.p_outer[3, 0] - 0.001, self.two_d_axi.p_outer[3, 1] - 0.001)
        femm.mi_selectlabel(self.two_d_axi.p_outer[3, 0] - 0.001, self.two_d_axi.p_outer[3, 1] - 0.001)
        femm.mi_setblockprop('Ferrite', 1, 0, '<None>', 0, 0, 0)
        femm.mi_clearselected()

        # Labels for air
        if self.air_gaps.number == 0:
            femm.mi_addblocklabel(self.two_d_axi.r_inner - 0.0001, 0)
            femm.mi_selectlabel(self.two_d_axi.r_inner - 0.001, 0)
            femm.mi_setblockprop('Air', 1, 0, '<None>', 0, 1, 0)
            femm.mi_clearselected()
        else:
            femm.mi_addblocklabel(0.001, 0)
            femm.mi_selectlabel(0.001, 0)
            femm.mi_setblockprop('Air', 1, 0, '<None>', 0, 1, 0)
            femm.mi_clearselected()
        femm.mi_addblocklabel(self.two_d_axi.p_outer[3, 0] + 0.001, self.two_d_axi.p_outer[3, 1] + 0.001)
        femm.mi_selectlabel(self.two_d_axi.p_outer[3, 0] + 0.001, self.two_d_axi.p_outer[3, 1] + 0.001)
        femm.mi_setblockprop('Air', 1, 0, '<None>', 0, 1, 0)
        femm.mi_clearselected()

        # Now, the finished input geometry can be displayed.
        femm.mi_zoomnatural()
        femm.mi_saveas(os.path.join(self.file_data.femm_folder_path, 'coil.fem'))
        femm.mi_analyze()
        femm.mi_loadsolution()

        # == Log results ==
        self.write_femm_log()

        """
        # If we were interested in the flux density at specific positions,
        # we could inquire at specific points directly:
        b0 = femm.mo_getb(0, 0)
        ff.femmt_print('Flux density at the center of the bar is %g T' % np.abs(b0[1]))
        b1 = femm.mo_getb(0.01, 0.05)
        ff.femmt_print(f"Flux density at r=1cm, z=5cm is {np.abs(b1[1])} T")

        # The program will report the terminal properties of the circuit:
        # current, voltage, and flux linkage
        vals = femm.mo_getcircuitproperties('icoil')


        # [i, v, \[Phi]] = MOGetCircuitProperties["icoil"]

        # If we were interested in inductance, it could be obtained by
        # dividing flux linkage by current
        L = 1000 * np.abs(vals[2]) / np.abs(vals[0])
        ff.femmt_print('The self-inductance of the coil is %g mH' % L)

        # Or we could, for example, plot the results along a line using
        zee = []
        bee = []
        for n in range(-100, 101):
            b = femm.mo_getb(0.01, n)
            zee.append(n)
            bee.append(b[1])

        plt.plot(zee, bee)
        plt.ylabel('Flux Density, Tesla')
        plt.xlabel('Distance along the z-axis, mm')
        plt.title('Plot of flux density along the axis')
        plt.show()
        """
        # When the analysis is completed, FEMM can be shut down.
        # femm.closefemm()



    def write_femm_log(self):
        """TODO Doc
        """
        if os.name == 'nt':
            ff.install_pyfemm_if_missing()
            if not self.femm_is_imported:
                globals()["femm"] = __import__("femm")
                self.femm_is_imported = True
        else:
            raise Exception('You are using a computer that is not running windows. '
                            'This command is only executable on Windows computers.')

        file = open(self.file_data.femm_results_log_path, 'w+', encoding='utf-8')

        log = {}

        # ff.femmt_print(hyst_loss)
        # tmp = femm.mo_getcircuitproperties('Primary')
        # ff.femmt_print(tmp)
        # self.tot_loss_femm = 0.5 * tmp[0] * tmp[1]
        # ff.femmt_print(self.tot_loss_femm)

        # Write Circuit Properties
        # log["Circuit Properties"] = femm.mo_getcircuitproperties('Primary')

        # Write Hysteresis Losses
        femm.mo_groupselectblock(0)
        log["Hysteresis Losses"] = femm.mo_blockintegral(3)
        femm.mo_clearblock()

        # Primary Winding circuit Properties
        circuit_properties_primary = femm.mo_getcircuitproperties('Primary')
        log["Primary Current"] = circuit_properties_primary[0]
        log["Primary Voltage"] = [circuit_properties_primary[1].real, circuit_properties_primary[1].imag]
        log["Primary Flux"] = [circuit_properties_primary[2].real, circuit_properties_primary[2].imag]
        log["Primary Self Inductance"] = [circuit_properties_primary[2].real / circuit_properties_primary[0],
                                        circuit_properties_primary[2].imag / circuit_properties_primary[0]]
        log["Primary Mean Power"] = [0.5*circuit_properties_primary[1].real*circuit_properties_primary[0],
                                    0.5*circuit_properties_primary[1].imag*circuit_properties_primary[0]]
        for i in range(len(self.windings)):
            circuit_properties = femm.mo_getcircuitproperties('Winding' + str(i + 1))
            log["Winding" + str(i + 1) + " Current"] = circuit_properties[0]
            log["Winding" + str(i + 1) + " Voltage"] = [circuit_properties[1].real, circuit_properties[1].imag]
            log["Winding" + str(i + 1) + " Flux"] = [circuit_properties[2].real, circuit_properties[2].imag]
            if circuit_properties[0] != 0:  # added by Othman
                log["Winding" + str(i + 1) + " Self Inductance"] = [circuit_properties[2].real / circuit_properties[0],
                                                                    circuit_properties[2].imag / circuit_properties[0]]
            else:
                log["Winding" + str(i + 1) + " Self Inductance"] = [0, 0]
            log["Winding" + str(i + 1) + " Mean Power"] = [0.5 * circuit_properties[1].real * circuit_properties[0],
                                                           0.5 * circuit_properties[1].imag * circuit_properties[0]]

            # Obtain winding losses for each winding
            femm.mo_groupselectblock(i + 2)
            log["Winding" + str(i + 1) + " Losses"] = femm.mo_blockintegral(6).real
            femm.mo_clearblock()


        json.dump(log, file, indent=2, ensure_ascii=False)
        file.close()

    @staticmethod
    def calculate_point_average(x1: float, y1: float, x2: float, y2: float) -> Tuple[float, float]:
        """Calculates the middle point between two given points.

        :param x1: Point1 x
        :type x1: float
        :param y1: Point1 y
        :type y1: float
        :param x2: Point2 x
        :type x2: float
        :param y2: Point2 y
        :type y2: float
        :return: Average Point x, y
        :rtype: float, float
        """
        # TODO Move to femmt_functions
        return (x1 + x2) / 2, (y1 + y2) / 2

    def femm_thermal_validation(self, thermal_conductivity_dict: Dict, boundary_temperature: Dict, case_gap_top: float, case_gap_right: float, case_gap_bot: float):
        """Creates a thermal model in femm and simulates it with the given thermal conductivities

        :param thermal_conductivity_dict: Dict containing conductivities for air, winding, case, core
        :type thermal_conductivity_dict: Dict
        :param boundary_temperature: Dict containing temperatures on boundary lines
        :type boundary_temperature: Dict
        :param case_gap_top: Length top case
        :type case_gap_top: float
        :param case_gap_right: Length right case
        :type case_gap_right: float
        :param case_gap_bot: Length bot case
        :type case_gap_bot: float
        """
        # Optional usage of FEMM tool by David Meeker
        # 2D Mesh and FEM interfaces (only for Windows machines)
        if os.name == 'nt':
            ff.install_pyfemm_if_missing()
            if not self.femm_is_imported:
                globals()["femm"] = __import__("femm")
                self.femm_is_imported = True
        else:
            raise Exception('You are using a computer that is not running windows. '
                'This command is only executable on Windows computers.')

        # Get paths
        femm_model_file_path = os.path.join(self.file_data.femm_folder_path, "thermal-validation.FEH")

        self.file_data.create_folders(self.file_data.femm_folder_path)

        # Extract losses
        losses = read_results_log(self.file_data.e_m_results_log_path)

        # Extract wire_radii
        wire_radii = [winding.conductor_radius for winding in self.windings]

        # == Init ==
        femm.openfemm(0)
        femm.newdocument(2)
        femm.hi_probdef("meters", "axi", 1.e-8, 0)

        # == Materials ==
        # Core
        k_core = thermal_conductivity_dict["core"]
        q_vol_core = losses["core"] / self.calculate_core_volume()
        # c_core = 0.007
        c_core = 0

        # Air
        k_air = thermal_conductivity_dict["air"]
        q_vol_air = 0
        # c_air = 1004.7
        c_air = 0

        # Wire
        k_wire = thermal_conductivity_dict["winding"]
        # c_wire = 385
        c_wire = 0

        # Case
        k_case = thermal_conductivity_dict["case"]["top"] # Does not matter when the regions all have the same thermal conductivity.
        q_vol_case = 0
        # c_case = 0.01
        c_case = 0

        # Air gap
        k_air_gap = thermal_conductivity_dict["air_gaps"]
        q_vol_air_gap = 0
        c_air_gap = 0

        # Setup winding list
        winding_losses_list = []
        for i in range(1, 10):
            key = f"winding{i}"
            inner_winding_list = []
            if key in losses:
                for winding in losses[key]["turns"]:
                    inner_winding_list.append(winding)
            winding_losses_list.append(inner_winding_list)

        # Setup materials
        femm.hi_addmaterial('Core', k_core, k_core, q_vol_core, c_core)
        femm.hi_addmaterial('Air', k_air, k_air, q_vol_air, c_air)
        femm.hi_addmaterial('Air Gaps', k_air_gap, k_air_gap, q_vol_air_gap, c_air_gap)
        wire_distances = self.get_wire_distances()

        # Check the type of conductor for this winding
        for winding_index, winding in enumerate(winding_losses_list):
            for i in range(len(winding)):
                # Add a new material to FEMM with Litz conductor properties
                femm.hi_addmaterial(f'Wire_{winding_index}_{i}', k_wire, k_wire, calculate_heat_flux_round_wire(winding[i], wire_radii[winding_index], wire_distances[winding_index][i]), c_wire)
        femm.hi_addmaterial('Case', k_case, k_case, q_vol_case, c_case)

        # Add boundary condition
        femm.hi_addboundprop("Boundary", 0, boundary_temperature, 0, 0, 0, 0)
        femm.hi_addboundprop("NeumannBoundary", 1, 0, 0, 0, 0, 0)

        # == Geometry ==
        self.high_level_geo_gen()
        # Add core
        if self.air_gaps.number == 0:
            femm.hi_drawline(self.two_d_axi.p_window[4, 0],
                            self.two_d_axi.p_window[4, 1],
                            self.two_d_axi.p_window[5, 0],
                            self.two_d_axi.p_window[5, 1])
            femm.hi_drawline(self.two_d_axi.p_window[5, 0],
                            self.two_d_axi.p_window[5, 1],
                            self.two_d_axi.p_window[7, 0],
                            self.two_d_axi.p_window[7, 1])
            femm.hi_drawline(self.two_d_axi.p_window[7, 0],
                            self.two_d_axi.p_window[7, 1],
                            self.two_d_axi.p_window[6, 0],
                            self.two_d_axi.p_window[6, 1])
            femm.hi_drawline(self.two_d_axi.p_window[6, 0],
                            self.two_d_axi.p_window[6, 1],
                            self.two_d_axi.p_window[4, 0],
                            self.two_d_axi.p_window[4, 1])
            femm.hi_drawline(0,
                            self.two_d_axi.p_outer[2, 1],
                            self.two_d_axi.p_outer[3, 0],
                            self.two_d_axi.p_outer[3, 1])
            femm.hi_drawline(self.two_d_axi.p_outer[3, 0],
                            self.two_d_axi.p_outer[3, 1],
                            self.two_d_axi.p_outer[1, 0],
                            self.two_d_axi.p_outer[1, 1])
            femm.hi_drawline(self.two_d_axi.p_outer[1, 0],
                            self.two_d_axi.p_outer[1, 1],
                            0,
                            self.two_d_axi.p_outer[0, 1])
            femm.hi_drawline(0,
                            self.two_d_axi.p_outer[0, 1],
                            0,
                            self.two_d_axi.p_outer[2, 1])
        elif self.air_gaps.number > 0:
            femm.hi_drawline(0,
                            self.two_d_axi.p_air_gaps[0, 1],
                            self.two_d_axi.p_air_gaps[1, 0],
                            self.two_d_axi.p_air_gaps[1, 1])
            femm.hi_drawline(self.two_d_axi.p_air_gaps[1, 0],
                            self.two_d_axi.p_air_gaps[1, 1],
                            self.two_d_axi.p_window[4, 0],
                            self.two_d_axi.p_window[4, 1])
            femm.hi_drawline(self.two_d_axi.p_window[4, 0],
                            self.two_d_axi.p_window[4, 1],
                            self.two_d_axi.p_window[5, 0],
                            self.two_d_axi.p_window[5, 1])
            femm.hi_drawline(self.two_d_axi.p_window[5, 0],
                            self.two_d_axi.p_window[5, 1],
                            self.two_d_axi.p_window[7, 0],
                            self.two_d_axi.p_window[7, 1])
            femm.hi_drawline(self.two_d_axi.p_window[7, 0],
                            self.two_d_axi.p_window[7, 1],
                            self.two_d_axi.p_window[6, 0],
                            self.two_d_axi.p_window[6, 1])
            femm.hi_drawline(self.two_d_axi.p_window[6, 0],
                            self.two_d_axi.p_window[6, 1],
                            self.two_d_axi.p_air_gaps[3, 0],
                            self.two_d_axi.p_air_gaps[3, 1])
            femm.hi_drawline(self.two_d_axi.p_air_gaps[3, 0],
                            self.two_d_axi.p_air_gaps[3, 1],
                            0,
                            self.two_d_axi.p_air_gaps[2, 1])
            femm.hi_drawline(0,
                            self.two_d_axi.p_air_gaps[2, 1],
                            0,
                            self.two_d_axi.p_outer[2, 1])
            femm.hi_drawline(0,
                            self.two_d_axi.p_outer[2, 1],
                            self.two_d_axi.p_outer[3, 0],
                            self.two_d_axi.p_outer[3, 1])
            femm.hi_drawline(self.two_d_axi.p_outer[3, 0],
                            self.two_d_axi.p_outer[3, 1],
                            self.two_d_axi.p_outer[1, 0],
                            self.two_d_axi.p_outer[1, 1])
            femm.hi_drawline(self.two_d_axi.p_outer[1, 0],
                            self.two_d_axi.p_outer[1, 1],
                            0,
                            self.two_d_axi.p_outer[0, 1])
            femm.hi_drawline(0,
                            self.two_d_axi.p_outer[0, 1],
                            0,
                            self.two_d_axi.p_air_gaps[0, 1])

            # In order for the simulation to work the air_gap must be closed:
            femm.hi_drawline(0, self.two_d_axi.p_air_gaps[0, 1], 0, self.two_d_axi.p_air_gaps[2, 1])

            # Close air gap to separate from air
            femm.hi_drawline(self.two_d_axi.p_air_gaps[1, 0], self.two_d_axi.p_air_gaps[1, 1],
                                self.two_d_axi.p_air_gaps[3, 0], self.two_d_axi.p_air_gaps[3, 1])
        else:
            raise Exception("Negative air gap number is not allowed")

        # Add case
        femm.hi_drawline(0, self.two_d_axi.p_outer[2, 1], 0, self.two_d_axi.p_outer[2, 1] + case_gap_top)  # Top left line
        femm.hi_drawline(0, self.two_d_axi.p_outer[2, 1] + case_gap_top, self.two_d_axi.p_outer[3, 0] + case_gap_right, self.two_d_axi.p_outer[3, 1] + case_gap_top)  # Top line
        femm.hi_drawline(self.two_d_axi.p_outer[3, 0] + case_gap_right, self.two_d_axi.p_outer[3, 1] + case_gap_top, self.two_d_axi.p_outer[1, 0] + case_gap_right,
                        self.two_d_axi.p_outer[1, 1] - case_gap_bot)  # Right line
        femm.hi_drawline(self.two_d_axi.p_outer[1, 0] + case_gap_right, self.two_d_axi.p_outer[1, 1] - case_gap_bot, 0, self.two_d_axi.p_outer[0, 1] - case_gap_bot)  # Bottom line
        femm.hi_drawline(0, self.two_d_axi.p_outer[0, 1] - case_gap_bot, 0, self.two_d_axi.p_outer[0, 1])  # Bottom right line

        # Create boundary
        # femm.hi_selectsegment(*self.calculatePointAverage(0, self.two_d_axi.p_outer[2, 1], 0, self.two_d_axi.p_outer[2, 1] + caseGapTop))
        femm.hi_selectsegment(*MagneticComponent.calculate_point_average(0, self.two_d_axi.p_outer[2, 1] + case_gap_top, self.two_d_axi.p_outer[3, 0] + case_gap_right,
                                                                        self.two_d_axi.p_outer[3, 1] + case_gap_top))
        femm.hi_setsegmentprop("NeumannBoundary", 0, 1, 0, 2, "<None>")
        femm.hi_clearselected()

        femm.hi_selectsegment(*MagneticComponent.calculate_point_average(self.two_d_axi.p_outer[3, 0] + case_gap_right, self.two_d_axi.p_outer[3, 1] + case_gap_top,
                                                                        self.two_d_axi.p_outer[1, 0] + case_gap_right, self.two_d_axi.p_outer[1, 1] - case_gap_bot))
        femm.hi_selectsegment(*MagneticComponent.calculate_point_average(self.two_d_axi.p_outer[1, 0] + case_gap_right, self.two_d_axi.p_outer[1, 1] - case_gap_bot, 0,
                                                                        self.two_d_axi.p_outer[0, 1] - case_gap_bot))
        # femm.hi_selectsegment(*self.calculatePointAverage(0, self.two_d_axi.p_outer[0, 1] - caseGapBot, 0, self.two_d_axi.p_outer[0, 1]))
        femm.hi_setsegmentprop("Boundary", 0, 1, 0, 2, "<None>")
        femm.hi_clearselected()

        # Add case material
        material_x, material_y = self.calculate_point_average(0, self.two_d_axi.p_outer[2, 1], 0, self.two_d_axi.p_outer[2, 1] + case_gap_top)
        femm.hi_addblocklabel(material_x + 0.001, material_y)
        femm.hi_selectlabel(material_x + 0.001, material_y)
        femm.hi_setblockprop('Case', 1, 0, 0)
        femm.hi_clearselected()

        # Add Coil
        for num in range(len(self.windings)):
            for i in range(0, int(self.two_d_axi.p_conductor[num].shape[0] / 5)):
                # 0: center | 1: left | 2: top | 3: right | 4.bottom
                femm.hi_drawarc(self.two_d_axi.p_conductor[num][5 * i + 1][0],
                                self.two_d_axi.p_conductor[num][5 * i + 1][1],
                                self.two_d_axi.p_conductor[num][5 * i + 3][0],
                                self.two_d_axi.p_conductor[num][5 * i + 3][1], 180, 2.5)
                femm.hi_addarc(self.two_d_axi.p_conductor[num][5 * i + 3][0],
                            self.two_d_axi.p_conductor[num][5 * i + 3][1],
                            self.two_d_axi.p_conductor[num][5 * i + 1][0],
                            self.two_d_axi.p_conductor[num][5 * i + 1][1], 180, 2.5)
                femm.hi_addblocklabel(self.two_d_axi.p_conductor[num][5 * i][0],
                                    self.two_d_axi.p_conductor[num][5 * i][1])
                femm.hi_selectlabel(self.two_d_axi.p_conductor[num][5 * i][0], self.two_d_axi.p_conductor[num][5 * i][1])
                if num == 0:
                    femm.hi_setblockprop(f'Wire_{num}_{i}', 1, 0, 1)
                if num == 1:
                    femm.hi_setblockprop(f'Wire_{num}_{i}', 1, 0, 1)
                femm.hi_clearselected()

        # Define an "open" boundary condition using the built-in function:
        # femm.hi_makeABC()

        # == Labels/Designations ==
        # Label for air and air gap
        if self.air_gaps.number == 0:
            femm.hi_addblocklabel(self.two_d_axi.r_inner - 0.0001, 0)
            femm.hi_selectlabel(self.two_d_axi.r_inner - 0.001, 0)
            femm.hi_setblockprop('Air', 1, 0, 0)
            femm.hi_clearselected()
        else:
            femm.hi_addblocklabel(self.two_d_axi.r_inner - 0.0001, 0)
            femm.hi_selectlabel(self.two_d_axi.r_inner - 0.001, 0)
            femm.hi_setblockprop('Air', 1, 0, 0)
            femm.hi_clearselected()
            femm.hi_addblocklabel(0.001, 0)
            femm.hi_selectlabel(0.001, 0)
            femm.hi_setblockprop('Air Gaps', 1, 0, 0)
            femm.hi_clearselected()

        # Label for core
        femm.hi_addblocklabel(self.two_d_axi.p_outer[3, 0] - 0.001, self.two_d_axi.p_outer[3, 1] - 0.001)
        femm.hi_selectlabel(self.two_d_axi.p_outer[3, 0] - 0.001, self.two_d_axi.p_outer[3, 1] - 0.001)
        femm.hi_setblockprop('Core', 1, 0, 0)
        femm.hi_clearselected()

        # Not needed when the core is the boundary
        # femm.hi_addblocklabel(self.two_d_axi.p_outer[3, 0] + 0.001, self.two_d_axi.p_outer[3, 1] + 0.001)
        # femm.hi_selectlabel(self.two_d_axi.p_outer[3, 0] + 0.001, self.two_d_axi.p_outer[3, 1] + 0.001)
        # femm.hi_setblockprop('Air', 1, 0, 0)
        # femm.hi_clearselected()

        # Now, the finished input geometry can be displayed.
        femm.hi_zoomnatural()
        femm.hi_saveas(femm_model_file_path)
        femm.hi_analyze()
        femm.hi_loadsolution()
        input()  # So the window stays open
        # femm.closefemm()

    @staticmethod
    def encode_settings(o) -> Dict:
        """Encodes the magnetic component in a dictionary.

        :param o: Magnetic component containing the model.
        :type o: MagneticComponent
        :return: Model encodes as dictionary
        :rtype: Dict
        """
        content = {
            "simulation_name": o.simulation_name,
            "date": datetime.today().strftime('%Y-%m-%d %H:%M:%S'),
            "component_type": o.component_type.name,
            "working_directory": o.file_data.working_directory,
            "core": o.core.to_dict(),
            "winding_windows": [ww.to_dict() for ww in o.winding_windows],
        }

        if o.air_gaps is not None:
            content["air_gaps"] = o.air_gaps.to_dict()

        if o.insulation is not None:
            content["insulation"] = o.insulation.to_dict()

        if o.stray_path is not None:
            content["stray_path"] = o.stray_path.__dict__

        return content

    @staticmethod
    def decode_settings_from_log(log_file_path: str, working_directory: str = None, silent: bool = False):
        """
        Reads the given log and returns the magnetic component from th elog.

        :param log_file_path: Path to the log file
        :type log_file_path: str
        :param working_directory: If the working directory shall be a different from the log file enter a new one here, defaults to None
        :type working_directory: str, optional
        :param silent: True to avoid terminal outputs. Helps to speed up simulations.
        :type silent: bool
        :return: Magnetic component containing the model
        :rtype: MagneticComponent
        """
        if not os.path.isfile(log_file_path):
            raise Exception(f"File {log_file_path} does not exists or is not a file!")

        settings = None
        with open(log_file_path, "r") as fd:
            content = json.load(fd)
            settings = content["simulation_settings"]

        if settings is not None:
            cwd = working_directory if working_directory is not None else settings["working_directory"]
            geo = MagneticComponent(component_type=ComponentType[settings["component_type"]], working_directory=cwd)

            settings["core"]["loss_approach"] = LossApproach[settings["core"]["loss_approach"]]
            core_dimensions = SingleCoreDimensions(core_inner_diameter=settings["core"]["core_inner_diameter"],
                                                            window_w=settings["core"]["window_w"],
                                                            window_h=settings["core"]["window_h"])

            core = Core(core_dimensions=core_dimensions, **settings["core"])
            geo.set_core(core)

            if "air_gaps" in settings:
                air_gaps = AirGaps(AirGapMethod[settings["air_gaps"]["method"]], core)
                for air_gap in settings["air_gaps"]["air_gaps"]:
                    air_gaps.add_air_gap(AirGapLegPosition[air_gap["leg_position"]], air_gap["height"], air_gap["position_value"],)
                geo.set_air_gaps(air_gaps)

            if "insulation" in settings:
                insulation = Insulation()
                insulation.add_core_insulations(*settings["insulation"]["core_insulations"])
                insulation.add_winding_insulations(settings["insulation"]["inner_winding_insulations"], settings["insulation"]["vww_insulation"])
                geo.set_insulation(insulation)

            if "stray_path" in settings:
                stray_path = StrayPath(**settings["stray_path"])
                geo.set_stray_path(stray_path)

            new_virtual_winding_windows = []
            winding_windows = settings["winding_windows"]
            for winding_window in winding_windows:
                virtual_winding_windows = winding_window["virtual_winding_windows"]
                for vww in virtual_winding_windows:
                    turns = vww["turns"]
                    conductors = []
                    for winding in vww["windings"]:
                        conductor = Conductor(winding["winding_number"], Conductivity[winding["conductivity"]])
                        conductor_type = ConductorType[winding["conductor_type"]]
                        if conductor_type == ConductorType.RectangularSolid:
                            conductor.set_rectangular_conductor(winding["thickness"])
                        elif conductor_type == ConductorType.RoundLitz:
                            # 3 of 4 wire preferences are allowed, so fill-factor is set to None, even the value is known from the log.
                            conductor.set_litz_round_conductor(winding["conductor_radius"], winding["number_strands"],
                            winding["strand_radius"], None, ConductorArrangement[winding["conductor_arrangement"]])
                        elif conductor_type == ConductorType.RoundSolid:
                            conductor.set_solid_round_conductor(winding["conductor_radius"], ConductorArrangement[winding["conductor_arrangement"]])
                        else:
                            raise Exception(f"Unknown conductor type {conductor_type.name}")

                        conductors.append(conductor)

                    new_vww = VirtualWindingWindow(vww["bot_bound"], vww["top_bound"], vww["left_bound"], vww["right_bound"])
                    winding_type = WindingType[vww["winding_type"]]
                    if winding_type == WindingType.Single:
                        winding_scheme = WindingScheme[vww["winding_scheme"]] if vww["winding_scheme"] is not None else None
                        wrap_para_type = WrapParaType[vww["wrap_para"]] if vww["wrap_para"] is not None else None
                        new_vww.set_winding(conductors[0], turns[0], winding_scheme, wrap_para_type)
                    elif winding_type == WindingType.TwoInterleaved:
                        new_vww.set_interleaved_winding(conductors[0], turns[0], conductors[1], turns[1], InterleavedWindingScheme[vww["winding_scheme"]], vww["winding_insulation"])
                    else:
                        raise Exception(f"Winding type {winding_type} is not implemented")
                    new_virtual_winding_windows.append(new_vww)

            winding_window = WindingWindow(core, insulation)
            winding_window.virtual_winding_windows = new_virtual_winding_windows
            geo.set_winding_windows([winding_window])

            # Variable to set silent mode
            ff.set_silent_status(silent)

            return geo

        raise Exception(f"Couldn't extract settings from file {log_file_path}")




<|MERGE_RESOLUTION|>--- conflicted
+++ resolved
@@ -6,12 +6,8 @@
 import json
 import warnings
 import inspect
-<<<<<<< HEAD
 import time
-from typing import List, Dict, Optional
-=======
 from typing import List, Dict, Optional, Tuple
->>>>>>> e972a962
 from datetime import datetime
 
 # Third party libraries
