"""Contains all important components of a MagneticComponent.

Conductors, Core, AirGaps, Insulations, WindingWindow, StrayPath and the VirtualWindingWindow.
"""
# Python standard libraries
from dataclasses import dataclass

# 3rd party libraries
import numpy as np

# Local libraries
import femmt.functions as ff
from femmt.functions_model import *
import femmt.functions_reluctance as fr
from femmt.enumerations import *
from femmt.constants import *
from femmt.functions_drawing import *
import materialdatabase as mdb


class Conductor:
    """
    A winding defines a conductor which is wound around a magnetic component such as transformer or inductance.

    The winding is defined by its conductor and the way it is placed in the magnetic component. To allow different
    arrangements of the conductors in several winding windows (hexagonal or square packing, interleaved, ...) in
    this class only the conductor parameters are specified. 
    """

    # TODO More documentation
    conductor_type: ConductorType
    conductor_arrangement: ConductorArrangement | None = None
    wrap_para: WrapParaType | None = None
    conductor_radius: float | None = None
    winding_number: int
    thickness: float | None = None
    ff: float | None = None
    strand_radius: float | None = None
    n_strands: int = 0
    n_layers: int
    a_cell: float
    cond_sigma: float

    conductor_is_set: bool

    # Not used in femmt_classes. Only needed for to_dict()
    conductivity: Conductivity | None = None

    def __init__(self, winding_number: int, conductivity: Conductivity, parallel: bool = False,
                 winding_material_temperature: float = 100):
        """Create a conductor object.

        The winding_number sets the order of the conductors. Every conductor needs to have a unique winding number.
        The conductor with the lowest winding number (starting from 0) will be treated as primary, second-lowest number as secondary and so on.

        :param winding_number: Unique number for the winding
        :type winding_number: int
        :param conductivity: Sets the conductivity for the conductor
        :type conductivity: float
        :param winding_material_temperature: temperature of winding material, default set to 100 °C
        :type winding_material_temperature: float
        :param parallel: Set to True to introduce parallel conductors. Default set to False
        :type parallel: bool
        """
        if winding_number < 0:
            raise Exception("Winding index cannot be negative.")

        self.winding_number = winding_number
        self.conductivity = conductivity
        self.conductor_is_set = False
        self.parallel = parallel

        dict_material_database = ff.wire_material_database()
        if conductivity.name in dict_material_database:
            self.cond_sigma = ff.conductivity_temperature(conductivity.name, winding_material_temperature)
        else:
            raise Exception(f"Material {conductivity.name} not found in database")

    def set_rectangular_conductor(self, thickness: float = None):
        """
        Set a rectangular, solid conductor.

        :param thickness: thickness of the rectangular conductor in m
        :type thickness: float
        """
        if self.conductor_is_set:
            raise Exception("Only one conductor can be set for each winding!")

        self.conductor_is_set = True
        self.conductor_type = ConductorType.RectangularSolid
        self.thickness = thickness
        self.a_cell = None  # can only be set after the width is determined
        self.conductor_radius = 1  # Revisit

    def set_solid_round_conductor(self, conductor_radius: float, conductor_arrangement: ConductorArrangement | None):
        """
        Set a solid round conductor.

        :param conductor_radius: conductor radius in m
        :type conductor_radius: float
        :param conductor_arrangement: conductor arrangement (Square / SquareFullWidth / Hexagonal)
        :type conductor_arrangement: ConductorArrangement | None
        """
        if self.conductor_is_set:
            raise Exception("Only one conductor can be set for each winding!")

        self.conductor_is_set = True
        self.conductor_type = ConductorType.RoundSolid
        self.conductor_arrangement = conductor_arrangement
        self.conductor_radius = conductor_radius
        self.a_cell = np.pi * conductor_radius ** 2

    def set_litz_round_conductor(self, conductor_radius: float | None, number_strands: int | None,
                                 strand_radius: float | None,
                                 fill_factor: float | None, conductor_arrangement: ConductorArrangement):
        """
        Set a round conductor made of litz wire.

        Only 3 of the 4 parameters are needed. The other one needs to be none.

        :param conductor_radius: conductor radius in m
        :type conductor_radius: float | None
        :param number_strands: number of strands inside the litz wire
        :type number_strands: int | None
        :param strand_radius: radius of a single strand in m
        :type strand_radius: float | None
        :param fill_factor: fill factor of the litz wire
        :type fill_factor: float | None
        :param conductor_arrangement: conductor arrangement (Square, SquareFullWidth, Hexagonal)
        :type conductor_arrangement: ConductorArrangement
        """
        if self.conductor_is_set:
            raise Exception("Only one conductor can be set for each winding!")

        self.conductor_is_set = True
        self.conductor_type = ConductorType.RoundLitz
        self.conductor_arrangement = conductor_arrangement
        self.conductor_radius = conductor_radius
        self.n_strands = number_strands
        self.strand_radius = strand_radius
        self.ff = fill_factor

        if number_strands is None:
            self.n_strands = int(conductor_radius ** 2 / strand_radius ** 2 * fill_factor)
        elif conductor_radius is None:
            self.conductor_radius = np.sqrt(number_strands * strand_radius ** 2 / fill_factor)
            print(self.conductor_radius)
        elif fill_factor is None:
            ff_exact = number_strands * strand_radius ** 2 / conductor_radius ** 2
            self.ff = np.around(ff_exact, decimals=2)
            if self.ff > 0.90:
                raise Exception(f"A fill factor of {self.ff} is unrealistic!")
        elif strand_radius is None:
            self.strand_radius = np.sqrt(conductor_radius ** 2 * fill_factor / number_strands)
        else:
            raise Exception("1 of the 4 parameters need to be None.")

        self.n_layers = ff.litz_calculate_number_layers(number_strands)
        self.a_cell = self.n_strands * self.strand_radius ** 2 * np.pi / self.ff

    def __eq__(self, other):
        """Define how to compare two conductor objects."""
        return self.__dict__ == other.__dict__

    def __ne__(self, other):
        """Define how to use the not-equal method for conductor objects."""
        return self.__dict__ != other.__dict__

    def to_dict(self):
        """Transfer object parameters to a dictionary. Important method to create the final result-log."""
        return {
            "winding_number": self.winding_number,
            "conductivity": self.conductivity.name,
            "conductor_type": self.conductor_type.name,
            "thickness": self.thickness,
            "conductor_radius": self.conductor_radius,
            "conductor_arrangement": self.conductor_arrangement.name if self.conductor_arrangement is not None else None,
            "number_strands": self.n_strands,
            "strand_radius": self.strand_radius,
            "fill_factor": self.ff
        }


class Core:
    """
    Creates the core base for the model.

    # TODO More documentation and get rid of double initialization
    frequency = 0: mu_r_abs only used if non_linear == False
    frequency > 0: mu_r_abs is used
    """

    # Standard material data
    material: str

    # Permeability
    # TDK N95 as standard material:
    permeability_type: PermeabilityType
    mu_r_abs: float  # Relative Permeability [if complex: mu_complex = re_mu_rel + j*im_mu_rel with mu_rel=|mu_complex|]
    phi_mu_deg: float  # mu_complex = mu_r_abs * exp(j*phi_mu_deg)

    # Permittivity - [Conductivity in a magneto-quasistatic sense]
    sigma: complex  # complex equivalent permittivity [frequency-dependent], real and imaginary part

    steinmetz_loss: int = 0
    generalized_steinmetz_loss: int = 0

    # Needed for to_dict
    loss_approach: LossApproach = None

    # Database
    # material_database is variable to load in material_database
    temperature: float  # temperature at which data is required
    material: str  # material to be accessed from data base
    datasource: str  # type of data to be accessed ( datasheet or measurement)

    file_path_to_solver_folder: str  # location to create temporary pro file

    mdb_verbosity: Verbosity

    def __init__(self,
                 # dimensions
                 core_type: CoreType = CoreType.Single,
                 core_dimensions=None,
                 detailed_core_model: bool = False,

                 # material data
                 material: str = "custom",
                 temperature: float = None,
                 loss_approach: LossApproach = LossApproach.LossAngle,
                 mu_r_abs: float = 3000,

                 # permeability
                 permeability_datasource: MaterialDataSource = None,
                 permeability_datatype: MeasurementDataType = None,
                 permeability_measurement_setup: str = None,
                 phi_mu_deg: float = None,
                 non_linear: bool = False,

                 # permittivity
                 permittivity_datasource: str = None,
                 permittivity_datatype: str = None,
                 permittivity_measurement_setup: str = None,
                 sigma: complex = None,
                 steinmetz_parameter: list = None,
                 generalized_steinmetz_parameter: list = None,
                 mdb_verbosity: Verbosity = Verbosity.Silent,
                 **kwargs):  # TODO Is this kwargs really needed? Can this be removed?
        """Initialize the core.

        :param core_inner_diameter: diameter of the inner core
        :type core_inner_diameter: float
        :param window_w: width of the winding window
        :type window_w: float
        :param window_h: height of the winding window
        :type window_h: float
        :param material: Material name, e.g. 'N95', defaults to "custom"mu_rel
        :type material: str, optional
        :param mu_r_abs: absolute value of the permeability, defaults to 3000
        :type mu_r_abs: float, optional
        :param phi_mu_deg: loss angle of the material in degree, defaults to None
        :type phi_mu_deg: float, optional
        :param sigma: core conductivity, defaults to None
        :type sigma: float, optional
        :param non_linear: _description_, defaults to False
        :type non_linear: bool, optional
        :param detailed_core_model: Manual correction so cross-section of inner leg is not same as outer leg (PQ 40/40 only!!), defaults to False (recommended!)
        :type detailed_core_model: bool, optional
        """
        self.mdb_verbosity = mdb_verbosity

        # Set parameters
        self.core_type = core_type  # Basic shape of magnetic conductor

        # Geometric Parameters
        self.core_inner_diameter = core_dimensions.core_inner_diameter
        self.window_w = core_dimensions.window_w
        self.correct_outer_leg = detailed_core_model
        self.core_thickness = self.core_inner_diameter / 4  # default: A_inner_leg = A_outer_leg(s)

        self.r_inner = self.window_w + self.core_inner_diameter / 2

        if self.core_type == CoreType.Single:
            self.window_h = core_dimensions.window_h
            self.number_core_windows = 2
            self.core_h = self.window_h + 2 * self.core_thickness
            self.core_h_center_leg = self.window_h + 2 * self.core_thickness
        if self.core_type == CoreType.Stacked:
            self.window_h_bot = core_dimensions.window_h_bot
            self.window_h_top = core_dimensions.window_h_top
            self.core_h = self.window_h_bot + 2 * self.core_thickness
            self.number_core_windows = 4

        if detailed_core_model:
            # Definition of the center core height
            self.core_h_center_leg = core_dimensions.core_h  # Directly taken from core database

            # Calculation of the outer core radius  TODO: additional value from core specification needed
            # self.r_outer = np.sqrt(A_out / np.pi + self.r_inner ** 2)  # Hardcode for PQ 40/40
            self.r_outer = fr.calculate_r_outer(self.core_inner_diameter, self.window_w)

            # Calculation of the outer core height TODO:additional value from core specification needed
            width_meas = 23e-3  # for PQ4040
            h_meas = 5.2e-3  # for PQ4040
            alpha = np.arcsin((width_meas / 2) / (self.core_inner_diameter / 2 + self.window_w))
            h_outer = (h_meas * 4 * alpha * (self.core_inner_diameter / 2 + self.window_w)) / (2 * np.pi * (self.core_inner_diameter / 2 + self.window_w))
            self.core_h = self.window_h + 2 * h_outer

        else:
            # set r_outer, so cross-section of outer leg has same cross-section as inner leg
            # this is the default-case
            self.r_outer = fr.calculate_r_outer(self.core_inner_diameter, self.window_w)

        # bobbin dimensions

        # Material Parameters
        # General
        # Initialize database
        self.material_database = mdb.MaterialDatabase(self.mdb_verbosity == Verbosity.Silent)
        if material != 'custom' and isinstance(material, str):
            self.material = Material(material)
        else:
            self.material = material
        self.file_path_to_solver_folder = None
        self.temperature = temperature
        # Permeability
        if permeability_datasource != 'custom' and isinstance(permeability_datasource, str):
            permeability_datasource = MaterialDataSource(permeability_datasource)
        if permeability_measurement_setup != 'custom' and permeability_measurement_setup is not None and isinstance(permeability_datasource, str):
            permeability_measurement_setup = MeasurementSetup(permeability_measurement_setup)
        if permeability_datatype != 'custom' and permeability_datatype is not None and isinstance(permeability_datatype, str):
            permeability_datatype = MeasurementDataType(permeability_datatype)

        self.permeability = {"datasource": permeability_datasource,
                             "measurement_setup": permeability_measurement_setup,
                             "datatype": permeability_datatype}
        self.non_linear = non_linear
        self.mu_r_abs = mu_r_abs
        self.phi_mu_deg = phi_mu_deg
        self.loss_approach = loss_approach
        # Permittivity
        self.complex_permittivity = None
        if permittivity_datasource != 'custom' and isinstance(permittivity_datasource, str):
            permittivity_datasource = MaterialDataSource(permittivity_datasource)
        if permittivity_measurement_setup != 'custom' and permittivity_measurement_setup is not None and isinstance(permittivity_datasource, str):
            permittivity_measurement_setup = MeasurementSetup(permittivity_measurement_setup)
        if permittivity_datatype != 'custom' and permittivity_datatype is not None and isinstance(permittivity_datatype, str):
            permittivity_datatype = MeasurementDataType(permittivity_datatype)

        self.permittivity = {"datasource": permittivity_datasource,
                             "measurement_setup": permittivity_measurement_setup,
                             "datatype": permittivity_datatype}
        self.sigma = sigma

        # Check loss approach
        if loss_approach == LossApproach.Steinmetz:
            self.sigma = 0
            if self.material != "custom":
                self.permeability_type = PermeabilityType.FromData
                self.mu_r_abs = self.material_database.get_material_attribute(material_name=self.material,
                                                                              attribute="initial_permeability")

                steinmetz_data = self.material_database.get_steinmetz_data(material_name=self.material,
                                                                           type="Steinmetz",
                                                                           datasource="measurements")
                self.ki = steinmetz_data['ki']
                self.alpha = steinmetz_data['alpha']
                self.beta = steinmetz_data['beta']

            if self.material == "custom":  # ----steinmetz_parameter consist of list of ki, alpha , beta from the user
                self.ki = steinmetz_parameter[0]
                self.alpha = steinmetz_parameter[1]
                self.beta = steinmetz_parameter[2]
            else:
                raise Exception("When steinmetz losses are set a material needs to be set as well.")
        # if loss_approach == LossApproach.Generalized_Steinmetz:
        #     raise NotImplemented
        # self.sigma = 0
        # if self.material != "custom":
        #     self.permeability_type = PermeabilityType.FromData
        #     self.mu_rel = Database.get_initial_permeability(material_name=self.material)
        #     self.t_rise = Database.get_steinmetz_data(material_name=self.material, type="Generalized_Steinmetz")[
        #         't_rise']
        #     self.t_fall = Database.get_steinmetz_data(material_name=self.material, type="Generalized_Steinmetz")[
        #         't_fall']
        # elif self.material == "custom":  # ----generalized_steinmetz_parameter consist of list of ki, alpha , beta from the user
        #     self.t_rise = generalized_steinmetz_parameter[0]
        #     self.t_fall = generalized_steinmetz_parameter[1]

        if loss_approach == LossApproach.LossAngle:

            if self.permittivity["datasource"] == MaterialDataSource.Custom:
                self.sigma = sigma  # from user
            else:
                self.sigma = 1 / self.material_database.get_material_attribute(material_name=self.material,
                                                                               attribute="resistivity")

            if self.permeability["datasource"] == MaterialDataSource.Custom:
                # this is a service for the user:
                # In case of not giving a fixed loss angle phi_mu_deg,
                # the initial permeability from datasheet is used (RealValue)
                if phi_mu_deg is not None and phi_mu_deg != 0:
                    self.permeability_type = PermeabilityType.FixedLossAngle
                else:
                    self.permeability_type = PermeabilityType.RealValue
            else:
                self.permeability_type = PermeabilityType.FromData
                self.mu_r_abs = self.material_database.get_material_attribute(material_name=self.material,
                                                                              attribute="initial_permeability")

        else:
            raise Exception("Loss approach {loss_approach.value} is not implemented")

        # Set attributes of core with given keywords
        # TODO Should we allow this? Technically this is not how an user interface should be designed
        for key, value in kwargs.items():
            setattr(self, key, value)

        # Needed because of to_dict
        self.kwargs = kwargs

    def update_sigma(self, frequency: bool) -> None:
        """
        Update the core conductivity.

        The core conductivity is used to calculate eddy current losses inside the FEM simulation.

        In case of datasheet parameters, the DC-resistance is loaded from the material database.
        In case of measurement parameters, the AC-resistance is loaded from the material database.
         * The AC-resistance is interpolated by the material database for the certain frequency
         * AC-resistance = imaginary part of complex permittivity

        The AC-resistance decreases when increasing the frequency.
        Using AC-resistance (interpolated from measurements) is more accurate than the static DC-datasheet resistance.

        The conductivity 'sigma' = (1 / AC-resistance) is used for the simulation.

        :param frequency: operating frequency in Hz
        :type frequency: float
        """
        if self.permittivity["datasource"] == MaterialDataSource.Measurement:
            epsilon_r, phi_epsilon_deg = self.material_database.get_permittivity(temperature=self.temperature,
                                                                                 frequency=frequency,
                                                                                 material_name=self.material,
                                                                                 datasource=self.permittivity["datasource"],
                                                                                 measurement_setup=self.permittivity["measurement_setup"],
                                                                                 datatype=self.permittivity["datatype"])
            self.complex_permittivity = epsilon_0 * epsilon_r * complex(np.cos(np.deg2rad(phi_epsilon_deg)), np.sin(np.deg2rad(phi_epsilon_deg)))
            self.sigma = 2 * np.pi * frequency * complex(self.complex_permittivity.imag, self.complex_permittivity.real)
            # self.sigma = 2 * np.pi * frequency * complex(self.complex_permittivity.imag, 0)
            # self.sigma = complex(1/10, 0)

        if self.permittivity["datasource"] == MaterialDataSource.ManufacturerDatasheet:
            self.sigma = 1 / self.material_database.get_material_attribute(material_name=self.material, attribute="resistivity")

    def update_core_material_pro_file(self, frequency: int, electro_magnetic_folder: str, plot_interpolation: bool = False):
        """
        Update the pro file for the solver depending on the frequency of the upcoming simulation.

        :param frequency: Frequency in Hz
        :type frequency: int
        :param electro_magnetic_folder: electro magnetic results filepath
        :type electro_magnetic_folder: str
        :param plot_interpolation: True to plot the interpolation results for the material parameters
        :type plot_interpolation: bool
        """
        if self.mdb_verbosity == Verbosity.ToConsole:
            logger.info(f"{self.permeability['datasource']=}")
        self.material_database.permeability_data_to_pro_file(temperature=self.temperature, frequency=frequency,
                                                             material_name=self.material,
                                                             datasource=self.permeability["datasource"],
                                                             datatype=self.permeability["datatype"],
                                                             measurement_setup=self.permeability["measurement_setup"],
                                                             parent_directory=electro_magnetic_folder,
                                                             plot_interpolation=plot_interpolation)

    def to_dict(self):
        """Transfer object parameters to a dictionary. Important method to create the final result-log."""
        # TODO: mdb
        if self.core_type == CoreType.Single:
            return {
                "core_type": self.core_type,
                "core_inner_diameter": self.core_inner_diameter,
                "core_h": self.core_h,
                "window_w": self.window_w,
                "window_h": self.window_h,
                "material": self.material,
                "loss_approach": self.loss_approach.name,
                "mu_r_abs": self.mu_r_abs,
                "phi_mu_deg": self.phi_mu_deg,
                "sigma": [self.sigma.real, self.sigma.imag],
                "non_linear": self.non_linear,
                "correct_outer_leg": self.correct_outer_leg,
                "temperature": self.temperature,
                "permeability_datasource": self.permeability["datasource"],
                "permeability_measurement_setup": self.permeability["measurement_setup"],
                "permeability_datatype": self.permeability["datatype"],
                "permittivity_datasource": self.permittivity["datasource"],
                "permittivity_measurement_setup": self.permittivity["measurement_setup"],
                "permittivity_datatype": self.permittivity["datatype"]
            }

        elif self.core_type == CoreType.Stacked:
            return {
                "core_type": self.core_type,
                "core_inner_diameter": self.core_inner_diameter,
                "window_w": self.window_w,
                "window_h_bot": self.window_h_bot,
                "window_h_top": self.window_h_top,
                "material": self.material,
                "loss_approach": self.loss_approach.name,
                "mu_r_abs": self.mu_r_abs,
                "phi_mu_deg": self.phi_mu_deg,
                "sigma": [self.sigma.real, self.sigma.imag],
                "non_linear": self.non_linear,
                "correct_outer_leg": self.correct_outer_leg,
                "temperature": self.temperature,
                "permeability_datasource": self.permeability["datasource"],
                "permeability_measurement_setup": self.permeability["measurement_setup"],
                "permeability_datatype": self.permeability["datatype"],
                "permittivity_datasource": self.permittivity["datasource"],
                "permittivity_measurement_setup": self.permittivity["measurement_setup"],
                "permittivity_datatype": self.permittivity["datatype"]
            }


class AirGaps:
    """
    Contains methods and arguments to describe the air gaps in a magnetic component.

    An air gap can be added with the add_air_gap function. It is possible to set different positions and heights.
    """

    core: Core
    midpoints: list[list[float]]  #: list: [position_tag, air_gap_position, air_gap_h]
    number: int

    # Needed for to_dict
    air_gap_settings: list

    def __init__(self, method: AirGapMethod | None, core: Core | None):
        """Create an AirGaps object. An AirGapMethod needs to be set.

        This determines the way the air gap will be added to the model. In order to calculate the air gap positions the core object needs to be given.

        :param method: The method determines the way the air gap position is set.
        :type method: AirGapMethod
        :param core: The core object
        :type core: Core
        """
        self.method = method
        self.core = core
        self.midpoints = []
        self.number = 0
        self.air_gap_settings = []

    def add_air_gap(self, leg_position: AirGapLegPosition, height: float, position_value: float | None = 0,
                    stacked_position: StackedPosition = None):
        """
        Brings a single air gap to the core.

        :param leg_position: CenterLeg, OuterLeg
        :type leg_position: AirGapLegPosition
        :param position_value: if AirGapMethod == Percent: 0...100, elif AirGapMethod == Manually: position height in [m]
        :type position_value: float
        :param height: Air gap height in [m]
        :type height: float
        :param stacked_position: Top, Bot
        :type stacked_position: StackedPosition
        """
        self.air_gap_settings.append({
            "leg_position": leg_position.name,
            "position_value": position_value,
            "height": height,
            "stacked_position": stacked_position})

        for index, midpoint in enumerate(self.midpoints):
            if midpoint[0] == leg_position and midpoint[1] + midpoint[2] < position_value - height \
                    and midpoint[1] - midpoint[2] > position_value + height:
                raise Exception(f"Air gaps {index} and {len(self.midpoints)} are overlapping")

        if leg_position == AirGapLegPosition.LeftLeg or leg_position == AirGapLegPosition.RightLeg:
            raise Exception("Currently the leg positions LeftLeg and RightLeg are not supported")

        if self.method == AirGapMethod.Center:
            if self.number >= 1:
                raise Exception("The 'center' position for air gaps can only have 1 air gap maximum")
            else:
                self.midpoints.append([0, 0, height])
                self.number += 1

        elif self.method == AirGapMethod.Manually:
            self.midpoints.append([leg_position.value, position_value, height])
            self.number += 1

        elif self.method == AirGapMethod.Percent:
            if position_value > 100 or position_value < 0:
                raise Exception("AirGap position values for the percent method need to be between 0 and 100.")
            # Calculate the maximum and minimum position in percent considering the winding window height and air gap length
            max_position = 100 - (height / self.core.window_h) * 51
            min_position = (height / self.core.window_h) * 51

            # Adjust the position value if it exceeds the bounds of 0 to 100 percent
            if position_value > max_position:
                position_value = max_position
            elif position_value < min_position:
                position_value = min_position

            position = position_value / 100 * self.core.window_h - self.core.window_h / 2

            # # When the position is above the winding window it needs to be adjusted
            if position + height / 2 > self.core.window_h / 2:
                position -= (position + height / 2) - self.core.window_h / 2
            elif position - height / 2 < -self.core.window_h / 2:
                position += -self.core.window_h / 2 - (position - height / 2)

            self.midpoints.append([leg_position.value, position, height])
            self.number += 1

        elif self.method == AirGapMethod.Stacked:
            # Error check for air gap height exceeding core section height
            if stacked_position == StackedPosition.Top and height > self.core.window_h_top:
                raise ValueError(f"Air gap height ({height} m) exceeds the available top core section height "
                                 f"({self.core.window_h_top} m).")
            elif stacked_position == StackedPosition.Bot and height > self.core.window_h_bot:
                raise ValueError(f"Air gap height ({height} m) exceeds the available bottom core section height "
                                 f"({self.core.window_h_bot} m).")
            # set midpoints
            # TODO: handle top and bot
            if stacked_position == StackedPosition.Bot:
                self.midpoints.append([0, 0, height])
                self.number += 1
            if stacked_position == StackedPosition.Top:
                self.midpoints.append([0, self.core.window_h_bot / 2 + self.core.core_thickness + height / 2, height])
                self.number += 1

        else:
            raise Exception(f"Method {self.method} is not supported.")

    def to_dict(self):
        """Transfer object parameters to a dictionary. Important method to create the final result-log."""
        if self.number == 0:
            return {}

        content = {
            "method": self.method.name,
            "air_gap_number": len(self.air_gap_settings)
        }

        if self.number > 0:
            content["air_gaps"] = self.air_gap_settings

        return content


class Insulation:
    """
    Defines insulation for the model.

    An insulation between the winding window and the core can always be set.
    When having an inductor only the primary2primary insulation is necessary.
    When having a (integrated) transformer secondary2secondary and primary2secondary insulations can be set as well.

    Only the isolation between winding window and core is drawn as a "physical" isolation (4 rectangles). All other isolations
    are only describing a set distance between the object.

    In general, it is not necessary to add an insulation object at all when no insulation is needed.
    """

    cond_cond: list[list[
        float]]  # two-dimensional list with size NxN, where N is the number of windings (symmetrical isolation matrix)
    core_cond: list[
        float]  # list with size 4x1, with respectively isolation of cond_n -> [top_core, bot_core, left_core, right_core]
    turn_ins: List[
        float]
    cond_air_cond: List[List[
        float]]  # two-dimensional list with size NxN, where N is the number of windings (symmetrical isolation matrix)
    kapton: float
    consistent_ins: bool = True
    add_kapton_material: bool = True
    draw_kapton: bool = True
    flag_insulation: bool = True
    add_turn_insulations: bool = True
    max_aspect_ratio: float

    def __init__(self, max_aspect_ratio: float = 10, flag_insulation: bool = True, bobbin_dimensions = None):
        """Create an insulation object.

        Sets an insulation_delta value. In order to simplify the drawing of the isolations between core and winding window the isolation rectangles
        are not exactly drawn at the specified position. They are slightly smaller and the offset can be changed with the insulation_delta variable.
        In general, it is not recommended to change this value.
        """
        # Default value for all insulations
        # If the gaps between insulations and core (or windings) are to big/small just change this value
        self.flag_insulation = flag_insulation
        self.max_aspect_ratio = max_aspect_ratio
        # As there is a gap between the core and the bobbin, the definition of bobbin parameters is needed in electrostatic simulation
        if bobbin_dimensions is not None:
            self.bobbin_inner_diameter = bobbin_dimensions.bobbin_inner_diameter
            self.bobbin_window_w = bobbin_dimensions.bobbin_window_w
            self.bobbin_window_h = bobbin_dimensions.bobbin_window_h
            self.bobbin_h = bobbin_dimensions.bobbin_h



    def set_flag_insulation(self, flag: bool):  # to differentiate between the simulation with and without insulation
        """
        Set the self.flag_insulation key.

        :param flag: True to enable the insulation
        :type flag: bool
        """
        self.flag_insulation = flag

<<<<<<< HEAD
    def add_winding_insulations(self, inner_winding_insulation: List[List[float]], per_layer_of_turns: bool = True):
        """Add a consistent insulation between turns of one winding and insulation between virtual winding windows.
=======
    def add_winding_insulations(self, inner_winding_insulation: list[list[float]]):
        """Add insulations between turns of one winding and insulation between virtual winding windows.
>>>>>>> fccfa564

        Insulation between virtual winding windows is not always needed.
        :param inner_winding_insulation: List of floats which represent the insulations between turns of the same winding. This does not correspond to
        the order conductors are added to the winding! Instead, the winding number is important. The conductors are sorted by ascending winding number.
        The lowest winding number therefore is combined with index 0. The second lowest with index 1 and so on.
<<<<<<< HEAD
        :type inner_winding_insulation: List[List[float]]
        :param per_layer_of_turns: If it is enabled, the insulation will be added between turns for every layer in every winding.
        :type per_layer_of_turns: bool.

=======
        :type inner_winding_insulation: list[list[float]]
>>>>>>> fccfa564
        """
        if inner_winding_insulation == [[]]:
            raise Exception("Inner winding insulations list cannot be empty.")

        self.cond_cond = inner_winding_insulation

        if per_layer_of_turns:
            self.consistent_ins = False
        else:
            self.consistent_ins = True

    def add_turn_insulation(self, turn_insulation: List[float], add_turn_insulations: bool = True):
        """Add insulation for turns in every winding.

        :param turn_insulation: List of floats which represent the insulation around every winding.
        :type turn_insulation: List[List[float]]
        :param add_turn_insulations: bool to draw the insulation around turns
        :type add_turn_insulations: bool
        """
        self.add_turn_insulations = add_turn_insulations

        if add_turn_insulations:
            self.turn_ins = turn_insulation
        else:
            #self.turn_ins = []
            self.turn_ins = [0.0 for _ in turn_insulation]


    def add_conductor_air_conductor_insulation(self, inner_air_layer_insulation: List[List[float]]):
        """Add different insulations between turns for every layer of turns in every winding.

        :param inner_air_layer_insulation: List of floats which represent the insulation between turns of the same layer in every winding.
        :type inner_air_layer_insulation: List[List[float]]
        """

        # self.cond_air_cond = inner_air_layer_insulation
        self.cond_cond = inner_air_layer_insulation

    def add_kapton_insulation(self, add_kapton_material: bool=True, thickness: float = 0.0):
        """Add a kapton between layers"""
        if thickness <= 0:
            raise ValueError("Kapton insulation thickness must be greater than zero.")
        else:
            self.kapton = thickness
        if add_kapton_material:
            self.draw_kapton = True
        else:
            self.draw_kapton = False

    def add_core_insulations(self, top_core: float, bot_core: float, left_core: float, right_core: float):
        """Add insulations between the core and the winding window. Creating those will draw real rectangles in the model.

        :param top_core: Insulation between winding window and top core
        :type top_core: float
        :param bot_core: Insulation between winding window and bottom core
        :type bot_core: float
        :param left_core: Insulation between winding window and left core
        :type left_core: float
        :param right_core: Insulation between winding window and right core
        :type right_core: float
        """
        if top_core is None:
            top_core = 0
        if bot_core is None:
            bot_core = 0
        if left_core is None:
            left_core = 0
        if right_core is None:
            right_core = 0

        self.core_cond = [top_core, bot_core, left_core, right_core]
        self.core_cond = [top_core, bot_core, left_core, right_core]

    def to_dict(self):
        """Transfer object parameters to a dictionary. Important method to create the final result-log."""
        if len(self.cond_cond) == 0:
            return {}

        return {
            "inner_winding_insulations": self.cond_cond,
            "core_insulations": self.core_cond
        }


@dataclass
class StrayPath:
    """
    Stray Path is mandatory when an integrated transformer shall be created.

    A start_index and a length can be given. The start_index sets the position of the tablet.
    start_index=0 will create the tablet between the lowest and second-lowest air gaps. start_index=1 will create the tablet
    between the second lowest and third-lowest air gap. Therefore, it is necessary for the user to make sure that enough air gaps exist!
    The length parameter sets the length of the tablet starting at the y-axis (not the right side of the center core). It therefore
    determines the air gap between the tablet and the outer core leg.
    """

    # TODO: Thickness of the stray path must be fitted for the real Tablet (effective area of the "stray air gap" is different in axi-symmetric approximation)
    start_index: int  # Air gaps are sorted from lowest to highest. This index refers to the air_gap index bottom up
    length: float  # Resembles the length of the whole tablet starting from the y-axis


class VirtualWindingWindow:
    """
    Create a VirtualWindingWindow.

    A virtual winding window is the area, where either some kind of interleaved conductors or a one winding
    (primary, secondary,...) is placed in a certain way.

    An instance of this class will be automatically created when the Winding is added to the MagneticComponent
    """

    # Rectangular frame:
    bot_bound: float
    top_bound: float
    left_bound: float
    right_bound: float

    winding_type: WindingType
    winding_scheme: WindingScheme | InterleavedWindingScheme  # Either WindingScheme or InterleavedWindingScheme (Depending on the winding)
    wrap_para: WrapParaType

    windings: list[Conductor]
    turns: list[int]

    winding_is_set: bool
    winding_insulation: float

    def __init__(self, bot_bound: float, top_bound: float, left_bound: float, right_bound: float):
        """Create a virtual winding window with given bounds.

        By default, a virtual winding window is created by the WindingWindow class.
        The parameter values are given in metres and depend on the axisymmetric coordinate system.

        :param bot_bound: Bottom bound
        :type bot_bound: float
        :param top_bound: Top bound
        :type top_bound: float
        :param left_bound: Left bound
        :type left_bound: float
        :param right_bound: Right bound
        :type right_bound: float
        """
        self.bot_bound = bot_bound
        self.top_bound = top_bound
        self.left_bound = left_bound
        self.right_bound = right_bound
        self.winding_is_set = False

    def set_winding(self, conductor: Conductor, turns: int, winding_scheme: WindingScheme, alignment: Align | None = None,
                    placing_strategy: ConductorDistribution | None = None, zigzag: bool = False,
                    wrap_para_type: WrapParaType = None, foil_vertical_placing_strategy: FoilVerticalDistribution | None = None,
                    foil_horizontal_placing_strategy: FoilHorizontalDistribution | None = None):
        """Set a single winding to the current virtual winding window. A single winding always contains one conductor.

        :param conductor: Conductor which will be set to the vww.
        :type conductor: Conductor
        :param turns: Number of turns of the conductor
        :type turns: int
        :param winding_scheme: Winding scheme defines the way the conductor is wrapped. Can be set to None.
        :type winding_scheme: WindingScheme
        :param placing_strategy: Placing strategy defines the way the conductors are placing in vww
        :type placing_strategy: ConductorPlacingStrategy, optional
        :param zigzag: Zigzag movement for conductors
        :type placing_strategy: bool, define to False
        :param wrap_para_type: Additional wrap parameter. Not always needed, defaults to None
        :type wrap_para_type: WrapParaType, optional
        :param foil_vertical_placing_strategy: foil_vertical_placing_strategy defines the way the rectangular foil vertical conductors are placing in vww
        :type foil_vertical_placing_strategy: FoilVerticalDistribution, optional
        :param foil_horizontal_placing_strategy: foil_horizontal_placing_strategy defines the way the rectangular foil Horizontal conductors are placing in vww
        :type foil_horizontal_placing_strategy: foil_horizontal_placing_strategy, optional
        :param alignment: List of alignments: ToEdges, CenterOnVerticalAxis, CenterOnHorizontalAxis
        :type alignment: Align | None
        """
        self.winding_type = WindingType.Single
        self.winding_scheme = winding_scheme
        self.windings = [conductor]
        self.turns = [0] * (conductor.winding_number + 1)  # TODO: find another solution for this (is needed in mesh.py for air_stacked)
        # self.turns = [0] * (3)  # TODO: find another solution for this (is needed in mesh.py for air_stacked)
        self.placing_strategy = placing_strategy
        self.foil_vertical_placing_strategy = foil_vertical_placing_strategy
        self.foil_horizontal_placing_strategy = foil_horizontal_placing_strategy
        self.alignment = alignment
        self.zigzag = zigzag
        self.turns.insert(conductor.winding_number, turns)
        self.winding_is_set = True
        self.wrap_para = wrap_para_type

        # if alignment is not None and placing_strategy is None:
        #     raise Exception("When alignment is there a placing_strategy must be set")
        # if alignment is not None and (placing_strategy is None and foil_vertical_placing_strategy is None and foil_horizontal_placing_strategy is None):
        #     raise Exception("When alignment is set, at least one placing strategy must be set")

        if winding_scheme is WindingScheme.FoilVertical and wrap_para_type is None:
            raise Exception("When winding scheme is FoilVertical a wrap para type must be set.")
        if winding_scheme is WindingScheme.FoilVertical and foil_vertical_placing_strategy is None:
            raise Exception("When winding scheme is FoilVertical a foil_vertical_placing_strategy must be set ")
        if winding_scheme is WindingScheme.FoilHorizontal and WrapParaType is None:
            raise Exception("When winding scheme is FoilHorizontal a wrap para type must be set.")
        if winding_scheme is WindingScheme.FoilHorizontal and foil_horizontal_placing_strategy is None:
            raise Exception("When winding scheme is FoilHorizontal a foil_horizontal_placing_strategy must be set ")

    def set_interleaved_winding(self, conductor1: Conductor, turns1: int, conductor2: Conductor, turns2: int,
                                winding_scheme: InterleavedWindingScheme):
        """Set an interleaved winding to the current virtual winding window. An interleaved winding always contains two conductors.

        If a conductor is primary or secondary is determined by the value of the winding number of the conductor. The order of the function parameters
        is irrelevant.

        :param conductor1: Conductor 1 which will be added to the vww. Not equal to primary winding.
        :type conductor1: Conductor
        :param turns1: Turns of conductor 1
        :type turns1: int
        :param conductor2: Conductor 2 which will be added to the vww. Not equal to secondary winding.
        :type conductor2: Conductor
        :param turns2: Turns of conductor 2
        :type turns2: int
        :param winding_scheme: Interleaved winding scheme defines the way the conductors are drawn
        :type winding_scheme: InterleavedWindingScheme
        """
        self.winding_type = WindingType.TwoInterleaved
        self.winding_scheme = winding_scheme
        self.windings = [conductor1, conductor2]
        self.turns = [turns1, turns2]
        self.winding_is_set = True
        self.wrap_para = None

    def set_center_tapped_winding(self,
                                  conductor1: Conductor, turns1: int,
                                  conductor2: Conductor, turns2: int,
                                  conductor3: Conductor, turns3: int,
                                  insulation_primary_to_primary: float,
                                  insulation_secondary_to_secondary: float,
                                  insulation_primary_to_secondary: float):
        """
        Set a center tapped winding scheme.

        :param conductor1: set the conductor for winding 1
        :type conductor1: Conductor
        :param conductor2: set the conductor for winding 2
        :type conductor2: Conductor
        :param conductor3: set the conductor for winding 3
        :type conductor3: Conductor
        :param insulation_primary_to_primary: primary to primary insulation in m
        :type insulation_primary_to_primary: float
        :param insulation_primary_to_secondary: primary to secondary insulation in m
        :type insulation_primary_to_secondary: float
        :param insulation_secondary_to_secondary: secondary to secondary insulation in m
        :type insulation_secondary_to_secondary: float
        :param turns1: number of turns for winding 1
        :type turns1: int
        :param turns2: number of turns for winding 2
        :type turns2: int
        :param turns3: number of turns for winding 3
        :type turns3: int
        """
        # TODO: center tapped is following line allowed to set winding insulation this way?
        # self.winding_insulation = define_center_tapped_insulation(primary_to_primary=2e-4,
        #                                                           secondary_to_secondary=2e-4,
        #                                                           primary_to_secondary=5e-4)
        self.winding_insulation = [insulation_primary_to_primary, insulation_secondary_to_secondary,
                                   insulation_primary_to_secondary]
        self.winding_type = WindingType.CenterTappedGroup
        self.winding_scheme = None  # TODO: center tapped maybe add vertical or sth. like this
        self.windings = [conductor1, conductor2, conductor3]
        self.turns = [turns1, turns2, turns3]
        # TODO: center tapped is also a deepcopy needed somewhere: tertiary...?
        self.winding_is_set = True
        self.wrap_para = None

    def __repr__(self):
        """Define a printable representation of the VirtualWindingWindow object."""
        return f"WindingType: {self.winding_type}, WindingScheme: {self.winding_scheme}, Bounds: bot: {self.bot_bound}, " \
               f"top: {self.top_bound}, left: {self.left_bound}, right: {self.right_bound}"

    def to_dict(self):
        """Transfer object parameters to a dictionary. Important method to create the final result-log."""
        if hasattr(self, 'winding_insulation'):
            return {
                "bot_bound": self.bot_bound,
                "top_bound": self.top_bound,
                "left_bound": self.left_bound,
                "right_bound": self.right_bound,
                "winding_type": self.winding_type.name,
                "winding_scheme": self.winding_scheme.name if self.winding_scheme is not None else None,
                "wrap_para": self.wrap_para.name if self.wrap_para is not None else None,
                "windings": [winding.to_dict() for winding in self.windings],
                "turns": self.turns,
                "winding_insulation": self.winding_insulation
            }

        else:
            return {
                "bot_bound": self.bot_bound,
                "top_bound": self.top_bound,
                "left_bound": self.left_bound,
                "right_bound": self.right_bound,
                "winding_type": self.winding_type.name,
                "winding_scheme": self.winding_scheme.name if self.winding_scheme is not None else None,
                "wrap_para": self.wrap_para.name if self.wrap_para is not None else None,
                "windings": [winding.to_dict() for winding in self.windings],
                "turns": self.turns,
            }

    # TODO Since in combine_vww it is necessary to compare vwws maybe a __eq__ and __ne__
    # function should be implemented.


class WindingWindow:
    """Represents the winding window which is necessary for every model in FEMMT.

    Depending on the type different virtual winding windows are created by this class which then contain the different conductors.
    """

    max_bot_bound: float
    max_top_bound: float
    max_left_bound: float
    max_right_bound: float

    # 4 different insulations which can be Null if there is a vww overlapping
    # The lists contain 4 values x1, y1, x2, y2 where (x1, y1) is the lower left and (x2, y2) the upper right point
    top_iso: list[float]
    left_iso: list[float]
    bot_iso: list[float]
    right_iso: list[float]

    insulations: Insulation
    split_type: WindingWindowSplit
    stray_path: StrayPath
    air_gaps: AirGaps

    horizontal_split_factor: float
    vertical_split_factor: float

    virtual_winding_windows: list[VirtualWindingWindow]

    def __init__(self, core: Core, insulations: Insulation, stray_path: StrayPath = None, air_gaps: AirGaps = None):
        """Create a winding window which then creates up to 4 virtual winding windows.

        In order to correctly calculate the virtual winding windows the core, isolations, stray_path
        and air_gaps objects are needed.

        The stray_path and air_gaps objects are only needed when having an integrated transformer.

        :param core: Core object
        :type core: Core
        :param insulations: Insulation object
        :type insulations: Insulation
        :param stray_path: Stray path object. Only needed for integrated transformer, defaults to None
        :type stray_path: StrayPath, optional
        :param air_gaps: Air gaps path object. Only needed for integrated transformer, defaults to None
        :type air_gaps: AirGaps, optional
        """
        self.core: Core = core
        self.stray_path: StrayPath = stray_path
        self.air_gaps: AirGaps = air_gaps
        self.insulations: Insulation = insulations

        if self.core.core_type == CoreType.Single:
            if self.insulations.bobbin_dimensions:
                # top - bot
                bobbin_height = self.insulations.bobbin_window_h
                insulation_delta_top_bot = (self.core.window_h - bobbin_height) / 2
                # left
                bobbin_inner_radius = self.insulations.bobbin_inner_diameter / 2
                core_inner_radius = self.core.core_inner_diameter / 2
                insulation_delta_left = bobbin_inner_radius - core_inner_radius
                # insulation_delta_left = 3e-4
                # dimensions
                self.max_bot_bound = -core.window_h / 2 + insulations.core_cond[1] + insulation_delta_top_bot
                self.max_top_bound = core.window_h / 2 - insulations.core_cond[0] - insulation_delta_top_bot
                self.max_left_bound = (core.core_inner_diameter / 2 + insulations.core_cond[2] + insulation_delta_left + 1.5e-5)
                                       #+ 1.5e-3)
                self.max_right_bound = core.r_inner - insulations.core_cond[3]
            else:
                self.max_bot_bound = -core.window_h / 2 + insulations.core_cond[1]
                self.max_top_bound = core.window_h / 2 - insulations.core_cond[0]
                self.max_left_bound = core.core_inner_diameter / 2 + insulations.core_cond[2]
                self.max_right_bound = core.r_inner - insulations.core_cond[3]
        elif self.core.core_type == CoreType.Stacked:  # top, bot, left, right
            self.max_bot_bound = -core.window_h_bot / 2 + insulations.core_cond[1]
            self.max_top_bound = core.window_h_bot / 2 + core.window_h_top + core.core_thickness - insulations.core_cond[0]
            self.max_left_bound = core.core_inner_diameter / 2 + insulations.core_cond[2]
            self.max_right_bound = core.r_inner - insulations.core_cond[3]

        # Insulations
        self.insulations = insulations

    def to_dict(self):
        """Transfer object parameters to a dictionary. Important method to create the final result-log."""
        return {
            "max_bot_bound": self.max_bot_bound,
            "max_top_bound": self.max_top_bound,
            "max_left_bound": self.max_left_bound,
            "max_right_bound": self.max_right_bound,
            "virtual_winding_windows": [virtual_winding_window.to_dict() for virtual_winding_window in
                                        self.virtual_winding_windows],
        }

    def split_window(self, split_type: WindingWindowSplit, split_distance: float = 0,
                     horizontal_split_factor: float = 0.5, vertical_split_factor: float = 0.5,
                     top_bobbin: float = None, bot_bobbin: float = None, left_bobbin: float = None,
                     right_bobbin: float = None) -> tuple[VirtualWindingWindow]:
        """Create up to 4 virtual winding windows depending on the split type and the horizontal and vertical split factors.

        The split factors are values between 0 and 1 and determine a horizontal and vertical line at which the window is split.
        Not every value is needed for every split type:
        - NoSplit: No split_factor is needed
        - HorizontalSplit: horizontal_split_factor needed
        - VerticalSplit: vertical_split_factor factor needed
        - HorizontalAndVerticalSplit: horizontal_split_factor and vertical_split_factor needed

        Up to 4 virtual winding windows are returned:
        - NoSplit: One big virtual winding window, what is the window given by the core minus the core insulation.
        - HorizontalSplit: left, right
        - VerticalSplit: top, bottom
        - HorizontalAndVerticalSplit: top_left, top_right, bot_left, bot_right

        :param split_type: Determines the arrangement in which virtual winding windows are created
        :type split_type: WindingWindowSplit
        :param split_distance: distance between two virtual winding windows in meter [m].
        :type split_distance: float
        :param horizontal_split_factor: Horizontal split factor 0...1, defaults to 0.5
        :type horizontal_split_factor: float, optional
        :param vertical_split_factor: Vertical split factor 0...1, defaults to 0.5
        :type vertical_split_factor: float, optional
        :return: Tuple containing the virtual winding windows
        :rtype: tuple[VirtualWindingWindow]
        :param top_bobbin: top bobbin thickness in m
        :type top_bobbin: float
        :param bot_bobbin: bottom bobbin thickness in m
        :type bot_bobbin: float
        :param left_bobbin: left bobbin thickness in m
        :type left_bobbin: float
        :param right_bobbin: right bobbin thickness in m
        :type right_bobbin: float
        """
        self.split_type = split_type

        self.horizontal_split_factor = horizontal_split_factor
        self.vertical_split_factor = vertical_split_factor

        # Calculate split lengths
        if self.stray_path is not None and self.air_gaps is not None and self.air_gaps.number > self.stray_path.start_index:
            air_gap_1_position = self.air_gaps.midpoints[self.stray_path.start_index][1]
            air_gap_2_position = self.air_gaps.midpoints[self.stray_path.start_index + 1][1]
            max_pos = max(air_gap_2_position, air_gap_1_position)
            min_pos = min(air_gap_2_position, air_gap_1_position)
            distance = max_pos - min_pos  # TODO: this is set in accordance to the midpoint of the air gap:
            # TODO: should be changed to the core-cond isolation
            horizontal_split = min_pos + distance / 2
            vertical_split = self.max_left_bound + (self.max_right_bound - self.max_left_bound) * vertical_split_factor
            split_distance = distance  # here, the distance between the two vwws is set automatically
        else:
            horizontal_split = self.max_top_bound - abs(
                self.max_bot_bound - self.max_top_bound) * horizontal_split_factor
            vertical_split = self.max_left_bound + (self.max_right_bound - self.max_left_bound) * vertical_split_factor

        # Check for every possible split type and return the corresponding VirtualWindingWindows
        if split_type == WindingWindowSplit.NoSplit:

            complete = VirtualWindingWindow(
                bot_bound=self.max_bot_bound,
                top_bound=self.max_top_bound,
                left_bound=self.max_left_bound,
                right_bound=self.max_right_bound)

            self.virtual_winding_windows = [complete]
            return complete
        elif split_type == WindingWindowSplit.NoSplitWithBobbin:
            bobbin_def = [top_bobbin, bot_bobbin, left_bobbin, right_bobbin]
            for index, element in enumerate(bobbin_def):
                if element is not None and element > self.insulations.core_cond[index]:
                    bobbin_def[index] = self.insulations.core_cond[index] - element
                else:
                    bobbin_def[index] = 0

            complete = VirtualWindingWindow(
                top_bound=self.max_top_bound + bobbin_def[0],
                bot_bound=self.max_bot_bound - bobbin_def[1],
                left_bound=self.max_left_bound - bobbin_def[2],
                right_bound=self.max_right_bound + bobbin_def[3])
            self.virtual_winding_windows = [complete]
            return complete

        elif split_type == WindingWindowSplit.VerticalSplit:
            right = VirtualWindingWindow(
                bot_bound=self.max_bot_bound,
                top_bound=self.max_top_bound,
                left_bound=vertical_split + split_distance / 2,
                right_bound=self.max_right_bound)

            left = VirtualWindingWindow(
                bot_bound=self.max_bot_bound,
                top_bound=self.max_top_bound,
                left_bound=self.max_left_bound,
                right_bound=vertical_split - split_distance / 2)

            self.virtual_winding_windows = [left, right]
            return left, right
        elif split_type == WindingWindowSplit.HorizontalSplit:
            top = VirtualWindingWindow(
                bot_bound=horizontal_split + split_distance / 2,
                top_bound=self.max_top_bound,
                left_bound=self.max_left_bound,
                right_bound=self.max_right_bound)

            bot = VirtualWindingWindow(
                bot_bound=self.max_bot_bound,
                top_bound=horizontal_split - split_distance / 2,
                left_bound=self.max_left_bound,
                right_bound=self.max_right_bound)

            self.virtual_winding_windows = [top, bot]
            return top, bot
        elif split_type == WindingWindowSplit.HorizontalAndVerticalSplit:
            top_left = VirtualWindingWindow(
                bot_bound=horizontal_split + split_distance / 2,
                top_bound=self.max_top_bound,
                left_bound=self.max_left_bound,
                right_bound=vertical_split - split_distance / 2)

            top_right = VirtualWindingWindow(
                bot_bound=horizontal_split + split_distance / 2,
                top_bound=self.max_top_bound,
                left_bound=vertical_split + split_distance / 2,
                right_bound=self.max_right_bound)

            bot_left = VirtualWindingWindow(
                bot_bound=self.max_bot_bound,
                top_bound=horizontal_split - split_distance / 2,
                left_bound=self.max_left_bound,
                right_bound=vertical_split - split_distance / 2)

            bot_right = VirtualWindingWindow(
                bot_bound=self.max_bot_bound,
                top_bound=horizontal_split - split_distance / 2,
                left_bound=vertical_split + split_distance / 2,
                right_bound=self.max_right_bound)

            self.virtual_winding_windows = [top_left, top_right, bot_left, bot_right]
            return top_left, top_right, bot_left, bot_right
        else:
            raise Exception(f"Winding window split type {split_type} not found")

    def NCellsSplit(self, split_distance: float = 0, horizontal_split_factors: list[float] = None, vertical_split_factor: float = 0.5):
        """
        Split a winding window into N columns (horizontal).

        Optionally the N columns can be split into two rows each.
        :param split_distance: sets the distance between the vwws
        :param horizontal_split_factors: sets the borders between the columns
        :param vertical_split_factor: sets the height of where the rows are split
        :return:
        """
        self.vertical_split_factor = vertical_split_factor
        # Convert horizontal_split_factors to a numpy array
        horizontal_split_factors = np.array(horizontal_split_factors)
        if self.stray_path is not None and self.air_gaps is not None and self.air_gaps.number > self.stray_path.start_index:
            air_gap_1_position = self.air_gaps.midpoints[self.stray_path.start_index][1]
            air_gap_2_position = self.air_gaps.midpoints[self.stray_path.start_index + 1][1]
            max_pos = max(air_gap_2_position, air_gap_1_position)
            min_pos = min(air_gap_2_position, air_gap_1_position)
            distance = max_pos - min_pos  # TODO: this is set in accordance to the midpoint of the air gap:
            # TODO: should be changed to the core-cond isolation
            horizontal_splits = min_pos + distance / 2
            vertical_split = self.max_left_bound + (self.max_right_bound - self.max_left_bound) * vertical_split_factor
            split_distance = distance  # here, the distance between the two vwws is set automatically
        else:
            horizontal_splits = self.max_top_bound - abs(self.max_bot_bound - self.max_top_bound) * np.array(
                horizontal_split_factors)
            # horizontal_splits = self.max_top_bound - np.abs(self.max_bot_bound - self.max_top_bound) * np.array(horizontal_split_factors)

            vertical_split = self.max_left_bound + (self.max_right_bound - self.max_left_bound) * vertical_split_factor
        # Initialize lists for Left_cells, Right_cells and virtual_winding_windows
        self.Left_cells = []
        self.Right_cells = []
        self.virtual_winding_windows = []
        # Create the first pair of virtual winding windows
        self.Left_cells.append(VirtualWindingWindow(
            bot_bound=horizontal_splits[0] + split_distance / 2,
            top_bound=self.max_top_bound,
            left_bound=self.max_left_bound,
            right_bound=vertical_split - split_distance / 2))

        self.Right_cells.append(VirtualWindingWindow(
            bot_bound=horizontal_splits[0] + split_distance / 2,
            top_bound=self.max_top_bound,
            left_bound=vertical_split + split_distance / 2,
            right_bound=self.max_right_bound))

        # Create the remaining pairs of virtual winding windows
        for i in range(1, len(horizontal_splits)):
            self.Left_cells.append(VirtualWindingWindow(
                bot_bound=horizontal_splits[i] + split_distance / 2,
                top_bound=horizontal_splits[i - 1] + split_distance / 2,
                left_bound=self.max_left_bound,
                right_bound=vertical_split - split_distance / 2))
            self.Right_cells.append(VirtualWindingWindow(
                bot_bound=horizontal_splits[i] + split_distance / 2,
                top_bound=horizontal_splits[i - 1] + split_distance / 2,
                left_bound=vertical_split + split_distance / 2,
                right_bound=self.max_right_bound))

        # Create the last pair of virtual winding windows
        self.Left_cells.append(VirtualWindingWindow(
            bot_bound=self.max_bot_bound,
            top_bound=horizontal_splits[-1] - split_distance / 2,
            left_bound=self.max_left_bound,
            right_bound=vertical_split - split_distance / 2))
        self.Right_cells.append(VirtualWindingWindow(
            bot_bound=self.max_bot_bound,
            top_bound=horizontal_splits[-1] - split_distance / 2,
            left_bound=vertical_split + split_distance / 2,
            right_bound=self.max_right_bound))

        # Loop through the number of horizontal splits (plus one to account for the last cells)
        # Append each pair of left and right cells to the virtual_winding_windows list.
        # This creates a list of all virtual winding windows in the sequence: Left, Right, Left, Right, ...
        for i in range(0, len(horizontal_splits) + 1):
            self.virtual_winding_windows.append(self.Left_cells[i])
            self.virtual_winding_windows.append(self.Right_cells[i])
        # Instead of returning the separate lists of Left_cells and Right_cells,
        # we return the combined list of all virtual winding windows.
        return self.virtual_winding_windows

    def flexible_split(self, split_distance: float = 0,
                       horizontal_split_factors: list[float] | None = None,
                       vertical_split_factors: list[list[float]] | None = None) -> list[VirtualWindingWindow]:
        """
        Flexible split function to divide a window into sections based on provided horizontal and vertical split factors.

        :param split_distance: Distance between split sections.
        :param horizontal_split_factors: Relative positions for horizontal splits (0-1 range).
        :param vertical_split_factors: Nested list of relative positions for vertical splits (0-1 range).
                                       Each sublist corresponds to the vertical splits for each horizontal section.
        :return: List of VirtualWindingWindow instances.
        """
        if horizontal_split_factors is None:
            horizontal_split_factors = []

        if vertical_split_factors is None:
            vertical_split_factors = [[]]

        if self.stray_path is not None and self.air_gaps is not None and self.air_gaps.number > self.stray_path.start_index:
            air_gap_1_position = self.air_gaps.midpoints[self.stray_path.start_index][1]
            air_gap_2_position = self.air_gaps.midpoints[self.stray_path.start_index + 1][1]
            max_pos = max(air_gap_2_position, air_gap_1_position)
            min_pos = min(air_gap_2_position, air_gap_1_position)
            distance = max_pos - min_pos  # TODO: this is set in accordance to the midpoint of the air gap:
            # TODO: should be changed to the core-cond isolation
            horizontal_splits = min_pos + distance / 2
            vertical_splits = self.max_left_bound + (self.max_right_bound - self.max_left_bound) * vertical_split_factors
            split_distance = distance  # here, the distance between the two vwws is set automatically
        else:

            horizontal_splits = np.array(horizontal_split_factors)
            horizontal_splits = np.sort(np.clip(horizontal_splits, 0, 1))
            horizontal_splits = self.max_bot_bound + (self.max_top_bound - self.max_bot_bound) * horizontal_splits
            horizontal_splits = np.concatenate(([self.max_bot_bound], horizontal_splits, [self.max_top_bound]))

        cells = []

        if len(horizontal_split_factors) == 0 and any(vertical_split_factors):  # Only vertical splits
            for i in range(len(vertical_split_factors)):
                vertical_splits = np.array(vertical_split_factors[i]) if vertical_split_factors[i] else []
                vertical_splits = np.sort(np.clip(vertical_splits, 0, 1))
                vertical_splits = self.max_left_bound + (self.max_right_bound - self.max_left_bound) * vertical_splits
                vertical_splits = np.concatenate(([self.max_left_bound], vertical_splits, [self.max_right_bound]))

                for j in range(len(vertical_splits) - 1):
                    cells.append(VirtualWindingWindow(
                        bot_bound=self.max_bot_bound,
                        top_bound=self.max_top_bound,
                        left_bound=vertical_splits[j],
                        right_bound=vertical_splits[j + 1]
                    ))
        elif len(vertical_split_factors) == 0 and len(horizontal_split_factors) > 0:  # Only horizontal splits
            for i in range(len(horizontal_splits) - 1):
                cells.append(VirtualWindingWindow(
                    bot_bound=horizontal_splits[i],
                    top_bound=horizontal_splits[i + 1],
                    left_bound=self.max_left_bound,
                    right_bound=self.max_right_bound
                ))
        else:  # Both horizontal and vertical splits or no splits
            for i in range(len(horizontal_splits) - 1):
                vertical_splits = np.array(vertical_split_factors[i]) if vertical_split_factors[i] else []
                vertical_splits = np.sort(np.clip(vertical_splits, 0, 1))
                vertical_splits = self.max_left_bound + (self.max_right_bound - self.max_left_bound) * vertical_splits
                vertical_splits = np.concatenate(([self.max_left_bound], vertical_splits, [self.max_right_bound]))

                for j in range(len(vertical_splits) - 1):
                    cells.append(VirtualWindingWindow(
                        bot_bound=horizontal_splits[i],
                        top_bound=horizontal_splits[i + 1],
                        left_bound=vertical_splits[j],
                        right_bound=vertical_splits[j + 1]
                    ))

        self.virtual_winding_windows = cells
        return self.virtual_winding_windows

    def split_with_stack(self, stack: ConductorStack):
        """
        Split the winding window according to a ConductorStack data class.

        :param stack:
        :return:
        """
        bottom_up = True
        vertical_space_used = 0  # initialize the counter with zero
        self.virtual_winding_windows = []
        winding_scheme_type = []
        if bottom_up:
            for _, row_element in enumerate(stack.order):
                vertical_space_used_last = vertical_space_used
                if isinstance(row_element, StackIsolation):
                    vertical_space_used += row_element.thickness
                else:
                    additional_bobbin = 0
                    if isinstance(row_element, ConductorRow):
                        vertical_space_used += row_element.row_height
                        additional_bobbin = row_element.additional_bobbin
                        if row_element.winding_tag == WindingTag.Primary:
                            winding_scheme_type.append(WindingType.Single)
                        elif row_element.winding_tag == WindingTag.Secondary or row_element.winding_tag == WindingTag.Tertiary:
                            winding_scheme_type.append(WindingScheme.FoilHorizontal)

                    elif isinstance(row_element, CenterTappedGroup):
                        vertical_space_used += get_height_of_group(group=row_element)
                        winding_scheme_type.append(WindingType.CenterTappedGroup)

                    self.virtual_winding_windows.append(
                        VirtualWindingWindow(
                            bot_bound=self.max_bot_bound + vertical_space_used_last,
                            top_bound=self.max_bot_bound + vertical_space_used,
                            left_bound=self.max_left_bound + additional_bobbin,
                            right_bound=self.max_right_bound))

        return self.virtual_winding_windows, winding_scheme_type

    def combine_vww(self, vww1: VirtualWindingWindow, vww2: VirtualWindingWindow) -> VirtualWindingWindow:
        """Combine the borders of two virtual winding windows.

        :param vww1: Virtual winding window 1
        :type vww1: VirtualWindingWindow
        :param vww2: Virtual winding window 2
        :type vww2: VirtualWindingWindow
        :return: Virtual winding window with new bounds
        :rtype: VirtualWindingWindow
        """
        index1 = self.virtual_winding_windows.index(vww1)
        index2 = self.virtual_winding_windows.index(vww2)

        if abs(index2 - index1) == 3:
            raise Exception("Cannot combine top left and bottom right.")
        # TODO add check for top right and bottom left

        self.virtual_winding_windows.remove(vww1)
        self.virtual_winding_windows.remove(vww2)

        new_vww = VirtualWindingWindow(bot_bound=min(vww1.bot_bound, vww2.bot_bound),
                                       top_bound=max(vww1.top_bound, vww2.top_bound),
                                       left_bound=min(vww1.left_bound, vww2.left_bound),
                                       right_bound=max(vww1.right_bound, vww2.right_bound))

        self.virtual_winding_windows.append(new_vww)

        return new_vww

    def NHorizontalAndVerticalSplit(self, horizontal_split_factors: list[float] = None, vertical_split_factors: list[list[float]] = None):
        """
        Split a winding window into N columns (horizontal) with each M_N according rows (vertical).

        :param horizontal_split_factors: position of borders between columns
        :param vertical_split_factors: position of borders between rows per column
        :return:
        """
        if vertical_split_factors is None:
            vertical_split_factors = [None] * (len(horizontal_split_factors)+1)

        # Convert horizontal_split_factors to a numpy array
        horizontal_split_factors = np.array(horizontal_split_factors)
        if self.stray_path is not None and self.air_gaps is not None and self.air_gaps.number > self.stray_path.start_index:
            air_gap_1_position = self.air_gaps.midpoints[self.stray_path.start_index][1]
            air_gap_2_position = self.air_gaps.midpoints[self.stray_path.start_index + 1][1]
            max_pos = max(air_gap_2_position, air_gap_1_position)
            min_pos = min(air_gap_2_position, air_gap_1_position)
            distance = max_pos - min_pos  # TODO: this is set in accordance to the midpoint of the air gap:
            # TODO: should be changed to the core-cond isolation
            horizontal_splits = min_pos + distance / 2
            vertical_split = self.max_left_bound + (self.max_right_bound - self.max_left_bound) * vertical_split_factors
            split_distance = distance  # here, the distance between the two vwws is set automatically
        else:
            horizontal_splits = [self.max_left_bound]
            horizontal_splits = horizontal_splits + list(self.max_left_bound + (self.max_right_bound-self.max_left_bound) * horizontal_split_factors)
            horizontal_splits.append(self.max_right_bound)

        # Initialize lists for cells and virtual_winding_windows
        self.cells = []
        self.virtual_winding_windows = []

        # Create the remaining pairs of virtual winding windows
        for i in range(0, len(horizontal_splits)-1):
            vertical_splits = [self.max_bot_bound]
            if vertical_split_factors[i] is not None:
                vertical_splits = vertical_splits + list(self.max_bot_bound + (self.max_top_bound - self.max_bot_bound) * np.array(vertical_split_factors[i]))
            vertical_splits.append(self.max_top_bound)

            for j in range(0, len(vertical_splits) - 1):
                self.cells.append(VirtualWindingWindow(
                    bot_bound=vertical_splits[j],
                    top_bound=vertical_splits[j+1],
                    left_bound=horizontal_splits[i],
                    right_bound=horizontal_splits[i+1]))

        # Loop through the number of horizontal splits (plus one to account for the last cells)
        # Append each pair of left and right cells to the virtual_winding_windows list.
        # This creates a list of all virtual winding windows in the sequence: Left, Right, Left, Right, ...
        for i in range(0, len(self.cells)):
            self.virtual_winding_windows.append(self.cells[i])
        # Instead of returning the separate lists of Left_cells and Right_cells,
        # we return the combined list of all virtual winding windows.
        return self.virtual_winding_windows<|MERGE_RESOLUTION|>--- conflicted
+++ resolved
@@ -671,9 +671,9 @@
         float]]  # two-dimensional list with size NxN, where N is the number of windings (symmetrical isolation matrix)
     core_cond: list[
         float]  # list with size 4x1, with respectively isolation of cond_n -> [top_core, bot_core, left_core, right_core]
-    turn_ins: List[
+    turn_ins: list[
         float]
-    cond_air_cond: List[List[
+    cond_air_cond: list[list[
         float]]  # two-dimensional list with size NxN, where N is the number of windings (symmetrical isolation matrix)
     kapton: float
     consistent_ins: bool = True
@@ -712,26 +712,16 @@
         """
         self.flag_insulation = flag
 
-<<<<<<< HEAD
-    def add_winding_insulations(self, inner_winding_insulation: List[List[float]], per_layer_of_turns: bool = True):
+    def add_winding_insulations(self, inner_winding_insulation: list[list[float]], per_layer_of_turns: bool = True):
         """Add a consistent insulation between turns of one winding and insulation between virtual winding windows.
-=======
-    def add_winding_insulations(self, inner_winding_insulation: list[list[float]]):
-        """Add insulations between turns of one winding and insulation between virtual winding windows.
->>>>>>> fccfa564
 
         Insulation between virtual winding windows is not always needed.
         :param inner_winding_insulation: List of floats which represent the insulations between turns of the same winding. This does not correspond to
         the order conductors are added to the winding! Instead, the winding number is important. The conductors are sorted by ascending winding number.
         The lowest winding number therefore is combined with index 0. The second lowest with index 1 and so on.
-<<<<<<< HEAD
         :type inner_winding_insulation: List[List[float]]
         :param per_layer_of_turns: If it is enabled, the insulation will be added between turns for every layer in every winding.
         :type per_layer_of_turns: bool.
-
-=======
-        :type inner_winding_insulation: list[list[float]]
->>>>>>> fccfa564
         """
         if inner_winding_insulation == [[]]:
             raise Exception("Inner winding insulations list cannot be empty.")
@@ -743,7 +733,7 @@
         else:
             self.consistent_ins = True
 
-    def add_turn_insulation(self, turn_insulation: List[float], add_turn_insulations: bool = True):
+    def add_turn_insulation(self, turn_insulation: list[float], add_turn_insulations: bool = True):
         """Add insulation for turns in every winding.
 
         :param turn_insulation: List of floats which represent the insulation around every winding.
@@ -760,15 +750,15 @@
             self.turn_ins = [0.0 for _ in turn_insulation]
 
 
-    def add_conductor_air_conductor_insulation(self, inner_air_layer_insulation: List[List[float]]):
-        """Add different insulations between turns for every layer of turns in every winding.
-
-        :param inner_air_layer_insulation: List of floats which represent the insulation between turns of the same layer in every winding.
-        :type inner_air_layer_insulation: List[List[float]]
-        """
-
-        # self.cond_air_cond = inner_air_layer_insulation
-        self.cond_cond = inner_air_layer_insulation
+    # def add_conductor_air_conductor_insulation(self, inner_air_layer_insulation: list[list[float]]):
+    #     """Add different insulations between turns for every layer of turns in every winding.
+    #
+    #     :param inner_air_layer_insulation: List of floats which represent the insulation between turns of the same layer in every winding.
+    #     :type inner_air_layer_insulation: List[List[float]]
+    #     """
+    #
+    #     # self.cond_air_cond = inner_air_layer_insulation
+    #     self.cond_cond = inner_air_layer_insulation
 
     def add_kapton_insulation(self, add_kapton_material: bool=True, thickness: float = 0.0):
         """Add a kapton between layers"""
