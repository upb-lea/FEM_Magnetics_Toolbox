--- conflicted
+++ resolved
@@ -234,6 +234,8 @@
             h_outer = (h_meas * 4 * alpha * (self.core_inner_diameter / 2 + self.window_w)) / (2 * np.pi * (self.core_inner_diameter / 2 + self.window_w))
             self.core_h: float = self.window_w + 2 * h_outer
         else:
+            # set r_outer, so cross-section of outer leg has same cross-section as inner leg
+            # this is the default-case
             self.r_outer: float = fr.calculate_r_outer(self.core_inner_diameter, self.window_w)
 
     def to_dict(self) -> Dict[str, Union[float, CoreType, bool]]:
@@ -342,7 +344,6 @@
 class ImportedComplexCoreMaterial:
     """Encapsulate a magnetic core's material properties based on imported data for simulation.
 
-<<<<<<< HEAD
     This includes magnetic permeability, electric permittivity, conductivity, and core loss modeling.
     The data can be sourced from measurements, manufacturer datasheets, or set manually.
     """
@@ -383,21 +384,6 @@
         self.material = Material(material)
 
         # global core temperature
-=======
-        else:
-            # set r_outer, so cross-section of outer leg has same cross-section as inner leg
-            # this is the default-case
-            self.r_outer = fr.calculate_r_outer(self.core_inner_diameter, self.window_w)
-        # Material Parameters
-        # General
-        # Initialize database
-        self.material_database = mdb.MaterialDatabase(self.mdb_verbosity == Verbosity.Silent)
-        if material != 'custom' and isinstance(material, str):
-            self.material = Material(material)
-        else:
-            self.material = material
-        self.file_path_to_solver_folder = None
->>>>>>> 31dca8e4
         self.temperature = temperature
 
         # general datasheet information
@@ -550,7 +536,7 @@
         :param plot_interpolation: Whether to plot interpolation used for file generation.
         :type plot_interpolation: bool
         """
-        self.core.material.update_core_material_pro_file(frequency=self.frequency,
+        self.material.update_core_material_pro_file(frequency=self.frequency,
                                                          folder=self.file_data.electro_magnetic_folder_path,
                                                          plot_interpolation=plot_interpolation)
 
@@ -1194,36 +1180,24 @@
         self.air_gaps: AirGaps = air_gaps
         self.insulations: Insulation = insulations
 
-<<<<<<< HEAD
         if self.core.geometry.core_type == CoreType.Single:
-            self.max_bot_bound = -core.geometry.window_h / 2 + insulations.core_cond[1]
-            self.max_top_bound = core.geometry.window_h / 2 - insulations.core_cond[0]
-            self.max_left_bound = core.geometry.core_inner_diameter / 2 + insulations.core_cond[2]
-            self.max_right_bound = core.geometry.r_inner - insulations.core_cond[3]
-        elif self.core.geometry.core_type == CoreType.Stacked:  # top, bot, left, right
-            self.max_bot_bound = -core.geometry.window_h_bot / 2 + insulations.core_cond[1]
-            self.max_top_bound = core.geometry.window_h_bot / 2 + core.geometry.window_h_top + core.geometry.core_thickness - insulations.core_cond[0]
-            self.max_left_bound = core.geometry.core_inner_diameter / 2 + insulations.core_cond[2]
-            self.max_right_bound = core.geometry.r_inner - insulations.core_cond[3]
-=======
-        if self.core.core_type == CoreType.Single:
             if self.insulations.bobbin_dimensions:
                 if self.stray_path:
                     raise ValueError("The bobbin calculation is not implemented yet")
                 else:
                     # top - bot
                     bobbin_height = self.insulations.bobbin_window_h
-                    insulation_delta_top_bot = (self.core.window_h - bobbin_height) / 2
+                    insulation_delta_top_bot = (self.core.geometry.window_h - bobbin_height) / 2
                     # left
                     bobbin_inner_radius = self.insulations.bobbin_inner_diameter / 2
-                    core_inner_radius = self.core.core_inner_diameter / 2
+                    core_inner_radius = self.core.geometry.core_inner_diameter / 2
                     insulation_delta_left = bobbin_inner_radius - core_inner_radius
                     # insulation_delta_left = 3e-4
                     # dimensions
-                    self.max_bot_bound = -core.window_h / 2 + insulations.core_cond[1] + insulation_delta_top_bot
-                    self.max_top_bound = core.window_h / 2 - insulations.core_cond[0] - insulation_delta_top_bot
-                    self.max_left_bound = (core.core_inner_diameter / 2 + insulations.core_cond[2] + insulation_delta_left + 1.5e-5)
-                    self.max_right_bound = core.r_inner - insulations.core_cond[3]
+                    self.max_bot_bound = -core.geometry.window_h / 2 + insulations.core_cond[1] + insulation_delta_top_bot
+                    self.max_top_bound = core.geometry.window_h / 2 - insulations.core_cond[0] - insulation_delta_top_bot
+                    self.max_left_bound = (core.geometry.core_inner_diameter / 2 + insulations.core_cond[2] + insulation_delta_left + 1.5e-5)
+                    self.max_right_bound = core.geometry.r_inner - insulations.core_cond[3]
             else:
                 if self.stray_path:
                     # needed for legnths
@@ -1235,15 +1209,15 @@
                     y_bot_stray_path = air_gap_1_position + (air_gap_1_height / 2)
                     # top section
                     self.max_bot_bound_top_section = y_top_stray_path + insulations.top_section_core_cond[1]
-                    self.max_top_bound_top_section = core.window_h / 2 - insulations.top_section_core_cond[0]
-                    self.max_left_bound_top_section = core.core_inner_diameter / 2 + insulations.top_section_core_cond[2]
-                    self.max_right_bound_top_section = core.r_inner - insulations.top_section_core_cond[3]
+                    self.max_top_bound_top_section = core.geometry.window_h / 2 - insulations.top_section_core_cond[0]
+                    self.max_left_bound_top_section = core.geometry.core_inner_diameter / 2 + insulations.top_section_core_cond[2]
+                    self.max_right_bound_top_section = core.geometry.r_inner - insulations.top_section_core_cond[3]
 
                     # bot section
-                    self.max_bot_bound_bot_section = -core.window_h / 2 + insulations.bot_section_core_cond[1]
+                    self.max_bot_bound_bot_section = -core.geometry.window_h / 2 + insulations.bot_section_core_cond[1]
                     self.max_top_bound_bot_section = y_bot_stray_path - insulations.bot_section_core_cond[0]
-                    self.max_left_bound_bot_section = core.core_inner_diameter / 2 + insulations.bot_section_core_cond[2]
-                    self.max_right_bound_bot_section = core.r_inner - insulations.bot_section_core_cond[3]
+                    self.max_left_bound_bot_section = core.geometry.core_inner_diameter / 2 + insulations.bot_section_core_cond[2]
+                    self.max_right_bound_bot_section = core.geometry.r_inner - insulations.bot_section_core_cond[3]
 
                     # General
                     self.max_bot_bound = min(self.max_bot_bound_top_section, self.max_bot_bound_bot_section)
@@ -1251,33 +1225,32 @@
                     self.max_left_bound = min(self.max_left_bound_top_section, self.max_left_bound_bot_section)
                     self.max_right_bound = max(self.max_right_bound_top_section, self.max_right_bound_bot_section)
                 else:
-                    self.max_bot_bound = -core.window_h / 2 + insulations.core_cond[1]
-                    self.max_top_bound = core.window_h / 2 - insulations.core_cond[0]
-                    self.max_left_bound = core.core_inner_diameter / 2 + insulations.core_cond[2]
-                    self.max_right_bound = core.r_inner - insulations.core_cond[3]
-
-        elif self.core.core_type == CoreType.Stacked:  # top, bot, left, right
+                    self.max_bot_bound = -core.geometry.window_h / 2 + insulations.core_cond[1]
+                    self.max_top_bound = core.geometry.window_h / 2 - insulations.core_cond[0]
+                    self.max_left_bound = core.geometry.core_inner_diameter / 2 + insulations.core_cond[2]
+                    self.max_right_bound = core.geometry.r_inner - insulations.core_cond[3]
+
+        elif self.core.geometry.core_type == CoreType.Stacked:  # top, bot, left, right
             if self.insulations.bobbin_dimensions:
                 raise ValueError("The bobbin calculation is not implemented yet")
             else:
                 # top section
-                self.max_bot_bound_top_section = core.window_h_bot / 2 + core.core_thickness + insulations.top_section_core_cond[1]
-                self.max_top_bound_top_section = core.window_h_bot / 2 + core.window_h_top + core.core_thickness - insulations.top_section_core_cond[0]
-                self.max_left_bound_top_section = core.core_inner_diameter / 2 + insulations.top_section_core_cond[2]
-                self.max_right_bound_top_section = core.r_inner - insulations.top_section_core_cond[3]
+                self.max_bot_bound_top_section = core.geometry.window_h_bot / 2 + core.geometry.core_thickness + insulations.top_section_core_cond[1]
+                self.max_top_bound_top_section = core.geometry.window_h_bot / 2 + core.geometry.window_h_top + core.geometry.core_thickness - insulations.top_section_core_cond[0]
+                self.max_left_bound_top_section = core.geometry.core_inner_diameter / 2 + insulations.top_section_core_cond[2]
+                self.max_right_bound_top_section = core.geometry.r_inner - insulations.top_section_core_cond[3]
 
                 # bot section
-                self.max_bot_bound_bot_section = -core.window_h_bot / 2 + insulations.bot_section_core_cond[1]
-                self.max_top_bound_bot_section = core.window_h_bot / 2 - insulations.bot_section_core_cond[0]
-                self.max_left_bound_bot_section = core.core_inner_diameter / 2 + insulations.bot_section_core_cond[2]
-                self.max_right_bound_bot_section = core.r_inner - insulations.bot_section_core_cond[3]
+                self.max_bot_bound_bot_section = -core.geometry.window_h_bot / 2 + insulations.bot_section_core_cond[1]
+                self.max_top_bound_bot_section = core.geometry.window_h_bot / 2 - insulations.bot_section_core_cond[0]
+                self.max_left_bound_bot_section = core.geometry.core_inner_diameter / 2 + insulations.bot_section_core_cond[2]
+                self.max_right_bound_bot_section = core.geometry.r_inner - insulations.bot_section_core_cond[3]
 
                 # general
-                self.max_bot_bound = -core.window_h_bot / 2 + insulations.bot_section_core_cond[1]
-                self.max_top_bound = core.window_h_bot / 2 + core.window_h_top + core.core_thickness - insulations.top_section_core_cond[0]
-                self.max_left_bound = core.core_inner_diameter / 2 + insulations.top_section_core_cond[2]
-                self.max_right_bound = core.r_inner - insulations.top_section_core_cond[3]
->>>>>>> 31dca8e4
+                self.max_bot_bound = -core.geometry.window_h_bot / 2 + insulations.bot_section_core_cond[1]
+                self.max_top_bound = core.geometry.window_h_bot / 2 + core.geometry.window_h_top + core.geometry.core_thickness - insulations.top_section_core_cond[0]
+                self.max_left_bound = core.geometry.core_inner_diameter / 2 + insulations.top_section_core_cond[2]
+                self.max_right_bound = core.geometry.r_inner - insulations.top_section_core_cond[3]
 
         # Insulations
         self.insulations = insulations
