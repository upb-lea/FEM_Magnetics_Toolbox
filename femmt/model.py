# Python standard libraries
from dataclasses import dataclass
from typing import List, Tuple, Optional, Union

# 3rd party libraries
import numpy as np

# Local libraries
import femmt.functions as ff
<<<<<<< HEAD
from femmt.functions_model import *
=======
import femmt.functions_reluctance as fr
>>>>>>> 3e498a56
from femmt.enumerations import *
from femmt.constants import *
from femmt.functions_drawing import *
import materialdatabase as mdb


class Conductor:
    """
    A winding defines a conductor which is wound around a magnetic component such as transformer or inductance.
    The winding is defined by its conductor and the way it is placed in the magnetic component. To allow different
    arrangements of the conductors in several winding windows (hexagonal or square packing, interleaved, ...) in
    this class only the conductor parameters are specified. 
    """
    # TODO More documentation
    conductor_type: ConductorType
    conductor_arrangement: ConductorArrangement = None
    wrap_para: WrapParaType = None
    conductor_radius: float = None
    winding_number: int
    thickness: float = None
    ff: float = None
    strand_radius: float = None
    n_strands: int = 0
    n_layers: int
    a_cell: float
    cond_sigma: float

    conductor_is_set: bool

    # Not used in femmt_classes. Only needed for to_dict()
    conductivity: Conductivity = None

    def __init__(self, winding_number: int, conductivity: Conductivity, parallel: bool = False):
        """Creates a conductor object.
        The winding_number sets the order of the conductors. Every conductor needs to have a unique winding number.
        The conductor with the lowest winding number (starting from 0) will be treated as primary, second-lowest number as secondary and so on.

        :param winding_number: Unique number for the winding
        :type winding_number: int
        :param conductivity: Sets the conductivity for the conductor
        :type conductivity: float
        """
        if winding_number < 0:
            raise Exception("Winding index cannot be negative.")

        self.winding_number = winding_number
        self.conductivity = conductivity
        self.conductor_is_set = False
        self.parallel = parallel

        dict_material_database = ff.wire_material_database()
        if conductivity.name in dict_material_database:
            self.cond_sigma = dict_material_database[conductivity.name]["sigma"]
        else:
            raise Exception(f"Material {conductivity.name} not found in database")

    def set_rectangular_conductor(self, thickness: float):
        if self.conductor_is_set:
            raise Exception("Only one conductor can be set for each winding!")

        self.conductor_is_set = True
        self.conductor_type = ConductorType.RectangularSolid
        self.thickness = thickness
        self.a_cell = None  # can only be set after the width is determined
        self.conductor_radius = 1  # Revisit

    def set_solid_round_conductor(self, conductor_radius: float, conductor_arrangement: ConductorArrangement):
        if self.conductor_is_set:
            raise Exception("Only one conductor can be set for each winding!")

        self.conductor_is_set = True
        self.conductor_type = ConductorType.RoundSolid
        self.conductor_arrangement = conductor_arrangement
        self.conductor_radius = conductor_radius
        self.a_cell = np.pi * conductor_radius ** 2

    def set_litz_round_conductor(self, conductor_radius: Optional[float], number_strands: Optional[int],
                                 strand_radius: Optional[float],
                                 fill_factor: Optional[float], conductor_arrangement: ConductorArrangement):
        """
        Only 3 of the 4 parameters are needed. The other one needs to be none
        """
        if self.conductor_is_set:
            raise Exception("Only one conductor can be set for each winding!")

        self.conductor_is_set = True
        self.conductor_type = ConductorType.RoundLitz
        self.conductor_arrangement = conductor_arrangement
        self.conductor_radius = conductor_radius
        self.n_strands = number_strands
        self.strand_radius = strand_radius
        self.ff = fill_factor

        if number_strands is None:
            self.n_strands = int(conductor_radius ** 2 / strand_radius ** 2 * fill_factor)
        elif conductor_radius is None:
            self.conductor_radius = np.sqrt(number_strands * strand_radius ** 2 / fill_factor)
        elif fill_factor is None:
            ff_exact = number_strands * strand_radius ** 2 / conductor_radius ** 2
            self.ff = np.around(ff_exact, decimals=2)
        elif strand_radius is None:
            self.strand_radius = np.sqrt(conductor_radius ** 2 * fill_factor / number_strands)
        else:
            raise Exception("1 of the 4 parameters need to be None.")

        self.n_layers = ff.litz_calculate_number_layers(number_strands)
        self.a_cell = self.n_strands * self.strand_radius ** 2 * np.pi / self.ff

        ff.femmt_print(f"Updated Litz Configuration: \n"
                       f" ff: {self.ff} \n"
                       f" Number of layers/strands: {self.n_layers}/{self.n_strands} \n"
                       f" Strand radius: {self.strand_radius} \n"
                       f" Conductor radius: {self.conductor_radius}\n"
                       f"---")

    def __eq__(self, other):
        return self.__dict__ == other.__dict__

    def __ne__(self, other):
        return self.__dict__ != other.__dict__

    def to_dict(self):
        return {
            "winding_number": self.winding_number,
            "conductivity": self.conductivity.name,
            "conductor_type": self.conductor_type.name,
            "thickness": self.thickness,
            "conductor_radius": self.conductor_radius,
            "conductor_arrangement": self.conductor_arrangement.name if self.conductor_arrangement is not None else None,
            "number_strands": self.n_strands,
            "strand_radius": self.strand_radius,
            "fill_factor": self.ff
        }


class Core:
    """
    This creates the core base for the model.
    # TODO More documentation and get rid of double initializations
    frequency = 0: mu_r_abs only used if non_linear == False
    frequency > 0: mu_r_abs is used
    """


    # Standard material data
    material: str

    # Permeability
    # TDK N95 as standard material:
    permeability_type: PermeabilityType
    mu_r_abs: float  # Relative Permeability [if complex: mu_complex = re_mu_rel + j*im_mu_rel with mu_rel=|mu_complex|]
    phi_mu_deg: float  # mu_complex = mu_r_abs * exp(j*phi_mu_deg)

    # Permitivity - [Conductivity in a magneto-quasistatic sense]
    sigma: float  # Imaginary part of complex equivalent permittivity [frequency-dependent]

    steinmetz_loss: int = 0
    generalized_steinmetz_loss: int = 0

    # Needed for to_dict
    loss_approach: LossApproach = None

    # Database
    # material_database is variable to load in material_database
    temperature: float  # temperature at which data is required
    material: str  # material to be accessed from data base
    datasource: str  # type of data to be accessed ( datasheet or measurement)

    file_path_to_solver_folder: str  # location to create temporary pro file

    def __init__(self,
                 # dimensions
                 core_type: CoreType = CoreType.Single,
                 core_dimensions=None,
                 correct_outer_leg: bool = False,

                 # material data
                 material: str = "custom",
                 temperature: float = None,
                 loss_approach: LossApproach = LossApproach.LossAngle,
                 mu_r_abs: float = 3000,

                 # permeability
                 permeability_datasource: MaterialDataSource = None,
                 permeability_datatype: MeasurementDataType = None,
                 permeability_measurement_setup: str = None,
                 phi_mu_deg: float = None,
                 non_linear: bool = False,

                 # permittivity
                 permittivity_datasource: str = None,
                 permittivity_datatype: str = None,
                 permittivity_measurement_setup: str = None,
                 sigma: float = None,
                 steinmetz_parameter: list = None,
                 generalized_steinmetz_parameter: list = None,
                 **kwargs):
        """TODO Doc

        :param core_inner_diameter: diameter of the inner core
        :type core_inner_diameter: float
        :param window_w: width of the winding window
        :type window_w: float
        :param window_h: height of the winding window
        :type window_h: float
        :param material: Material name, e.g. 'N95', defaults to "custom"mu_rel
        :type material: str, optional
        :param mu_r_abs: absolute value of the permeability, defaults to 3000
        :type mu_r_abs: float, optional
        :param phi_mu_deg: loss angle of the material in degree, defaults to None
        :type phi_mu_deg: float, optional
        :param sigma: core conductivity, defaults to None
        :type sigma: float, optional
        :param non_linear: _description_, defaults to False
        :type non_linear: bool, optional
        :param correct_outer_leg: Manual correction so cross-section of inner leg is not same as outer leg (PQ 40/40 only!!!), defaults to False (recommended!)
        :type correct_outer_leg: bool, optional
        """
        # Set parameters
        self.core_type = core_type  # Basic shape of magnetic conductor

        # Geometric Parameters
        self.core_inner_diameter = core_dimensions.core_inner_diameter
        self.window_w = core_dimensions.window_w
        self.correct_outer_leg = correct_outer_leg
        self.r_inner = self.window_w + self.core_inner_diameter / 2

        if self.core_type == CoreType.Single:
            self.window_h = core_dimensions.window_h
            self.number_core_windows = 2
            self.core_h = self.window_h + self.core_inner_diameter / 2  # TODO: could also be done arbitrarily
        if self.core_type == CoreType.Stacked:
            self.window_h_bot = core_dimensions.window_h_bot
            self.window_h_top = core_dimensions.window_h_top
            # self.core_h = self.window_h_bot + self.window_h_top + self.core_inner_diameter * 3 / 4  # TODO: could also be done arbitrarily
            self.core_h = self.window_h_bot + self.core_inner_diameter / 2  # TODO: could also be done arbitrarily
            self.number_core_windows = 4

        if correct_outer_leg:
            # hard-coded case for PQ 40/40-cores:
            # the outer cross-section differs from inner cross-section and is corrected here.
            # Note: for PQ 40/40 cores only!!
            A_out = 200 * 10 ** -6
            self.r_outer = np.sqrt(A_out / np.pi + self.r_inner ** 2)  # Hardcode for PQ 40/40
        else:
            # set r_outer, so cross-section of outer leg has same cross-section as inner leg
            # this is the recommended default-case
            self.r_outer = fr.calculate_r_outer(self.core_inner_diameter, self.window_w)

        # Material Parameters
        # General
        # Initialize database
        self.material_database = mdb.MaterialDatabase(ff.silent)
        self.material = material
        self.file_path_to_solver_folder = None
        self.temperature = temperature
        # Permeability
        self.permeability = {"datasource": permeability_datasource,
                             "measurement_setup": permeability_measurement_setup,
                             "datatype": permeability_datatype}
        self.non_linear = non_linear
        self.mu_r_abs = mu_r_abs
        self.phi_mu_deg = phi_mu_deg
        self.loss_approach = loss_approach
        # Permittivity
        self.complex_permittivity = None
        self.permittivity = {"datasource": permittivity_datasource,
                             "measurement_setup": permittivity_measurement_setup,
                             "datatype": permittivity_datatype}
        self.sigma = sigma

        # Check loss approach
        if loss_approach == LossApproach.Steinmetz:
            self.sigma = 0
            if self.material != "custom":
                self.permeability_type = PermeabilityType.FromData
                self.mu_r_abs = self.material_database.get_material_property(material_name=self.material,
                                                                             property="initial_permeability")

                steinmetz_data = self.material_database.get_steinmetz_data(material_name=self.material, type="Steinmetz",
                                                              datasource="measurements")
                self.ki = steinmetz_data['ki']
                self.alpha = steinmetz_data['alpha']
                self.beta = steinmetz_data['beta']

            if self.material == "custom":  # ----steinmetz_parameter consist of list of ki, alpha , beta from the user
                self.ki = steinmetz_parameter[0]
                self.alpha = steinmetz_parameter[1]
                self.beta = steinmetz_parameter[2]
                ff.femmt_print(f"{self.ki, self.alpha, self.beta = }")
            else:
                raise Exception(f"When steinmetz losses are set a material needs to be set as well.")
        # if loss_approach == LossApproach.Generalized_Steinmetz:
        #     raise NotImplemented
            # self.sigma = 0
            # if self.material != "custom":
            #     self.permeability_type = PermeabilityType.FromData
            #     self.mu_rel = Database.get_initial_permeability(material_name=self.material)
            #     self.t_rise = Database.get_steinmetz_data(material_name=self.material, type="Generalized_Steinmetz")[
            #         't_rise']
            #     self.t_fall = Database.get_steinmetz_data(material_name=self.material, type="Generalized_Steinmetz")[
            #         't_fall']
            # elif self.material == "custom":  # ----generalized_steinmetz_parameter consist of list of ki, alpha , beta from the user
            #     self.t_rise = generalized_steinmetz_parameter[0]
            #     self.t_fall = generalized_steinmetz_parameter[1]

        if loss_approach == LossApproach.LossAngle:

            if self.permittivity["datasource"] == MaterialDataSource.Custom:
                self.sigma = sigma  # from user

            if self.permeability["datasource"] == MaterialDataSource.Custom:
                 # this is a service for the user:
                # In case of not giving a fixed loss angle phi_mu_deg,
                # the initial permeability from datasheet is used (RealValue)
                if phi_mu_deg is not None and phi_mu_deg != 0:
                    self.permeability_type = PermeabilityType.FixedLossAngle
                else:
                    self.permeability_type = PermeabilityType.RealValue


            elif self.material != "custom":  # TODO: new condition here
                self.permeability_type = PermeabilityType.FromData
                self.mu_r_abs = self.material_database.get_material_property(material_name=self.material,
                                                                             property="initial_permeability")
                self.sigma = 1 / self.material_database.get_material_property(material_name=self.material, property="resistivity")

        else:
            raise Exception("Loss approach {loss_approach.value} is not implemented")

        # Set attributes of core with given keywords
        # TODO Should we allow this? Technically this is not how an user interface should be designed
        for key, value in kwargs.items():
            setattr(self, key, value)

        # Needed because of to_dict
        self.kwargs = kwargs

    def update_sigma(self, frequency):
        """

        :param frequency:
        :return:
        """
        if self.permittivity["datasource"] == MaterialDataSource.Measurement:
            epsilon_r, phi_epsilon_deg = self.material_database.get_permittivity(temperature=self.temperature, frequency=frequency, material_name=self.material,
                                                                                 datasource=self.permittivity["datasource"],
                                                                                 measurement_setup=self.permittivity["measurement_setup"],
                                                                                 datatype=self.permittivity["datatype"])
            self.complex_permittivity = epsilon_0 * epsilon_r * complex(np.cos(np.deg2rad(phi_epsilon_deg)), np.sin(np.deg2rad(phi_epsilon_deg)))
            self.sigma = 2 * np.pi * frequency * self.complex_permittivity.imag

        if self.permittivity["datasource"] == MaterialDataSource.ManufacturerDatasheet:
            self.sigma = 1 / self.material_database.get_material_property(material_name=self.material, property="resistivity")

    def update_core_material_pro_file(self, frequency, electro_magnetic_folder, plot_interpolation: bool = False):
        # This function is needed to update the pro file for the solver depending on the frequency of the
        # upcoming simulation
        ff.femmt_print(f"{self.permeability['datasource'] = }")
        self.material_database.permeability_data_to_pro_file(temperature=self.temperature, frequency=frequency,
                                                             material_name=self.material,
                                                             datasource=self.permeability["datasource"],
                                                             datatype=self.permeability["datatype"],
                                                             measurement_setup=self.permeability["measurement_setup"],
                                                             parent_directory=electro_magnetic_folder,
                                                             plot_interpolation=plot_interpolation)

    def to_dict(self):
        # TODO: mdb
        if self.core_type == CoreType.Single:
            return {
                "core_inner_diameter": self.core_inner_diameter,
                "window_w": self.window_w,
                "window_h": self.window_h,
                "material": self.material,
                "loss_approach": self.loss_approach.name,
                "mu_r_abs": self.mu_r_abs,
                "phi_mu_deg": self.phi_mu_deg,
                "sigma": self.sigma,
                "non_linear": self.non_linear,
                "correct_outer_leg": self.correct_outer_leg,
                "temperature": self.temperature,
                "permeability_datasource": self.permeability["datasource"],
                "permeability_measurement_setup": self.permeability["measurement_setup"],
                "permeability_datatype": self.permeability["datatype"],
                "permittivity_datasource": self.permittivity["datasource"],
                "permittivity_measurement_setup": self.permittivity["measurement_setup"],
                "permittivity_datatype": self.permittivity["datatype"]
            }

        elif self.core_type == CoreType.Stacked:
            return {
                "core_inner_diameter": self.core_inner_diameter,
                "window_w": self.window_w,
                "window_h_bot": self.window_h_bot,
                "window_h_top": self.window_h_top,
                "material": self.material,
                "loss_approach": self.loss_approach.name,
                "mu_r_abs": self.mu_r_abs,
                "phi_mu_deg": self.phi_mu_deg,
                "sigma": self.sigma,
                "non_linear": self.non_linear,
                "correct_outer_leg": self.correct_outer_leg,
                "temperature": self.temperature,
                "permeability_datasource": self.permeability["datasource"],
                "permeability_measurement_setup": self.permeability["measurement_setup"],
                "permeability_datatype": self.permeability["datatype"],
                "permittivity_datasource": self.permittivity["datasource"],
                "permittivity_measurement_setup": self.permittivity["measurement_setup"],
                "permittivity_datatype": self.permittivity["datatype"]
            }


class AirGaps:
    """
    Contains methods and arguments to describe the air gaps in a magnetic component

    An air gap can be added with the add_air_gap function. It is possible to set different positions and heights.
    """

    core: Core
    midpoints: List[List[float]]  #: list: [position_tag, air_gap_position, air_gap_h]
    number: int

    # Needed for to_dict
    air_gap_settings: List

    def __init__(self, method: AirGapMethod, core: Core):
        """Creates an AirGaps object. An AirGapMethod needs to be set. This determines the way the air gap will be added to the model.
        In order to calculate the air gap positions the core object needs to be given.

        :param method: The method determines the way the air gap position is set.
        :type method: AirGapMethod
        :param core: The core object
        :type core: Core
        """
        self.method = method
        self.core = core
        self.midpoints = []
        self.number = 0
        self.air_gap_settings = []

    def add_air_gap(self, leg_position: AirGapLegPosition, height: float, position_value: Optional[float] = 0, stacked_position: StackedPosition = None):
        """
        Brings a single air gap to the core.

        :param leg_position: CenterLeg, OuterLeg
        :type leg_position: AirGapLegPosition
        :param position_value: if AirGapMethod == Percent: 0...100, elif AirGapMethod == Manually: position height in [m]
        :type position_value: float
        :param height: Air gap height in [m]
        :type height: float
        :param stacked_position: Top, Bot
        :type stacked_position: StackedPosition
        """
        self.air_gap_settings.append({
            "leg_position": leg_position.name,
            "position_value": position_value,
            "height": height,
            "stacked_position": stacked_position})

        for index, midpoint in enumerate(self.midpoints):
            if midpoint[0] == leg_position and midpoint[1] + midpoint[2] < position_value - height \
                    and midpoint[1] - midpoint[2] > position_value + height:
                raise Exception(f"Air gaps {index} and {len(self.midpoints)} are overlapping")

        if leg_position == AirGapLegPosition.LeftLeg or leg_position == AirGapLegPosition.RightLeg:
            raise Exception("Currently the leg positions LeftLeg and RightLeg are not supported")

        if self.method == AirGapMethod.Center:
            if self.number >= 1:
                raise Exception("The 'center' position for air gaps can only have 1 air gap maximum")
            else:
                self.midpoints.append([0, 0, height])
                self.number += 1

        elif self.method == AirGapMethod.Manually:
            self.midpoints.append([leg_position.value, position_value, height])
            self.number += 1

        elif self.method == AirGapMethod.Percent:
            if position_value > 100 or position_value < 0:
                raise Exception("AirGap position values for the percent method need to be between 0 and 100.")
            position = position_value / 100 * self.core.window_h - self.core.window_h / 2

            # When the position is above the winding window it needs to be adjusted
            if position + height / 2 > self.core.window_h / 2:
                position -= (position + height / 2) - self.core.window_h / 2
            elif position - height / 2 < -self.core.window_h / 2:
                position += -self.core.window_h / 2 - (position - height / 2)

            self.midpoints.append([leg_position.value, position, height])
            self.number += 1

        elif self.method == AirGapMethod.Stacked:
            # set midpoints
            # TODO: handle top and bot
            if stacked_position == StackedPosition.Bot:
                self.midpoints.append([0, 0, height])
                self.number += 1
            if stacked_position == StackedPosition.Top:
                self.midpoints.append([0, self.core.window_h_bot/2 + self.core.core_inner_diameter / 4 + height / 2, height])  # TODO: could also be done arbitrarily
                self.number += 1

        else:
            raise Exception(f"Method {self.method} is not supported.")

    def to_dict(self):
        if self.number == 0:
            return {}

        content = {
            "method": self.method.name,
            "air_gap_number": len(self.air_gap_settings)
        }

        if self.number > 0:
            content["air_gaps"] = self.air_gap_settings

        return content


class Insulation:
    """
    This class defines insulation for the model.
    An insulation between the winding window and the core can always be set.
    When having an inductor only the primary2primary insulation is necessary.
    When having a (integrated) transformer secondary2secondary and primary2secondary insulations can be set as well.

    Only the isolation between winding window and core is drawn as a "physical" isolation (4 rectangles). All other isolations
    are only describing a set distance between the object.

    In general, it is not necessary to add an insulation object at all when no insulation is needed.
    """
    inner_winding_insulations: List[float]
    vww_insulation: float
    core_cond: List[float]

    insulation_delta: float

    def __init__(self):
        """Creates an insulation object.

        Sets an insulation_delta value. In order to simplify the drawing of the isolations between core and winding window the isolation rectangles
        are not exactly drawn at the specified position. They are slightly smaller and the offset can be changed with the insulation_delta variable.
        In general, it is not recommended to change this value.
        """
        # Default value for all insulations
        # If the gaps between insulations and core (or windings) are to big/small just change this value
        self.insulation_delta = 0.00001
        self.vww_insulation = None

    def add_winding_insulations(self, inner_winding_insulations: List[float],
                                virtual_winding_window_insulation: float = None):
        """Adds insulations between turns of one winding and insulation between virtual winding windows.
        Insulation between virtual winding windows is not always needed.

        :param inner_winding_insulations: List of floats which represent the insulations between turns of the same winding. This does not correspond to the order conductors are added to the winding! Instead, the winding number is important. The conductors are sorted by ascending winding number. The lowest winding number therefore is combined with index 0. The second lowest with index 1 and so on.
        :type inner_winding_insulations: List[float]
        :param virtual_winding_window_insulation: Sets the distance between two winding windows, defaults to None
        :type virtual_winding_window_insulation: float, optional
        """
        if inner_winding_insulations is []:
            raise Exception("Inner winding insulations list cannot be empty.")
        if virtual_winding_window_insulation is None:
            virtual_winding_window_insulation = 0

        self.inner_winding_insulations = inner_winding_insulations
        self.vww_insulation = virtual_winding_window_insulation

    def add_core_insulations(self, top_core: float, bot_core: float, left_core: float, right_core: float):
        """Adds insulations between the core and the winding window. Creating those will draw real rectangles in the model.

        :param top_core: Insulation between winding window and top core
        :type top_core: float
        :param bot_core: Insulation between winding window and bottom core
        :type bot_core: float
        :param left_core: Insulation between winding window and left core
        :type left_core: float
        :param right_core: Insulation between winding window and right core
        :type right_core: float
        """
        if top_core is None:
            top_core = 0
        if bot_core is None:
            bot_core = 0
        if left_core is None:
            left_core = 0
        if right_core is None:
            right_core = 0

        self.core_cond = [top_core, bot_core, left_core, right_core]

    def to_dict(self):
        if len(self.inner_winding_insulations) == 0 and self.vww_insulation is None:
            return {}

        return {
            "inner_winding_insulations": self.inner_winding_insulations,
            "core_insulations": self.core_cond,
            "vww_insulation": self.vww_insulation
        }


@dataclass
class StrayPath:
    """
    This class is needed when an integrated transformer shall be created.
    A start_index and a length can be given. The start_index sets the position of the tablet.
    start_index=0 will create the tablet between the lowest and second-lowest air gaps. start_index=1 will create the tablet
    between the second lowest and third-lowest air gap. Therefore, it is necessary for the user to make sure that enough air gaps exist!
    The length parameter sets the length of the tablet starting at the y-axis (not the right side of the center core). It therefore
    determines the air gap between the tablet and the outer core leg.
    """
    # TODO: Thickness of the stray path must be fitted for the real Tablet (effective area of the "stray air gap" is different in axi-symmetric approximation)
    start_index: int  # Air gaps are sorted from lowest to highest. This index refers to the air_gap index bottom up
    length: float  # Resembles the length of the whole tablet starting from the y-axis


class VirtualWindingWindow:
    """
    A virtual winding window is the area, where either some kind of interleaved conductors or a one winding
    (primary, secondary,...) is placed in a certain way.

    An instance of this class will be automatically created when the Winding is added to the MagneticComponent
    """

    # Rectangular frame:
    bot_bound: float
    top_bound: float
    left_bound: float
    right_bound: float

    winding_type: WindingType
    winding_scheme: Union[
        WindingScheme, InterleavedWindingScheme]  # Either WindingScheme or InterleavedWindingScheme (Depending on the winding)
    wrap_para: WrapParaType

    windings: List[Conductor]
    turns: List[int]

    winding_is_set: bool
    winding_insulation: float

    def __init__(self, bot_bound: float, top_bound: float, left_bound: float, right_bound: float):
        """Creates a virtual winding window with given bounds. By default, a virtual winding window is created by the WindingWindow class.
        The parameter values are given in metres and depend on the axisymmetric coordinate system.

        :param bot_bound: Bottom bound
        :type bot_bound: float
        :param top_bound: Top bound
        :type top_bound: float
        :param left_bound: Left bound
        :type left_bound: float
        :param right_bound: Right bound
        :type right_bound: float
        """
        self.bot_bound = bot_bound
        self.top_bound = top_bound
        self.left_bound = left_bound
        self.right_bound = right_bound
        self.winding_is_set = False

    def set_winding(self, conductor: Conductor, turns: int, winding_scheme: WindingScheme,
                    wrap_para_type: WrapParaType = None):
        """Sets a single winding to the current virtual winding window. A single winding always contains one conductor.

        :param conductor: Conductor which will be set to the vww.
        :type conductor: Conductor
        :param turns: Number of turns of the conductor
        :type turns: int
        :param winding_scheme: Winding scheme defines the way the conductor is wrapped. Can be set to None.
        :type winding_scheme: WindingScheme
        :param wrap_para_type: Additional wrap parameter. Not always needed, defaults to None
        :type wrap_para_type: WrapParaType, optional
        """
        self.winding_type = WindingType.Single
        self.winding_scheme = winding_scheme
        self.windings = [conductor]
        self.turns = [0] * (conductor.winding_number + 1)  # TODO: find another soultion for this (is needed in mesh.py for air_stacked)
        # self.turns = [0] * (3)  # TODO: find another soultion for this (is needed in mesh.py for air_stacked)
        self.turns.insert(conductor.winding_number, turns)
        self.winding_is_set = True
        self.wrap_para = wrap_para_type

        if winding_scheme is WindingScheme.FoilVertical and wrap_para_type is None:
            raise Exception("When winding scheme is FoilVertical a wrap para type must be set.")

    def set_interleaved_winding(self, conductor1: Conductor, turns1: int, conductor2: Conductor, turns2: int,
                                winding_scheme: InterleavedWindingScheme, winding_insulation: float):
        """Sets an interleaved winding to the current virtual winding window. An interleaved winding always contains two conductors.
        If a conductor is primary or secondary is determined by the value of the winding number of the conductor. The order of the function parameters
        is irrelevant.

        :param conductor1: Conductor 1 which will be added to the vww. Not equal to primary winding.
        :type conductor1: Conductor
        :param turns1: Turns of conductor 1
        :type turns1: int
        :param conductor2: Conductor 2 which will be added to the vww. Not equal to secondary winding.
        :type conductor2: Conductor
        :param turns2: Turns of conductor 2
        :type turns2: int
        :param winding_scheme: Interleaved winding scheme defines the way the conductors are drawn
        :type winding_scheme: InterleavedWindingScheme
        :param winding_insulation: Isolation between the conductor 1 and conductor 2
        :type winding_insulation: float
        """
        self.winding_type = WindingType.TwoInterleaved
        self.winding_scheme = winding_scheme
        self.windings = [conductor1, conductor2]
        self.turns = [turns1, turns2]
        self.winding_is_set = True
        self.winding_insulation = winding_insulation
        self.wrap_para = None


    def set_center_tapped_winding(self,
                                  conductor1: Conductor, turns1: int,
                                  conductor2: Conductor, turns2: int,
                                  conductor3: Conductor, turns3: int,
                                  isolation_primary_to_primary: float,
                                  isolation_secondary_to_secondary: float,
                                  isolation_primary_to_secondary: float):
        # TODO: centertapped is following line allowed to set winding insulation this way?
        # self.winding_insulation = define_center_tapped_insulation(primary_to_primary=2e-4,
        #                                                           secondary_to_secondary=2e-4,
        #                                                           primary_to_secondary=5e-4)
        self.winding_insulation = [isolation_primary_to_primary, isolation_secondary_to_secondary, isolation_primary_to_secondary]
        self.winding_type = WindingType.CenterTappedGroup
        self.winding_scheme = None  # TODO: centertapped maybe add vertical or sth. like this
        self.windings = [conductor1, conductor2, conductor3]
        self.turns = [turns1, turns2, turns3]
        # TODO: centertapped is also a deepcopy needed somewhere: tertiary...?
        self.winding_is_set = True
        self.wrap_para = None

    def __repr__(self):
        return f"WindingType: {self.winding_type}, WindingScheme: {self.winding_scheme}, Bounds: bot: {self.bot_bound}, top: {self.top_bound}, left: {self.left_bound}, right: {self.right_bound}"

    def to_dict(self):
        if hasattr(self, 'winding_insulation'):
            return {
                "bot_bound": self.bot_bound,
                "top_bound": self.top_bound,
                "left_bound": self.left_bound,
                "right_bound": self.right_bound,
                "winding_type": self.winding_type.name,
                "winding_scheme": self.winding_scheme.name if self.winding_scheme is not None else None,
                "wrap_para": self.wrap_para.name if self.wrap_para is not None else None,
                "windings": [winding.to_dict() for winding in self.windings],
                "turns": self.turns,
                "winding_insulation": self.winding_insulation
            }

        else:
            return {
                "bot_bound": self.bot_bound,
                "top_bound": self.top_bound,
                "left_bound": self.left_bound,
                "right_bound": self.right_bound,
                "winding_type": self.winding_type.name,
                "winding_scheme": self.winding_scheme.name if self.winding_scheme is not None else None,
                "wrap_para": self.wrap_para.name if self.wrap_para is not None else None,
                "windings": [winding.to_dict() for winding in self.windings],
                "turns": self.turns,
            }

    # TODO Since in combine_vww it is necessary to compare vwws maybe a __eq__ and __ne__ 
    # function should be implemented.


class WindingWindow:
    """Represents the winding window which is necessary for every model in FEMMT.
    Depending on the type different virtual winding windows are created by this class which then contain the different conductors.
    """
    max_bot_bound: float
    max_top_bound: float
    max_left_bound: float
    max_right_bound: float

    # 4 different insulations which can be Null if there is a vww overlapping
    # The lists contain 4 values x1, y1, x2, y2 where (x1, y1) is the lower left and (x2, y2) the upper right point 
    top_iso: List[float]
    left_iso: List[float]
    bot_iso: List[float]
    right_iso: List[float]

    vww_insulations: float
    insulations: Insulation
    split_type: WindingWindowSplit
    stray_path: StrayPath
    air_gaps: AirGaps

    horizontal_split_factor: float
    vertical_split_factor: float

    virtual_winding_windows: List[VirtualWindingWindow]

    def __init__(self, core: Core, insulations: Insulation, stray_path: StrayPath = None, air_gaps: AirGaps = None):
        """Creates a winding window which then creates up to 4 virtual winding windows. In order to correctly calculate the
        virtual winding windows the core, isolations, stray_path and air_gaps objects are needed.

        The stray_path and air_gaps objects are only needed when having an integrated transformer.

        :param core: Core object
        :type core: Core
        :param insulations: Insulation object
        :type insulations: Insulation
        :param stray_path: Stray path object. Only needed for integrated transformer, defaults to None
        :type stray_path: StrayPath, optional
        :param air_gaps: Air gaps path object. Only needed for integrated transformer, defaults to None
        :type air_gaps: AirGaps, optional
        """
        self.core = core
        self.stray_path = stray_path
        self.air_gaps = air_gaps

        if self.core.core_type == CoreType.Single:
            self.max_bot_bound = -core.window_h / 2 + insulations.core_cond[1]
            self.max_top_bound = core.window_h / 2 - insulations.core_cond[0]
            self.max_left_bound = core.core_inner_diameter / 2 + insulations.core_cond[2]
            self.max_right_bound = core.r_inner - insulations.core_cond[3]
        elif self.core.core_type == CoreType.Stacked:  # top, bot, left, right
            self.max_bot_bound = -core.window_h_bot / 2 + insulations.core_cond[1]
            self.max_top_bound = core.window_h_bot / 2 + core.window_h_top + core.core_inner_diameter / 4 - insulations.core_cond[0]
            self.max_left_bound = core.core_inner_diameter / 2 + insulations.core_cond[2]
            self.max_right_bound = core.r_inner - insulations.core_cond[3]

        # Insulations between vwws
        self.vww_insulations = insulations.vww_insulation
        #self.vww_iso = [insulations.vww_isolation] * 4
        self.insulations = insulations

    def to_dict(self):
        return {
            "max_bot_bound": self.max_bot_bound,
            "max_top_bound": self.max_top_bound,
            "max_left_bound": self.max_left_bound,
            "max_right_bound": self.max_right_bound,
            "vww_insulations": self.vww_insulations if self.vww_insulations is not None else None,
            "virtual_winding_windows": [virtual_winding_window.to_dict() for virtual_winding_window in self.virtual_winding_windows],
        }


    def split_window(self, split_type: WindingWindowSplit, horizontal_split_factor: float = 0.5, horizontal_split_factor_2: float = 0.7, horizontal_split_factor_3: float = 0.8,
                     horizontal_split_factor_4: float = 0.9, vertical_split_factor: float = 0.5) -> Tuple[VirtualWindingWindow]:
        """Creates up to 4 virtual winding windows depending on the split type and the horizontal and vertical split factors.
        The split factors are values between 0 and 1 and determine a horizontal and vertical line at which the window is split.
        Not every value is needed for every split type:
        - NoSplit: No factor is needed
        - HorizontalSplit: Horizontal split factor needed
        - VerticalSplit: Vertical split factor needed
        - HorizontalAndVerticalSplit: Both split factors needed
        
        Up to 4 virtual winding windows are returned:
        - NoSplit: complete
        - HorizontalSplit: left, right
        - VerticalSplit: top, bottom
        - HorizontalAndVerticalSplit: top_left, top_right, bot_left, bot_right

        :param split_type: Determines the arrangement in which virtual winding windows are created
        :type split_type: WindingWindowSplit
        :param horizontal_split_factor: Horizontal split factor, defaults to 0.5
        :type horizontal_split_factor: float, optional
        :param vertical_split_factor: Vertical split factor, defaults to 0.5
        :type vertical_split_factor: float, optional
        :return: Tuple containing the virtual winding windows
        :rtype: Tuple[VirtualWindingWindow]

        it is updated on 24.04.2023. A new split is added and it is valid up to 10 winding. Split factors should be 4 for the horizontal, which they are called (horizontal_split_factor_1,
        horizontal_split_factor_2,horizontal_split_factor_3,horizontal_split_factor_4), but not that horizontal_split_factor_1 is the same as horizontal_split_factor. I call it like this for arranging.
        """

        self.split_type = split_type

        self.horizontal_split_factor = horizontal_split_factor
        self.vertical_split_factor = vertical_split_factor

        # Calculate split lengths
        if self.stray_path is not None and self.air_gaps is not None and self.air_gaps.number > self.stray_path.start_index:
            air_gap_1_position = self.air_gaps.midpoints[self.stray_path.start_index][1]
            air_gap_2_position = self.air_gaps.midpoints[self.stray_path.start_index + 1][1]
            max_pos = max(air_gap_2_position, air_gap_1_position)
            min_pos = min(air_gap_2_position, air_gap_1_position)
            distance = max_pos - min_pos    # TODO: this is set in accordance to the midpoint of the air gap:
                                            # TODO: should be changed to the core-cond isolation
            horizontal_split = min_pos + distance / 2
            vertical_split = self.max_left_bound + (self.max_right_bound - self.max_left_bound) * vertical_split_factor
            self.vww_insulations = distance
        # elif self.core.core_type == CoreType.Stacked:
        #     max_pos = self.core.window_h_bot / 2 + self.core.core_inner_diameter / 4  # TODO: could also be done arbitrarily
        #     min_pos = self.core.window_h_bot / 2
        #     distance = max_pos - min_pos
        #     horizontal_split = min_pos + distance / 2
        #     vertical_split = self.max_left_bound + (self.max_right_bound - self.max_left_bound) * vertical_split_factor
        #     self.vww_insulations = distance + 2 * min(self.insulations.core_cond)  # TODO: enhance the insulations situation!!!
        else:
            horizontal_split = self.max_top_bound - abs(self.max_bot_bound - self.max_top_bound) * horizontal_split_factor
            vertical_split = self.max_left_bound + (self.max_right_bound - self.max_left_bound) * vertical_split_factor

        # Check for every possible split type and return the corresponding VirtualWindingWindows
        if split_type == WindingWindowSplit.NoSplit:

            complete = VirtualWindingWindow(
                bot_bound=self.max_bot_bound,
                top_bound=self.max_top_bound,
                left_bound=self.max_left_bound,
                right_bound=self.max_right_bound)

            self.virtual_winding_windows = [complete]
            return complete
        elif split_type == WindingWindowSplit.VerticalSplit:
            right = VirtualWindingWindow(
                bot_bound=self.max_bot_bound,
                top_bound=self.max_top_bound,
                left_bound=vertical_split + self.vww_insulations / 2,
                right_bound=self.max_right_bound)

            left = VirtualWindingWindow(
                bot_bound=self.max_bot_bound,
                top_bound=self.max_top_bound,
                left_bound=self.max_left_bound,
                right_bound=vertical_split - self.vww_insulations / 2)

            self.virtual_winding_windows = [left, right]
            return left, right
        elif split_type == WindingWindowSplit.HorizontalSplit:
            top = VirtualWindingWindow(
                bot_bound=horizontal_split + self.vww_insulations / 2,
                top_bound=self.max_top_bound,
                left_bound=self.max_left_bound,
                right_bound=self.max_right_bound)

            bot = VirtualWindingWindow(
                bot_bound=self.max_bot_bound,
                top_bound=horizontal_split - self.vww_insulations / 2,
                left_bound=self.max_left_bound,
                right_bound=self.max_right_bound)

            self.virtual_winding_windows = [top, bot]
            return top, bot
        elif split_type == WindingWindowSplit.HorizontalAndVerticalSplit:
            top_left = VirtualWindingWindow(
                bot_bound=horizontal_split + self.vww_insulations / 2,
                top_bound=self.max_top_bound,
                left_bound=self.max_left_bound,
                right_bound=vertical_split - self.vww_insulations / 2)

            top_right = VirtualWindingWindow(
                bot_bound=horizontal_split + self.vww_insulations / 2,
                top_bound=self.max_top_bound,
                left_bound=vertical_split + self.vww_insulations / 2,
                right_bound=self.max_right_bound)

            bot_left = VirtualWindingWindow(
                bot_bound=self.max_bot_bound,
                top_bound=horizontal_split - self.vww_insulations / 2,
                left_bound=self.max_left_bound,
                right_bound=vertical_split - self.vww_insulations / 2)

            bot_right = VirtualWindingWindow(
                bot_bound=self.max_bot_bound,
                top_bound=horizontal_split - self.vww_insulations / 2,
                left_bound=vertical_split + self.vww_insulations / 2,
                right_bound=self.max_right_bound)

            self.virtual_winding_windows = [top_left, top_right, bot_left, bot_right]
            return top_left, top_right, bot_left, bot_right
        elif split_type == WindingWindowSplit.TenCells_Split:
            horizontal_split_1 = horizontal_split
            horizontal_split_2 = self.max_top_bound - abs(
                self.max_bot_bound - self.max_top_bound) * horizontal_split_factor_2
            horizontal_split_3 = self.max_top_bound - abs(
                self.max_bot_bound - self.max_top_bound) * horizontal_split_factor_3
            horizontal_split_4 = self.max_top_bound - abs(
                self.max_bot_bound - self.max_top_bound) * horizontal_split_factor_4

            top_left = VirtualWindingWindow(
                bot_bound=horizontal_split_1 + self.vww_insulations / 2,
                top_bound=self.max_top_bound,
                left_bound=self.max_left_bound,
                right_bound=vertical_split - self.vww_insulations / 2)

            top_right = VirtualWindingWindow(
                bot_bound=horizontal_split_1 + self.vww_insulations / 2,
                top_bound=self.max_top_bound,
                left_bound=vertical_split + self.vww_insulations / 2,
                right_bound=self.max_right_bound)
            mid_top_left = VirtualWindingWindow(
                bot_bound=horizontal_split_2 + self.vww_insulations / 2,
                top_bound=horizontal_split_1 + self.vww_insulations / 2,
                left_bound=self.max_left_bound,
                right_bound=vertical_split - self.vww_insulations / 2)

            mid_top_right = VirtualWindingWindow(
                bot_bound=horizontal_split_2 + self.vww_insulations / 2,
                top_bound=horizontal_split_1 + self.vww_insulations / 2,
                left_bound=vertical_split + self.vww_insulations / 2,
                right_bound=self.max_right_bound)

            mid_left = VirtualWindingWindow(
                bot_bound=horizontal_split_3 + self.vww_insulations / 2,
                top_bound=horizontal_split_2 + self.vww_insulations / 2,
                left_bound=self.max_left_bound,
                right_bound=vertical_split - self.vww_insulations / 2)

            mid_right = VirtualWindingWindow(
                bot_bound=horizontal_split_3 + self.vww_insulations / 2,
                top_bound=horizontal_split_2 + self.vww_insulations / 2,
                left_bound=vertical_split + self.vww_insulations / 2,
                right_bound=self.max_right_bound)

            mid_bot_left = VirtualWindingWindow(
                bot_bound=horizontal_split_4 + self.vww_insulations / 2,
                top_bound=horizontal_split_3 + self.vww_insulations / 2,
                left_bound=self.max_left_bound,
                right_bound=vertical_split - self.vww_insulations / 2)

            mid_bot_right = VirtualWindingWindow(
                bot_bound=horizontal_split_4 + self.vww_insulations / 2,
                top_bound=horizontal_split_3 + self.vww_insulations / 2,
                left_bound=vertical_split + self.vww_insulations / 2,
                right_bound=self.max_right_bound)

            bot_left = VirtualWindingWindow(
                bot_bound=self.max_bot_bound,
                top_bound=horizontal_split_4 - self.vww_insulations / 2,
                left_bound=self.max_left_bound,
                right_bound=vertical_split - self.vww_insulations / 2)

            bot_right = VirtualWindingWindow(
                bot_bound=self.max_bot_bound,
                top_bound=horizontal_split_4 - self.vww_insulations / 2,
                left_bound=vertical_split + self.vww_insulations / 2,
                right_bound=self.max_right_bound)

            self.virtual_winding_windows = [top_left, top_right, mid_top_left, mid_top_right, mid_left, mid_right, mid_bot_left, mid_bot_right, bot_left, bot_right]
            return top_left, top_right, mid_top_left, mid_top_right, mid_left, mid_right, mid_bot_left, mid_bot_right, bot_left, bot_right
        else:
            raise Exception(f"Winding window split type {split_type} not found")

    def split_with_stack(self, stack: ConductorStack):
        """
        The winding window is splitted according to a ConductorStack dataclass.
        :param stack:
        :return:
        """
        bottom_up = True
        vertical_space_used = 0  # initialize the counter with zero
        self.virtual_winding_windows = []
        winding_scheme_type = []
        if bottom_up:
            for i, row_element in enumerate(stack.order):
                vertical_space_used_last = vertical_space_used
                if type(row_element) == StackIsolation:
                    vertical_space_used += row_element.thickness
                else:
                    if type(row_element) == ConductorRow:
                        vertical_space_used += row_element.row_height
                        if row_element.winding_tag == WindingTag.Primary:
                            winding_scheme_type.append(WindingType.Single)
                        elif row_element.winding_tag == WindingTag.Secondary or row_element.winding_tag == WindingTag.Tertiary:
                            winding_scheme_type.append(WindingScheme.FoilHorizontal)

                    elif type(row_element) == CenterTappedGroup:
                        vertical_space_used += get_height_of_group(group=row_element)
                        winding_scheme_type.append(WindingType.CenterTappedGroup)

                    self.virtual_winding_windows.append(
                        VirtualWindingWindow(
                            bot_bound=self.max_bot_bound + vertical_space_used_last,
                            top_bound=self.max_bot_bound + vertical_space_used,
                            left_bound=self.max_left_bound,
                            right_bound=self.max_right_bound))

        return self.virtual_winding_windows, winding_scheme_type

    def combine_vww(self, vww1: VirtualWindingWindow, vww2: VirtualWindingWindow) -> VirtualWindingWindow:
        """Combines the borders of two virtual winding windows.

        :param vww1: Virtual winding window 1
        :type vww1: VirtualWindingWindow
        :param vww2: Virtual winding window 2
        :type vww2: VirtualWindingWindow
        :return: Virtual winding window with new bounds
        :rtype: VirtualWindingWindow
        """
        index1 = self.virtual_winding_windows.index(vww1)
        index2 = self.virtual_winding_windows.index(vww2)

        if abs(index2 - index1) == 3:
            raise Exception("Cannot combine top left and bottom right.")
        # TODO add check for top right and bottom left

        self.virtual_winding_windows.remove(vww1)
        self.virtual_winding_windows.remove(vww2)

        new_vww = VirtualWindingWindow(bot_bound=min(vww1.bot_bound, vww2.bot_bound),
                                       top_bound=max(vww1.top_bound, vww2.top_bound),
                                       left_bound=min(vww1.left_bound, vww2.left_bound),
                                       right_bound=max(vww1.right_bound, vww2.right_bound))

        self.virtual_winding_windows.append(new_vww)

        return new_vww<|MERGE_RESOLUTION|>--- conflicted
+++ resolved
@@ -7,11 +7,8 @@
 
 # Local libraries
 import femmt.functions as ff
-<<<<<<< HEAD
 from femmt.functions_model import *
-=======
 import femmt.functions_reluctance as fr
->>>>>>> 3e498a56
 from femmt.enumerations import *
 from femmt.constants import *
 from femmt.functions_drawing import *
