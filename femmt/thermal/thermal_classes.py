"""Classes for thermal simulation."""

# Python standard libraries


class ConstraintPro:
    """Boundary constraints."""

    # For boundary constraints, the tuple contains (key, region, value)
    boundary_constraints: list[tuple[str, str, str]]

    def __init__(self):
        self.boundary_constraints = []

    @staticmethod
    def create_boundary_if_string(flag: int, region: int, value: float):
        """
        Create the boundary region.

        :param flag: flag as an integer
        :type flag: int
        :param region:
        :type region: int
        :param value: value to write in the file
        :type value: float
        """
        return f"\t\tIf({flag}==1)\n\t\t\t{{ Region {region} ; Type Assign; Value {value} ; }}\n\t\tEndIf\n"

    def add_boundary_constraint(self, more_constraints: list):
        """
        Add boundary constraint.

        :param more_constraints: constraints
        :type more_constraints: list
        """
        for constraint in more_constraints:
            self.boundary_constraints.append(constraint)

    def create_file(self, file_path: str):
        """
        Create the constraint.pro file.

        :param file_path: file path
        :type file_path: str
        """
        with open(file_path, "w") as fd:
            fd.write("Constraint {\n  { Name Temperature ;\n\tCase {\n")
            for bc in self.boundary_constraints:
                fd.write(ConstraintPro.create_boundary_if_string(bc[0], bc[1], bc[2]))
            fd.write("\t\t}\n\t}\n}")


class GroupPro:
    """Define the group.pro file for the thermal simulation."""

    regions: dict

    def __init__(self):
        self.regions = {}

    def add_regions(self, more_regions: dict):
        """
        Add given regions to the group.

        :param more_regions:
        :type more_regions: dict
        """
        self.regions.update(more_regions)

    def create_file(self, file_path: str, air_gaps_enabled: bool = False, insulation_enabled: bool = False):
        """
        Create some onelab specific result files.

        :param file_path: file path
        :type file_path: str
        :param air_gaps_enabled: "True" to enable air gaps
        :type air_gaps_enabled: bool
        :param insulation_enabled: "True" to enable insulations
        :type insulation_enabled: bool
        """
        with open(file_path, "w") as fd:
            fd.write("Group {\n")
            for key, value in self.regions.items():
                fd.write(f"\t{key} = Region[{value}];\n")
            air_gaps = ""
            if air_gaps_enabled:
                air_gaps = ", air_gaps"
            insulation = ""
            if insulation_enabled:
                insulation = ", insulation"

            fd.write(f"\tCold = Region[{{air, case_top, case_top_right, case_right, case_bot_right, case_bot{air_gaps}{insulation}}}];\n")
            fd.write("\tWarm = Region[{core_total, windings_total}];\n")
            fd.write("\tTotal = Region[{Warm, Cold}];\n")
            fd.write("}")


class ParametersPro:
    """Define the parameter.pro file for the thermal simulation."""

    parameters: dict

    def __init__(self):
        self.parameters = {}

    def add_to_parameters(self, more_parameters: dict):
        """
        Add more_parameters to existing parameters.

        :param more_parameters:
        :type more_parameters: dict
        """
        self.parameters.update(more_parameters)

    def create_file(self, file_path: str):
        """
        Create Parameter.pro file.

        :param file_path: Path to the *.pro file
        :type file_path: str
        """
        with open(file_path, "w") as fd:
            for key, value in self.parameters.items():
                if isinstance(value, str):
                    line = f"{key} = \"{value}\";"
                else:
                    line = f"{key} = {value};"

                fd.write(line + "\n")


class FunctionPro:
    """For creating a function.pro."""

    k: dict
    q_vol: dict

    def __init__(self):
        self.k = {}
        self.q_vol = {}

    @staticmethod
    def dict_as_function_str(name: str, dictionary: dict):
        """
        Write dictionary as a string.

        :param name: name
        :type name: str
        :param dictionary: dictionary
        :type dictionary: dict
        """
        dict_as_str = ""
        for key, value in dictionary.items():
            dict_as_str += f"\t{name}[{key}] = {value};\n"

        return dict_as_str

    def add_dicts(self, k, q_vol):
        """
        Update a key  to the given conductivity and q_vol attributes.

        Order is important: k, qVol.
        :param k: conductivity
        :type k: float
        :param q_vol:
        :type q_vol: float

        """
        if k is not None:
            self.k.update(k)
        if q_vol is not None:
            self.q_vol.update(q_vol)

    def create_file(self, file_path: str):
        """
        Create .pro file.

        :param file_path: File path to generate the .pro file
        :type file_path: str
        """
        with open(file_path, 'w') as fd:
            fd.write("Function {\n")
            fd.write(FunctionPro.dict_as_function_str("k", self.k))
            fd.write(FunctionPro.dict_as_function_str("qVol", self.q_vol))
            fd.write("}")


class PostOperationPro:
    """For creating a post_operation.pro."""

<<<<<<< HEAD
    statements: List[str]
=======
    statements: list[str]
>>>>>>> 7d5eea1f

    def __init__(self):
        self.statements = []

    def add_on_point_statement(self, field, x: float, y: float, formatting, file_name: str, point_name: str, append: bool = False):
        """
        Add x,y point to statement, what is written to the .pro file.

        :param field:
        :type field:
        :param x: x coordinate
        :type x: float
        :param y: y coordinate
        :type y: float
        :param formatting:
        :type formatting:
        :param file_name: file name
        :type file_name: str
        :param point_name: point name
        :type point_name: str
        :param append:
        :type append: bool
        """
        format_str = ""
        if formatting is not None:
            format_str = f"Format {formatting}, "

        append_str = "> " if append else ""

        self.statements.append(
            f"Print [ {field}, OnPoint {{{x}, {y}, 0}}, {format_str}Name \"{point_name}\", File {append_str}\"{file_name}\" ];")

    def add_on_elements_of_statement(self, field, region, file_name: str, formatting=None, depth=None,
                                     name=None, append=False):
        """
        Add elements to a statement for post-operations.

        :param field:
        :type field:
        :param region:
        :type region:
        :param file_name:
        :type file_name: str
        :param formatting:
        :type formatting:
        :param depth:
        :type depth:
        :param name:
        :type name:
        :param append:
        :type append:
        """
        format_str = ""
        depth_str = ""
        name_str = ""

        if formatting is not None:
            format_str = f"Format {formatting}, "

        if depth is not None:
            depth_str = f"Depth {depth}, "

        if name is not None:
            name_str = f"Name \"{name}\", "

        append_str = "> " if append else ""

        self.statements.append(
            f"Print [ {field}, OnElementsOf {region}, {format_str}{depth_str}{name_str}File {append_str}\"{file_name}\"];")

    def create_file(self, file_path: str):
        """
        Create file.

        :param file_path: file path
        :type file_path: str
        """
        with open(file_path, 'w') as fd:
            fd.write("PostOperation map UsingPost The {\n")
            for statement in self.statements:
                fd.write(f"\t{statement}\n")
            fd.write("}")<|MERGE_RESOLUTION|>--- conflicted
+++ resolved
@@ -188,11 +188,7 @@
 class PostOperationPro:
     """For creating a post_operation.pro."""
 
-<<<<<<< HEAD
-    statements: List[str]
-=======
     statements: list[str]
->>>>>>> 7d5eea1f
 
     def __init__(self):
         self.statements = []
