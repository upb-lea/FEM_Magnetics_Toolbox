--- conflicted
+++ resolved
@@ -1,5324 +1,5328 @@
-# Usual Python libraries
-import csv
-import fileinput
-import numpy as np
-import os
-import sys
-from matplotlib import pyplot as plt
-from scipy.optimize import brentq
-import gmsh
-from onelab import onelab
-import json
-from scipy.integrate import quad
-from scipy.interpolate import interp1d
-import warnings
-import shutil
-
-from typing import List, Union, Optional
-from .thermal.thermal_simulation import *
-from .thermal.thermal_functions import *
-from .femmt_functions import *
-from .electro_magnetic.Analytical_Core_Data import *
-
-# Optional usage of FEMM tool by David Meeker
-# 2D Mesh and FEM interfaces (only for windows machines)
-if os.name == 'nt':
-    install_femm_if_missing()
-    import femm
-
-
-#  ===== Main Class  =====
-class MagneticComponent:
-    """
-    A MagneticComponent is the main object for all simulation purposes in femmt.
-
-        - One or more "MagneticComponents" can be created
-        - Each "MagneticComponent" owns its own instance variable values
-
-    """
-    # Initialization of all class variables
-    # Common variables for all instances
-
-    onelab_folder_path = None
-
-    def __init__(self, component_type="inductor", **kwargs):
-        """
-        :param component_type: Available options:
-                               - "inductor"
-                               - "transformer"
-                               - "integrated_transformer" (Transformer with included stray-path)
-        :type component_type: string
-        :param working_directory: Sets the working directory
-        _type working_directory: string
-        """
-        print(f"\n"
-              f"Initialized a new Magnetic Component of type {component_type}\n"
-              f"--- --- --- ---")
-
-        
-        if "working_directory" in kwargs:
-            wkdir = kwargs["working_directory"]
-            if wkdir is not None and os.path.exists(wkdir):
-                self.update_paths(wkdir)
-        else:
-            self.update_paths(os.path.dirname(__file__))
-
-        # Initialization of all instance variables
-
-        # Breaking variable
-        self.valid = True
-
-        # - - - - - - - - - - - - - - - - - - - - - - - - - - - - - - - - - - - - - - - - - - - - - - - - - - - - - - -
-        # Component Geometry
-        self.component_type = component_type  # "inductor", "transformer", "integrated_transformer" or "three-phase-transformer"
-        self.dimensionality = "2D"  # "2D" or "3D"
-        self.symmetry = "radial"  # "radial", "linear", None
-
-        # - - - - - - - - - - - - - - - - - - - - - - - - - - - - - - - - - - - - - - - - - - - - - - - - - - - - - - -
-        # Control Flags
-        self.region = None  # Apply an outer Region or directly apply a constraint on the Core Boundary
-        self.plot_fields = "standard"  # can be "standard" or False
-
-        # - - - - - - - - - - - - - - - - - - - - - - - - - - - - - - - - - - - - - - - - - - - - - - - - - - - - - - -
-        # Core
-        self.core = self.Core(self)
-        self.core.update(type="axi_symmetric", core_w=0.02, window_w=0.01, window_h=0.03)  # some initial values
-
-        # - - - - - - - - - - - - - - - - - - - - - - - - - - - - - - - - - - - - - - - - - - - - - - - - - - - - - - -
-        # Air Gaps
-        self.air_gaps = self.AirGaps(self)
-
-        # - - - - - - - - - - - - - - - - - - - - - - - - - - - - - - - - - - - - - - - - - - - - - - - - - - - - - - -
-        # Windings
-        self.n_windings = None  # Number of conductors/windings
-        if component_type == "inductor":
-            self.n_windings = 1
-            self.windings = [self.Winding()]
-
-        if component_type == "transformer":
-            self.n_windings = 2
-            self.windings = [self.Winding(), self.Winding()]
-
-        if component_type == "integrated_transformer":
-            self.n_windings = 2
-            self.windings = [self.Winding(), self.Winding()]
-            self.stray_path = self.StrayPath()
-
-        if component_type == "three_phase_transformer":
-            self.n_windings = 3
-            self.windings = [self.Winding(), self.Winding(), self.Winding()]
-            raise NotImplemented
-
-        # - - - - - - - - - - - - - - - - - - - - - - - - - - - - - - - - - - - - - - - - - - - - - - - - - - - - - - -
-        # Virtual Winding Windows
-        self.virtual_winding_windows = None
-        self.vw_type = None  # "center" and "full_window" are the only cases implemented yet; #TODO: replace
-
-        # - - - - - - - - - - - - - - - - - - - - - - - - - - - - - - - - - - - - - - - - - - - - - - - - - - - - - - -
-        # Isolation
-        self.isolation = self.Isolation()
-
-        # - - - - - - - - - - - - - - - - - - - - - - - - - - - - - - - - - - - - - - - - - - - - - - - - - - - - - - -
-        # Geometric Parameters/Coordinates
-        self.n_windows = None
-
-        # - - - - - - - - - - - - - - - - - - - - - - - - - - - - - - - - - - - - - - - - - - - - - - - - - - - - - - -
-        # Excitation Parameters
-        self.flag_imposed_reduced_frequency = None
-        self.flag_excitation_type = None
-        self.current = [None] * self.n_windings  # Defined for every conductor
-        self.current_density = [None] * self.n_windings  # Defined for every conductor
-        self.voltage = [None] * self.n_windings  # Defined for every conductor
-        self.frequency = None
-        self.phase_tmp = np.zeros(self.n_windings)  # Default is zero, Defined for every conductor
-        self.red_freq = None  # [] * self.n_windings  # Defined for every conductor
-        self.delta = None
-
-        # - - - - - - - - - - - - - - - - - - - - - - - - - - - - - - - - - - - - - - - - - - - - - - - - - - - - - - -
-        # Materials
-        self.mu0 = np.pi * 4e-7
-        self.core.steinmetz_loss = 0
-        self.core.generalized_steinmetz_loss = 0
-        self.Ipeak = None
-        self.ki = None
-        self.alpha = None
-        self.beta = None
-        self.t_rise = None
-        self.t_fall = None
-        self.f_switch = None
-
-        # - - - - - - - - - - - - - - - - - - - - - - - - - - - - - - - - - - - - - - - - - - - - - - - - - - - - - - -
-        # Meshing
-        self.mesh = self.Mesh(self)
-
-        # - - - - - - - - - - - - - - - - - - - - - - - - - - - - - - - - - - - - - - - - - - - - - - - - - - - - - - -
-        # -- Used for Litz Validation --
-        self.sweep_frequencies = None
-
-        # - - - - - - - - - - - - - - - - - - - - - - - - - - - - - - - - - - - - - - - - - - - - - - - - - - - - - - -
-        # Pre-Simulation
-        self.reluctance_model = self.ReluctanceModel(self)
-
-        # -- Results --
-        self.L_11 = None
-        self.L_22 = None
-        self.M = None
-        self.Pv = None
-        # - Primary Concentrated
-        self.n_conc = None
-        self.L_s_conc = None
-        self.L_h_conc = None
-
-        # -- FEMM variables --
-        self.tot_loss_femm = None
-
-        self.onelab_setup()
-        self.onelab_client = onelab.client(__file__)
-
-    def create_folders(self, folders):
-        if type(folders) is list:
-            for folder in folders:
-                if not os.path.exists(folder):
-                    os.mkdir(folder)
-        else:
-            raise Exception(f"{folders} needs to be a list of strings")
-
-    def update_paths(self, working_directory):
-        # Setup folder paths 
-        self.working_directory = working_directory
-        self.femmt_folder_path = os.path.dirname(__file__)
-        self.mesh_folder_path = os.path.join(self.working_directory, "mesh")
-        self.electro_magnetic_folder_path = os.path.join(self.femmt_folder_path, "electro_magnetic")
-        self.results_folder_path = os.path.join(self.working_directory, "results")
-        self.e_m_values_folder_path = os.path.join(self.results_folder_path, "values")
-        self.e_m_fields_folder_path = os.path.join(self.results_folder_path, "fields")
-        self.e_m_circuit_folder_path = os.path.join(self.results_folder_path, "circuit")
-        self.e_m_strands_coefficients_folder_path = os.path.join(self.electro_magnetic_folder_path, "Strands_Coefficients")
-        self.femm_folder_path = os.path.join(self.working_directory, "femm")
-        self.reluctance_model_folder_path = os.path.join(self.working_directory, "reluctance_model")
-        self.thermal_results_folder_path = os.path.join(self.results_folder_path, "thermal")
-
-        # Setup file paths
-        self.e_m_results_log_path = os.path.join(self.results_folder_path, "result_log_electro_magnetic.json")
-        self.config_path = os.path.join(self.femmt_folder_path, "config.json")
-        self.e_m_mesh_file = os.path.join(self.mesh_folder_path, "electro_magnetic.msh")
-        self.hybrid_mesh_file = os.path.join(self.mesh_folder_path, "hybrid.msh")
-        self.hybrid_color_mesh_file = os.path.join(self.mesh_folder_path, "hybrid_color.msh")
-        self.thermal_mesh_file = os.path.join(self.mesh_folder_path, "thermal.msh")
-
-        # Create necessary folders
-        self.create_folders([self.femmt_folder_path, self.mesh_folder_path, self.electro_magnetic_folder_path, 
-            self.results_folder_path, self.e_m_values_folder_path, self.e_m_fields_folder_path, 
-            self.e_m_circuit_folder_path, self.e_m_strands_coefficients_folder_path])
-
-    #  -  -  -  -  -  -  -  -  -  -  -  -  -  -  -  -  -  -  -  -  -  -  -  -  -  -  -   -  -  -  -  -  -  -  -  -  -  -
-    # Thermal simulation
-
-    def calculate_core_area(self) -> float:
-        core_height = self.core.window_h + self.core.core_w / 2
-        core_width = self.two_d_axi.r_outer
-        winding_height = self.core.window_h
-        winding_width = self.core.window_w
-
-        air_gap_area = 0
-        for i in range(self.air_gaps.number):
-            position_tag = self.air_gaps.position_tag[i]
-            height = self.air_gaps.air_gap_h[i]
-            width = 0
-
-            if position_tag == -1:
-                # left leg
-                width = core_width - self.r_inner
-            elif position_tag == 0:
-                # center leg
-                width = self.two_d_axi.r_inner - winding_width
-            elif position_tag == 1:
-                # right leg
-                width = core_width - self.r_inner
-            else:
-                raise Exception(f"Unvalid position tag {i} used for an air gap.")
-
-            air_gap_area = air_gap_area + height*width
-
-        return core_height * core_width - winding_height * winding_width - air_gap_area
-
-    # Start thermal simulation
-    def thermal_simulation(self, thermal_conductivity, boundary_temperatures, boundary_flags, case_gap_top, case_gap_right, case_gap_bot, show_results=True) -> None:
-        """
-        
-        Starts the thermal simulation using thermal.py
-
-        :return: -
-        """
-        # Create necessary folders
-        self.create_folders([self.thermal_results_folder_path])
-
-        self.mesh.generate_thermal_mesh(case_gap_top, case_gap_right, case_gap_bot)
-
-        if not os.path.exists(self.e_m_results_log_path):
-            # Simulation results file not created
-            raise Exception("Cannot run thermal simulation -> Magnetic simulation needs to run first (no results_log.json found")
-
-        tags = {
-            "core_tag": self.mesh.ps_core,
-            "background_tag": self.mesh.ps_air,
-            "winding_tags": self.mesh.ps_cond,
-            "air_gaps_tag": self.mesh.ps_air_gaps if self.air_gaps.number > 0 else None,
-            "boundary_regions": self.mesh.thermal_boundary_region_tags,
-            "isolations_tag": self.mesh.ps_isolation
-        }
-
-        # Core area -> Is needed to estimate the heat flux
-        # Power density for volumes W/m^3
-        core_area = 2 * np.pi * self.calculate_core_area()
-
-        # Power density for surfaces W/m^2
-        #core_area = self.calculate_core_area()
-
-        # Set wire radii
-        wire_radii = [winding.conductor_radius for winding in self.windings]
-
-        thermal_parameters = {
-            "onelab_folder_path": self.onelab_folder_path,
-            "model_mesh_file_path": self.thermal_mesh_file,
-            "results_log_file_path": self.e_m_results_log_path,
-            "results_folder_path": self.thermal_results_folder_path,
-            "tags_dict": tags,
-            "thermal_conductivity_dict": thermal_conductivity,
-            "boundary_temperatures": boundary_temperatures,
-            "boundary_flags": boundary_flags,
-            "boundary_physical_groups": self.mesh.thermal_boundary_ps_groups,
-            "core_area": core_area,
-            "conductor_radii": wire_radii,
-            "show_results": show_results,
-            "pretty_colors": False,
-            "show_before_simulation": False
-        }
-
-        run_thermal(**thermal_parameters)
-
-    #  -  -  -  -  -  -  -  -  -  -  -  -  -  -  -  -  -  -  -  -  -  -  -  -  -  -  -   -  -  -  -  -  -  -  -  -  -  -
-    # Setup
-    def onelab_setup(self) -> None:
-        """
-
-        Either reads ONELAB parent folder path from config.json or asks the user to provide the ONELAB path it.
-        Creates a config.json inside the site-packages folder at first run.
-
-        :return: -
-        """
-        # find out path of femmt (installed module or directly opened in git)?
-        config_file_path = os.path.join(self.working_directory, 'config.json')
-
-        # check if config.json is available and not empty
-        if os.path.isfile(config_file_path) and os.stat(config_file_path).st_size != 0:
-            onelab_path = ""
-            with open(config_file_path, "r") as fd:
-                loaded_dict = json.loads(fd.read())
-                onelab_path = loaded_dict['onelab']
-
-            if os.path.exists(onelab_path) and os.path.isfile(os.path.join(onelab_path, "onelab.py")):
-                # Path found
-                self.onelab_folder_path = onelab_path
-                return
-
-        # Let the user enter the onelab_path:
-        # Find out the onelab_path of installed module, or in case of running directly from git, find the onelab_path of git repository
-        # loop until path is correct
-        onelab_path_wrong = True
-        path_wrong = True
-        while onelab_path_wrong:
-            while path_wrong:
-                onelab_path = input("Enter the parent folder of onelab in ways of 'C:.../onelab-Windows64': ")
-                if '\\' in onelab_path:
-                    path_wrong = True
-                    print("Use '/' instead of '\\'!")
-                else:
-                    path_wrong = False
-
-            onelab_path = onelab_path[:-1] if onelab_path[-1] == '/' else onelab_path
-            onelab_path = onelab_path.replace("/", os.sep)
-            if os.path.exists(onelab_path):
-                onelab_path_wrong = False
-            else:
-                onelab_path_wrong = True
-                path_wrong = True
-                print('onelab not found! Tool searches for onelab.py in the folder. Please re-enter path!')
-
-        # Write the path to the config.json
-        onelab_path_dict = {"onelab": onelab_path}
-        with open(os.path.join(config_file_path), 'w', encoding='utf-8') as fd:
-            json.dump(onelab_path_dict, fd, ensure_ascii=False)
-
-    #  -  -  -  -  -  -  -  -  -  -  -  -  -  -  -  -  -  -  -  -  -  -  -  -  -  -  -   -  -  -  -  -  -  -  -  -  -  -
-    # Geometry Parts
-    def high_level_geo_gen(self, dimensionality="2D", frequency=None, skin_mesh_factor=1.0, isolation_deltas = None):
-        """
-        - high level geometry generation
-        - based on chosen core and conductor types and simulation mode
-        - calls "low level" methods, that create all points needed for mesh generation
-     
-        :return:
-     
-        """
-        # Always reset the to valid
-        self.valid = True
-
-        # Mesh-Parameters must be updated depending on geometry size
-        self.mesh.c_core = self.core.core_w / 10. * self.mesh.global_accuracy
-        self.mesh.c_window = self.core.window_w / 30 * self.mesh.global_accuracy
-
-        # Update Skin Depth (needed for meshing)
-        self.mesh.skin_mesh_factor = skin_mesh_factor
-        if frequency is not None:
-            if frequency == 0:
-                self.delta = 1e9
-            else:
-                self.delta = np.sqrt(2 / (2 * frequency * np.pi * self.windings[0].cond_sigma * self.mu0))
-            for i in range(0, self.n_windings):
-                if self.windings[i].conductor_type == "solid":
-                    self.mesh.c_conductor[i] = min([self.delta * self.mesh.skin_mesh_factor, self.windings[i].conductor_radius / 4 * self.mesh.skin_mesh_factor])
-                    self.mesh.c_center_conductor[i] = self.windings[i].conductor_radius / 4 * self.mesh.skin_mesh_factor
-                elif self.windings[i].conductor_type == "litz":
-                    self.mesh.c_conductor[i] = self.windings[i].conductor_radius / 4 * self.mesh.global_accuracy
-                    self.mesh.c_center_conductor[i] = self.windings[i].conductor_radius / 4 * self.mesh.global_accuracy
-                else:
-                    self.mesh.c_conductor[i] = 0.0001  # TODO: dynamic inplementation
-
-        # -- Core-type --
-        self.n_windows = 2
-
-        # -- Symmetry -- [Choose between asymmetric, symmetric and axi symmetric]
-        self.dimensionality = dimensionality
-        if self.dimensionality == "2D":
-            self.two_d_axi = self.TwoDaxiSymmetric(self)
-            self.two_d_axi.update(isolation_deltas)
-
-    class VirtualWindingWindow:
-        """
-        A virtual winding window is the area, where either some kind of interleaved conductors or a one winding
-        (primary, secondary,...) is placed in a certain way.
-        """
-
-        def __init__(self):
-            # Rectangular frame:
-            self.bot_bound = None
-            self.top_bound = None
-            self.left_bound = None
-            self.right_bound = None
-
-            # Arrangement of the Conductors in the virtual winding window
-            # Obviously depends on the chosen conductor type
-            self.winding = None  # "interleaved" | "primary"/"secondary"
-            self.scheme = None  # "bifilar", "vertical", "horizontal", ["hexa", "square"] | "hexa", "square"
-            self.turns = [None]  # Must be an ordered list with the number of turns of the conductors in the window
-            # [N_primary, N_secondary,...]
-
-    class Winding:
-        """
-        A winding defines a conductor which is wound around a magnetic component such as transformer or inductance.
-        The winding is defined by its conductor and the way it is placed in the magnetic component. To allow different
-        arrangements of the conductors in several winding windows (hexagonal or square packing, interleaved, ...) in
-        this class only the conductor parameters are specified. Then, by calling class:Winding in
-        class:VirtualWindingWindow the arrangement of the conductors is specified.
-        """
-
-        def __init__(self):
-            self.cond_sigma = 5.8e7  # perfect copper
-            self.turns = None
-            self.conductor_type = None  # List of possible conductor types
-            self.ff = None
-            self.n_layers = None
-            self.n_strands = None
-            self.strand_radius = None
-            self.conductor_radius = None
-            self.a_cell = None
-            self.thickness = None
-            self.wrap_para = None
-
-    class Core:
-        """
-        frequency = 0: mu_rel only used if non_linear == False
-        frequency > 0: mu_rel is used
-
-        """
-
-        def __init__(self, component, re_mu_rel=3000):
-            """
-            :param re_mu_rel
-            
-            """
-            self.component = component  # Convention: parent
-
-            # Complex Loss
-            # TDK N95 as standard material:
-            self.re_mu_rel = re_mu_rel  # Real part of relative Core Permeability  [B-Field and frequency-dependent]
-            # self.im_mu_rel = 1750 * np.sin(10 * np.pi / 180)  # Imaginary part of relative Core Permeability
-            # B-Field and frequency-dependent:
-            self.im_mu_rel = 2500 * np.sin(20 * np.pi / 180)  # Imaginary part of relative Core Permeability
-            self.im_epsilon_rel = 6e+4 * np.sin(20 * np.pi / 180)  # Imaginary part of complex equivalent permeability  [only frequency-dependent]
-            self.material = 95_100  # 95 := TDK-N95 | Currently only works with Numbers corresponding to BH.pro
-            self.conducting = True
-
-            # Steinmetz Loss
-            self.steinmetz_loss = 0
-            self.Ipeak = None
-            self.ki = None
-            self.alpha = None
-            self.beta = None
-            self.t_rise = None
-            self.t_fall = None
-            self.f_switch = None
-
-            # Dimensions
-            self.type = "EI"  # Basic shape of magnetic conductor
-            self.core_w = None  # Axi symmetric case | core_w := core radius
-            self.window_w = None  # Winding window width
-            self.window_h = None  # Winding window height
-
-        def update(self,
-                   re_mu_rel: float = 3000,
-                   im_mu_rel: float = 2500 * np.sin(20 * np.pi / 180),
-                   im_epsilon_rel: float = 6e+4 * np.sin(20 * np.pi / 180),
-                   material=95,
-                   non_linear: bool = False,
-                   **kwargs) -> None:
-            """
-            # TODO: Steinmetz - parameters
-            Updates the core structure.
-
-            - One positional parameter: type
-            - All other core parameters can be passed or adjusted by keyword calling
-
-                - Allows single parameter changing, depending on core-type
-                - Strict keyword usage!
-                - All dimensions are in meters
-
-            :param im_epsilon_rel:
-            :type im_epsilon_rel: float
-            :param non_linear: True/False
-            :type non_linear: bool
-            :param material: specified in BH.pro. Currently available: '95_100' #ToDo: Add Values!
-            :type material: str
-            :param re_mu_rel: material's real mu_rel part, found in the datasheet (used if non_linear == False)
-            :type re_mu_rel: float
-            :param im_mu_rel: material's imaginary mu_rel part, found in the datasheet (used if non_linear == False)
-            :type im_mu_rel: float
-            :param type: There is actually only one type: "EI"
-            :type type: str
-            :param kwargs:
-                - Case "2D, axisym., EI": 'core_w', 'window_w', 'window_h'
-                - Case "3D, EI": ...tba...
-
-            :return: None
-
-            """
-
-            print(f"Update the magnetic Core to {self.type}-type with following parameters: {kwargs}\n"
-                  f"---")
-
-            # Material Properties
-            self.non_linear = non_linear
-            self.re_mu_rel = re_mu_rel
-            self.im_mu_rel = im_mu_rel
-            self.im_epsilon_rel = im_epsilon_rel
-            self.material = material
-            self.type = type
-
-            # Set attributes of core with given keywords
-            for key, value in kwargs.items():
-                setattr(self, key, value)
-
-    class StrayPath:
-        """
-
-        """
-
-        def __init__(self):
-            # Dedicated Stray Path
-            self.start_index = None  # lower air gap that characterizes the stray path
-            self.radius = None
-            self.width = None
-            self.midpoint = None
-            # TODO: Thickness of the stray path must be fitted for the real Tablet (effective area of the
-            #  "stray air gap" is different in axi-symmetric approximation
-
-        def update(self, **kwargs):
-            # Set attributes of core with given keywords
-            for key, value in kwargs.items():
-                setattr(self, key, value)
-
-    class AirGaps:
-        """
-        Contains methods and arguments to describe the air gaps in a magnetic component
-        """
-
-        def __init__(self, component):
-            """
-
-            """
-            self.component = component
-            # self.number = 1
-            self.number = None  #: Number of air gaps [==1: air gap in center | >1: random air gaps]
-
-            # self.midpoints = np.empty((self.number, 4))
-            self.midpoints = None  #: list: [position_tag, air_gap_position, air_gap_h, c_air_gap]
-
-        def update(self, method: str = None, n_air_gaps: Union[int, None] = None,
-                   position_tag: List[float] = None,
-                   air_gap_position: List[float] = None,
-                   air_gap_h: List[float] = None, **kwargs) -> None:
-            """
-            Updates the air gap structure.
-
-            - Strict keyword usage!
-            - All dimensions are in meters
-            - all parameters are in lists!
-            - first chose the method, second, transfer parameters:
-            - Method overview:
-                - "center": ONE air gap exactly in core's middle
-                - "percent": Easy way to split air gaps over the inner/outer leg
-                - "manually": Place air gaps manually
-
-            - "self.midpoints" is a list with [position_tag, air_gap_position, air_gap_h, c_air_gap]
-            -  c_air_gap: mesh accuracy factor
-            - "EI 2D axi": position_tag = 0  # '-1': left leg | '0': center leg | '1': right leg
-
-            :param n_air_gaps: number of air gaps
-            :type n_air_gaps: int
-            :param position_tag: specifies the gapped "leg"
-            :type position_tag: float
-            :param air_gap_h: List of air gap high, list length depending on total air gap count
-            :type air_gap_h: float
-            :param air_gap_position: specifies the coordinate of the air gap's center point along the specified leg
-            :type air_gap_position: float
-            :param method: "center", "percent", "manually"
-            :type method: str
-
-            :return: None
-            :rtype: None
-
-            :Example:
-
-            >>> import femmt as fmt
-            >>> geo = fmt.MagneticComponent(component_type='inductor')
-            >>> geo.air_gaps.update(method="center", n_air_gaps=1, air_gap_h=[0.002]) # 'center': single air gap in the middle
-            >>> geo.air_gaps.update(method="percent", n_air_gaps=2, position_tag=[0, 0], air_gap_h=[0.003, 0.001], air_gap_position=[10, 80]) # 'percent': Place air gaps manually using percentages
-            >>> geo.air_gaps.update(method="manually", n_air_gaps=2, position_tag=[0, 0], air_gap_h=[0.003, 0.001], air_gap_position=[0.000, 0.003]) # manually
-
-            """
-            self.number = n_air_gaps
-            self.position_tag = position_tag
-            air_gap_position = air_gap_position
-            self.air_gap_h = air_gap_h
-
-            print(f"Update the air gaps.\n"
-                  f"---")
-
-            # - - - - - - - - - - - - - - - - - - - - - - - - - - - - - - -  - - - - - - - - - - - - - - - - - - - - -
-
-            # Update the mesh accuracy of the window
-            self.component.mesh.c_window = self.component.core.window_w / 20 * self.component.mesh.global_accuracy
-
-            # Rewrite variables
-            self.midpoints = np.full((self.number, 4), None)
-            self.component.mesh.c_air_gap = [None] * self.number
-
-            # Update air gaps with chosen method
-
-            # Center
-            if method == "center" and self.component.dimensionality == "2D":
-                if self.number > 1:
-                    print(f"{self.number} are too many air gaps for the 'center' option!")
-                    raise Warning
-                else:
-                    self.component.mesh.c_air_gap[0] = air_gap_h[0] * self.component.mesh.global_accuracy
-                    self.midpoints[0, :] = np.array([0, 0, air_gap_h[0], self.component.mesh.c_air_gap[0]])
-
-            # Deterministic
-            if (method == "manually" or method == "percent") and self.component.dimensionality == "2D":
-                for i in range(0, self.number):
-                    if method == "percent":
-                        # air_gap_position[i] = air_gap_position[i] / 100 * \
-                        #                       (self.component.core.window_h - air_gap_h[i]) \
-                        #                       - (self.component.core.window_h / 2 - air_gap_h[i] / 2)
-                        air_gap_position[i] = air_gap_position[i] / 100 * self.component.core.window_h \
-                                              - self.component.core.window_h / 2
-
-                    # Overlapping Control
-                    for j in range(0, self.midpoints.shape[0]):
-                        if self.midpoints[j, 1] is not None and self.midpoints[j, 1] + self.midpoints[j, 2] / 2 > air_gap_position[i] > self.midpoints[j, 1] - self.midpoints[
-                            j, 2] / 2:
-                            if position_tag[i] == self.midpoints[j, 0]:
-                                print(f"Overlapping Air Gap")
-                                # raise Warning
-                        else:
-                            # self.component.mesh.c_air_gap[i] = air_gap_h[i] * self.component.mesh.global_accuracy
-                            self.component.mesh.c_air_gap[i] = self.component.mesh.c_window
-                            # print(f"c_window: {self.component.mesh.c_window}")
-                            self.midpoints[i, :] = np.array([position_tag[i],
-                                                             air_gap_position[i],
-                                                             air_gap_h[i],
-                                                             self.component.mesh.c_air_gap[i]])
-
-            #  TODO: Proof whether air gaps are valid
-
-    class Isolation:
-        """
-
-        """
-
-        def __init__(self, cond_cond: List = None, core_cond: List = None) -> None:
-            """
-            Isolation
-                - Between two turns of common conductors: first n_conductor arguments of cond_cond
-                - Between two neighboured conductors: last n_conductor-1 arguments
-
-            :param cond_cond: list of floats to describe the isolations between conductors
-            :type cond_cond: List
-            :param core_cond: list of floats to describe the isolations between conductors and the core
-            :type core_cond: List
-            :return: None
-            :rtype: None
-
-            :Inductor Example:
-
-            core_cond_isolation=[winding2core],
-            cond_cond_isolation=[winding2primary]
-
-            :Transformer Example:
-
-            core_cond_isolation=[primary2core, secondary2core],
-            cond_cond_isolation=[primary2primary, secondary2secondary, primary2secondary]
-            """
-            self.cond_cond = cond_cond or []
-            self.core_cond = core_cond or []
-
-    # Update Methods
-    def update_conductors(self, n_turns: List = None, parallel: List = None, conductor_type: List = None, winding: List = None,
-                          scheme: List = None, conductor_radii: List = None, litz_para_type: List = None,
-                          ff: List = None, strands_numbers: List = None, strand_radii: List = None,
-                          thickness: List = None, wrap_para: List = None, cond_cond_isolation: List = None,
-                          core_cond_isolation: List = None) -> None:
-        """
-        This Method allows the user to easily update/initialize the Windings in terms of their conductors and
-        arrangement.
-
-        Note: set all parameters in a list!
-
-        :param parallel: Number of parallel turns
-        :type parallel: list[int]
-        :param wrap_para:
-        :param ff: fill-factor, values between [0....1]
-        :param winding:
-            - "interleaved"
-            - ""
-        :param n_turns: Number of turns in a list [[n_primary], [n_secondary]].
-        :type n_turns: List
-        :param winding: Sets the mode how to insert windings in a virtual winding window
-            - "interleaved": interleaves primary and secondary windings in a single virtual winding window
-            - "primary": the primary winding in a single virtual winding window
-            - "secondary": the primary winding in a single virtual winding window
-        :type winding: List
-        :param scheme:
-            if winding != "interleaved" (e.g. "primary" or "secondary")
-                - "hexa": hexagonal turn scheme
-                - "square": square turn scheme using the full winding window height (most common use case)
-                - "square_full_width": square turn scheme using the full winding window width
-            if winding == "interleaved" (works only for transformer, not for inductor!)
-                - "horizontal": horizontal winding interleaving
-                - "vertical": vertical winding interleaving
-                - "bifilar": bifilar winding
-                - "blockwise": two windings in ONE virtual winding window
-        :type scheme: List
-        :param conductor_type:
-            - "stacked"  # Vertical packing of conductors
-            - "full"     # One massive Conductor in each window
-            - "foil"     # Horizontal packing of conductors
-            - "solid"    # Massive wires
-            - "litz"     # Litz wires
-        :type conductor_type: List
-        :param litz_para_type: 4 litz parameters, one degree of freedom (3 necessary), e.g. [litz_para_type_primary, litz_para_type_secondary]
-            - "implicit_litz_radius": needs conductor_radii, ff, strands_numbers
-            - "implicit_ff": needs conductor_radii, strand_radii, strands_numbers
-            - "implicit_strands_number": needs conductor_radii, ff, strand_radii
-        :param strand_radii: radius for a single strand-wire in a litz wire, e.g. [strand_radii_primary, strand_radii_secondary]
-        :type strand_radii: List
-        :param strands_numbers: Number of single strands in a litz wire, e.g. [strands_numbers_primary, strands_numbers_secondary]
-        :type strands_numbers: List
-        :param conductor_radii: Conductor radii of the litz or solid wire, e.g. [conductor_radii_primary, conductor_radii_secondary]
-        :type conductor_radii: List
-        :param ff: fill-factor, values between [0....1]
-        :type ff: List
-        :param thickness: foil thickness
-        :type thickness: List
-        :param wrap_para:
-        :type wrap_para: List
-        :param cond_cond_isolation: Isolation between windings and windings, e.g. [primary2primary, secondary2secondary, primary2secondary]
-        :type cond_cond_isolation: List
-        :param core_cond_isolation: Isolation between windings and the core, e.g. [windings2top_core, windings2bot_core, windings2left_core, windings2right_core],
-        :type core_cond_isolation: List
-        :return: None
-        :rtype: None
-
-        :Example Inductor:
-
-        >>> import femmt as fmt
-        >>> geo = fmt.MagneticComponent(component_type="Inductor")
-        >>> geo.update_conductors(n_turns=[[14]], conductor_type=["solid"], conductor_radii=[0.0015],
-        >>>               winding=["primary"], scheme=["square"],
-        >>>               core_cond_isolation=[0.0005, 0.0005, 0.0005, 0.0005], cond_cond_isolation=[0.0001])
-
-        :Example Transformer with solid (primary) winding and litz (secondary) winding:
-
-        >>> import femmt as fmt
-        >>> geo = fmt.MagneticComponent(component_type="transformer")
-        >>> geo.update_conductors(n_turns=[[36], [11]], conductor_type=["solid", "litz"],
-        >>>            litz_para_type=['implicit_litz_radius', 'implicit_litz_radius'],
-        >>>             ff=[None, 0.6], strands_numbers=[None, 600], strand_radii=[70e-6, 35.5e-6],
-        >>>             conductor_radii=[0.0011, None],
-        >>>             winding=["interleaved"], scheme=["horizontal"],
-        >>>             core_cond_isolation=[0.0005, 0.0005, 0.0005, 0.0005], cond_cond_isolation=[0.0002, 0.0002, 0.0005])
-
-        """
-        n_turns = n_turns or []
-        parallel = parallel or []
-        conductor_type = conductor_type or []
-        winding = winding or []
-        scheme = scheme or []
-        conductor_radii = conductor_radii or []
-        litz_para_type = litz_para_type or []
-        ff = ff or []
-        strands_numbers = strands_numbers or []
-        strand_radii = strand_radii or []
-        thickness = thickness or []
-        wrap_para = wrap_para or []
-        cond_cond_isolation = cond_cond_isolation or []
-        core_cond_isolation = core_cond_isolation or []
-
-        print(f"Update the conductors...\n"
-              f"---")
-
-        # - - - - - - - - - - - - - - - - - - - - - CHECK Input Parameters - - - - - - - - - - - - - - - - - - - - - - -
-        if self.component_type == "inductor":
-            if len(n_turns) != 1 or len(conductor_type) != 1:
-                print(f"Wrong number of conductor parameters passed to inductor model!")
-                raise Warning
-
-        if self.component_type == ("transformer" or "integrated_transformer"):
-            if len(n_turns) != 2 or len(conductor_type) != 2:
-                raise Warning(f"Wrong number of conductor parameters passed to transformer model!")
-
-        # - - - - - - - - - - - - - - - - - Definition of Virtual Winding Windows - - - - - - - - - - - - - - - - - - -
-        # Inductor: One virtual winding window
-        if self.component_type == "inductor":
-            self.vw_type = "full_window"  # One Virtual Winding Window
-
-        # Two winding transformer
-        # One virtual winding window
-        if not self.component_type == "integrated_transformer":
-            if len(winding) == 1 and winding[0] == "interleaved":
-                self.vw_type = "full_window"  # One Virtual Winding Window
-            if len(winding) == 2:
-                self.vw_type = "center"  # Two Virtual Winding Windows #TODO: Adjust center (no longer just zero line)
-        else:
-            # Dedicated stray path: Two virtual winding windows
-            # TODO: Subdivision into further Virtual Winding Windows
-            pass
-
-        self.virtual_winding_windows = []
-        for windows in range(0, len(winding)):
-            # If there is a dedicated stray path, always two Virtual Winding Windows are used!
-            self.virtual_winding_windows.append(self.VirtualWindingWindow())
-
-        # Fill the Virtual Winding Windows with the given data
-        for vww in range(0, len(self.virtual_winding_windows)):
-            self.virtual_winding_windows[vww].winding = winding[vww]
-            self.virtual_winding_windows[vww].scheme = scheme[vww]
-            #self.virtual_winding_windows[vww].turns = list(map(list, zip(*n_turns)))[vww] OLD CODE
-            self.virtual_winding_windows[vww].turns = n_turns[vww]
-            # Need number of turns per VWW but given is a form of [list_of_primary_turns, list_of_secondary_turns]
-
-        # - - - - - - - - - - - - - - - - - Definition of the Isolation Parameters - - - - - - - - - - - - - - - - - - -
-        # isolation parameters as lists:
-        self.isolation.core_cond = core_cond_isolation
-        self.isolation.cond_cond = cond_cond_isolation
-
-        # - - - - - - - - - - - - - - - - - Definition of the Conductor Parameters - - - - - - - - - - - - - - - - - - -
-        # self.n_windings is implied by component type
-
-        for i in range(0, self.n_windings):
-            # general conductor parameters
-            self.windings[i].turns = n_turns[i]  # turns in a list which corresponds to the Virtual Winding Windows
-            if parallel is not None and len(parallel)==self.n_windings:
-                if parallel[i] is None:
-                    self.windings[i].parallel = 1
-                elif type(parallel[i]) is int:
-                    self.windings[i].parallel = parallel[i]
-                else:
-                    raise TypeError("parallel must be an int")
-            else:
-                self.windings[i].parallel = 1
-
-            self.windings[i].conductor_type = conductor_type[i]
-            if self.windings[i].conductor_type == ('stacked' or 'full' or 'foil'):
-                # foil/stacked parameters
-                self.windings[i].thickness = thickness[i]
-                self.windings[i].wrap_para = wrap_para[i]
-
-            # round conductors
-            if self.windings[i].conductor_type == 'solid':
-                self.windings[i].conductor_radius = conductor_radii[i]
-                self.windings[i].a_cell = np.pi * self.windings[
-                    i].conductor_radius ** 2  # Cross section of the solid conductor
-
-            if self.windings[i].conductor_type == 'litz':
-                if litz_para_type[i] == 'implicit_ff':
-                    self.update_litz_configuration(num=i,
-                                                   litz_parametrization_type=litz_para_type[i],
-                                                   conductor_radius=conductor_radii[i],
-                                                   n_strands=strands_numbers[i],
-                                                   strand_radius=strand_radii[i])
-                if litz_para_type[i] == 'implicit_litz_radius':
-                    self.update_litz_configuration(num=i,
-                                                   litz_parametrization_type=litz_para_type[i],
-                                                   ff=ff[i],
-                                                   n_strands=strands_numbers[i],
-                                                   strand_radius=strand_radii[i])
-                if litz_para_type[i] == 'implicit_strands_number':
-                    self.update_litz_configuration(num=i,
-                                                   litz_parametrization_type=litz_para_type[i],
-                                                   ff=ff[i],
-                                                   conductor_radius=conductor_radii[i],
-                                                   strand_radius=strand_radii[i])
-
-            if self.windings[i].conductor_type == ('stacked' or 'full' or 'foil'):
-                self.windings[i].a_cell = 1  # TODO: Surface size needed?
-                self.windings[i].conductor_radius = 1  # revisit
-                # Surface of the litz approximated hexagonal cell
-                # self.a_cell = np.pi * self.conductor_radius**2  # * self.ff
-
-    def update_litz_configuration(self, num=0, litz_parametrization_type='implicit_ff', strand_radius=None, ff=None,
-                                  conductor_radius=None, n_strands=None):
-        """
-        - updates the conductor #num (simple transformer: num=0 -> primary winding,
-                                                                     num=1 -> secondary winding)
-        - used to change litz configurations
-        - also used at first initialisation of the geometry
-        - needed to always make sure that the relation between litz parameters (strand radius, fill factor, number of
-          layers/strands and conductor/litz radius) is valid and consistent
-        - 4 parameters, 1 degree of freedom (dof)
-        - all parameters are list parameters!
-
-        :param num: internal counter for primary/secondary winding. Do not change!
-        :param litz_parametrization_type:
-        :param strand_radius: radius of a single strand in [m]
-        :type strand_radius: float
-        :param ff: in 0....1
-        :type ff: float
-        :param conductor_radius: radius of conductor in [m], in a list
-        :type conductor_radius: list[float]
-        :param n_strands: number of strands for one conductor in a list
-        :type: n_strands: list[float]
-
-        :return:
-
-        """
-        # Choose one of three different parametrization types
-        if litz_parametrization_type == 'implicit_ff':
-            ff_exact = n_strands * strand_radius ** 2 / conductor_radius ** 2
-            print(f"Exact fill factor: {ff_exact}")
-            ff = np.around(ff_exact, decimals=2)  # TODO: Interpolation instead of rounding
-
-        if litz_parametrization_type == 'implicit_litz_radius':
-            conductor_radius = np.sqrt(n_strands * strand_radius ** 2 / ff)
-
-        if litz_parametrization_type == 'implicit_strands_number':
-            n_strands = conductor_radius ** 2 / strand_radius ** 2 * ff
-
-        # Save parameters in Winding objects
-        self.windings[num].conductor_radius = conductor_radius
-        self.windings[num].n_layers = NbrLayers(n_strands)
-        self.windings[num].n_strands = n_strands
-        self.windings[num].strand_radius = strand_radius
-        self.windings[num].ff = ff
-        self.windings[num].a_cell = self.windings[num].n_strands * self.windings[num].strand_radius ** 2 * np.pi \
-                                    / self.windings[num].ff
-
-        # Print updated Litz Data
-        print(f"Updated Litz Configuration: \n"
-              f" ff: {self.windings[num].ff} \n"
-              f" Number of layers/strands: {self.windings[num].n_layers}/{self.windings[num].n_strands} \n"
-              f" Strand radius: {self.windings[num].strand_radius} \n"
-              f" Conductor radius: {self.windings[num].conductor_radius}\n"
-              f"---")
-
-    #  -  -  -  -  -  -  -  -  -  -  -  -  -  -  -  -  -  -  -  -  -  -  -  -  -  -  -   -  -  -  -  -  -  -  -  -  -  -
-    # Full Geometry
-    class TwoDaxiSymmetric:
-        """
-        - creates all points needed for the radial axi-symmetric core typology
-
-        :return:
-
-        """
-
-        def __init__(self, component):
-            self.component = component
-            # -- Arrays for geometry data -- [all points with (x, y, z, mesh_accuracy)]
-            self.p_outer = None  # np.zeros((4, 4))
-            self.p_region_bound = None  # np.zeros((4, 4))
-            self.p_window = None  # np.zeros((4 * self.component.n_windows, 4))
-            self.p_air_gaps = None  # np.zeros((4 * self.component.air_gaps.number, 4))
-            self.p_conductor = []
-            self.p_iso_core_pri = []
-            self.p_iso_pri_sec = []
-            for i in range(0, self.component.n_windings):
-                self.p_conductor.insert(i, [])
-
-            self.r_inner = None
-            self.r_outer = None
-
-        def draw_outer(self):
-            """
-            Draws the
-
-            :return:
-
-            """
-            # Outer Core
-            # (A_zyl=2pi*r*h => h=0.5r=0.25core_w <=> ensure A_zyl=A_core on the tiniest point)
-            self.p_outer[0][:] = [-self.r_outer,
-                                  -(self.component.core.window_h / 2 + self.component.core.core_w / 4),
-                                  0,
-                                  self.component.mesh.c_core]
-
-            self.p_outer[1][:] = [self.r_outer,
-                                  -(self.component.core.window_h / 2 + self.component.core.core_w / 4),
-                                  0,
-                                  self.component.mesh.c_core]
-
-            self.p_outer[2][:] = [-self.r_outer,
-                                  (self.component.core.window_h / 2 + self.component.core.core_w / 4),
-                                  0,
-                                  self.component.mesh.c_core]
-
-            self.p_outer[3][:] = [self.r_outer,
-                                  (self.component.core.window_h / 2 + self.component.core.core_w / 4),
-                                  0,
-                                  self.component.mesh.c_core]
-
-        def draw_window(self):
-            # Window
-            # At this point both windows (in a cut) are modeled
-            # print(f"win: c_window: {self.component.mesh.c_window}")
-            self.p_window[0] = [-self.r_inner,
-                                -self.component.core.window_h / 2,
-                                0,
-                                self.component.mesh.c_window]
-
-            self.p_window[1] = [-self.component.core.core_w / 2,
-                                -self.component.core.window_h / 2,
-                                0,
-                                self.component.mesh.c_window]
-
-            self.p_window[2] = [-self.r_inner,
-                                self.component.core.window_h / 2,
-                                0,
-                                self.component.mesh.c_window]
-
-            self.p_window[3] = [-self.component.core.core_w / 2,
-                                self.component.core.window_h / 2,
-                                0,
-                                self.component.mesh.c_window]
-
-            self.p_window[4] = [self.component.core.core_w / 2,
-                                -self.component.core.window_h / 2,
-                                0,
-                                self.component.mesh.c_window]
-
-            self.p_window[5] = [self.r_inner,
-                                -self.component.core.window_h / 2,
-                                0,
-                                self.component.mesh.c_window]
-
-            self.p_window[6] = [self.component.core.core_w / 2,
-                                self.component.core.window_h / 2,
-                                0,
-                                self.component.mesh.c_window]
-
-            self.p_window[7] = [self.r_inner,
-                                self.component.core.window_h / 2,
-                                0,
-                                self.component.mesh.c_window]
-
-        def draw_air_gaps(self):
-            # Air gaps
-            # "air_gaps" is a list with [position_tag, air_gap_position, air_gap_h, c_air_gap]
-            #   - position_tag: specifies the gapped "leg"
-            #   - air_gap_position: specifies the coordinate of the air gap's center point along the specified leg
-            #   - air_gap_h: height/length of the air gap
-            #   - c_air_gap: mesh accuracy factor
-            # at this point the 4 corner points of each air gap are generated out of "air_gaps"
-            for i in range(0, self.component.air_gaps.number):
-
-                # # Left leg (-1)
-                # if self.component.air_gaps.midpoints[i][0] == -1:
-                #     self.p_air_gaps[i * 4] = [-(self.component.core.core_w + self.component.core.window_w),
-                #                               self.component.air_gaps.midpoints[i][1] -
-                #     self.component.air_gaps.midpoints[i][2] / 2, 0, self.component.air_gaps.midpoints[i][3]]
-                #     self.p_air_gaps[i * 4 + 1] = [-(self.component.core.core_w / 2 + self.component.core.window_w),
-                #                                   self.component.air_gaps.midpoints[i][1] -
-                #     self.component.air_gaps.midpoints[i][2] / 2, 0, self.component.air_gaps.midpoints[i][3]]
-                #     self.p_air_gaps[i * 4 + 2] = [-(self.component.core.core_w + self.component.core.window_w),
-                #                                   self.component.air_gaps.midpoints[i][1] +
-                #     self.component.air_gaps.midpoints[i][2] / 2, 0, self.component.air_gaps.midpoints[i][3]]
-                #     self.p_air_gaps[i * 4 + 3] = [-(self.component.core.core_w / 2 + self.component.core.window_w),
-                #                                   self.component.air_gaps.midpoints[i][1] +
-                #     self.component.air_gaps.midpoints[i][2] / 2, 0, self.component.air_gaps.midpoints[i][3]]
-                #
-                # # Right leg (+1)
-                # if self.component.air_gaps.midpoints[i][0] == 1:
-                #     self.p_air_gaps[i * 4] = [self.component.core.core_w / 2 + self.component.core.window_w,
-                #                               self.component.air_gaps.midpoints[i][1] -
-                #     self.component.air_gaps.midpoints[i][2] / 2, 0, self.component.air_gaps.midpoints[i][3]]
-                #     self.p_air_gaps[i * 4 + 1] = [self.component.core.core_w + self.component.core.window_w,
-                #                                   self.component.air_gaps.midpoints[i][1] -
-                #     self.component.air_gaps.midpoints[i][2] / 2, 0, self.component.air_gaps.midpoints[i][3]]
-                #     self.p_air_gaps[i * 4 + 2] = [self.component.core.core_w / 2 + self.component.core.window_w,
-                #                                   self.component.air_gaps.midpoints[i][1] +
-                #     self.component.air_gaps.midpoints[i][2] / 2, 0, self.component.air_gaps.midpoints[i][3]]
-                #     self.p_air_gaps[i * 4 + 3] = [self.component.core.core_w + self.component.core.window_w,
-                #                                   self.component.air_gaps.midpoints[i][1] +
-                #     self.component.air_gaps.midpoints[i][2] / 2, 0, self.component.air_gaps.midpoints[i][3]]
-
-                # Center leg (0)
-                if self.component.air_gaps.midpoints[i][0] == 0:
-                    # The center points are passed by air_gaps.update() and at this point transformed each into 4
-                    # corner points
-                    self.p_air_gaps[i * 4 + 0] = [-self.component.core.core_w / 2,
-                                                  self.component.air_gaps.midpoints[i][1] -
-                                                  self.component.air_gaps.midpoints[i][2] / 2,
-                                                  0,
-                                                  self.component.air_gaps.midpoints[i][3]]
-
-                    self.p_air_gaps[i * 4 + 1] = [self.component.core.core_w / 2,
-                                                  self.component.air_gaps.midpoints[i][1] -
-                                                  self.component.air_gaps.midpoints[i][2] / 2,
-                                                  0,
-                                                  self.component.air_gaps.midpoints[i][3]]
-
-                    self.p_air_gaps[i * 4 + 2] = [-self.component.core.core_w / 2,
-                                                  self.component.air_gaps.midpoints[i][1] +
-                                                  self.component.air_gaps.midpoints[i][2] / 2,
-                                                  0,
-                                                  self.component.air_gaps.midpoints[i][3]]
-
-                    self.p_air_gaps[i * 4 + 3] = [self.component.core.core_w / 2,
-                                                  self.component.air_gaps.midpoints[i][1] +
-                                                  self.component.air_gaps.midpoints[i][2] / 2,
-                                                  0,
-                                                  self.component.air_gaps.midpoints[i][3]]
-
-        def draw_virtual_winding_windows(self):
-            # Virtual Windows
-            # TODO: make this part of the class VWW...
-            #  self.component.vw_type must be an input or so to that class
-            separation_hor = 0  # self.component.core.window_h * 0.5
-            separation_vert = self.component.core.window_w * 0.5
-
-            if not self.component.component_type == "integrated_transformer":
-                # Some examples for virtual windows
-                # Concentrated windings
-
-                if self.component.vw_type == "full_window":
-                    """
-                    The winding window is completely used by one VWW.
-                    In case of a transformer, an interleaved winding scheme must be used.
-                    """
-                    # top window
-                    minimum = -self.component.core.window_h / 2 + self.component.isolation.core_cond[0]  # bottom
-                    maximum = self.component.core.window_h / 2 - self.component.isolation.core_cond[1]  # top
-                    left = self.component.core.core_w / 2 + self.component.isolation.core_cond[2]
-                    right = self.r_inner - self.component.isolation.core_cond[3]
-
-                    # Sum the windows up in a list
-                    # self.virtual_windows = [[min, max, left, right]]
-                    self.component.virtual_winding_windows[0].bot_bound = minimum
-                    self.component.virtual_winding_windows[0].top_bound = maximum
-                    self.component.virtual_winding_windows[0].left_bound = left
-                    self.component.virtual_winding_windows[0].right_bound = right
-
-                if self.component.vw_type == "center":
-                    """
-                    The winding window is split into two VWWs.
-                    The primary winding is placed in the upper half,
-                    the secondary winding is placed in the lower half of the winding window
-                    """
-                    separation_hor = 0
-
-                    # top window
-                    min21 = -separation_hor + self.component.isolation.cond_cond[-1] / 2  # separation_hor
-                    max21 = self.component.core.window_h / 2 - self.component.isolation.core_cond[0]  # top
-                    left21 = self.component.core.core_w / 2 + self.component.isolation.core_cond[2]
-                    right21 = self.r_inner - self.component.isolation.core_cond[3]
-
-                    # bottom window
-                    min11 = -self.component.core.window_h / 2 + self.component.isolation.core_cond[1] / 2  # bottom
-                    max11 = -separation_hor - self.component.isolation.cond_cond[-1] / 2  # separation_hor
-                    left11 = self.component.core.core_w / 2 + self.component.isolation.core_cond[2]
-                    right11 = self.r_inner - self.component.isolation.core_cond[3]
-
-                    # Sum the windows up in a list
-                    virtual_windows = [[min11, max11, left11, right11],
-                                       [min21, max21, left21, right21]]
-                    for vww in range(0, len(virtual_windows)):
-                        self.component.virtual_winding_windows[vww].bot_bound = virtual_windows[vww][0]
-                        self.component.virtual_winding_windows[vww].top_bound = virtual_windows[vww][1]
-                        self.component.virtual_winding_windows[vww].left_bound = virtual_windows[vww][2]
-                        self.component.virtual_winding_windows[vww].right_bound = virtual_windows[vww][3]
-
-                if self.component.vw_type == "something_else":
-                    # bottom left window
-                    min11 = -self.component.core.window_h / 2 + self.component.isolation.core_cond[0] / 2  # bottom
-                    max11 = -separation_hor - self.component.isolation.cond_cond[-1] / 2  # separation_hor
-                    left11 = self.component.core.core_w / 2 + self.component.isolation.core_cond[0]
-                    right11 = self.r_inner - self.component.isolation.cond_cond[0] - separation_vert
-
-                    # bottom right window
-                    min12 = -self.component.core.window_h / 2 + self.component.isolation.core_cond[0] / 2  # bottom
-                    max12 = -separation_hor - self.component.isolation.cond_cond[-1] / 2  # separation_hor
-                    left12 = self.r_inner + self.component.isolation.cond_cond[0] - separation_vert
-                    right12 = self.r_inner - self.component.isolation.core_cond[0]
-
-                    # top window
-                    min21 = -separation_hor + self.component.isolation.cond_cond[-1] / 2  # separation_hor
-                    max21 = self.component.core.window_h / 2 - self.component.isolation.core_cond[0]  # top
-                    left21 = self.component.core.core_w / 2 + self.component.isolation.core_cond[0]
-                    right21 = self.r_inner - self.component.isolation.core_cond[0]
-
-                    # Sum the windows up in a list
-                    virtual_windows = [[min11, max11, left11, right11],
-                                       [min12, max12, left12, right12],
-                                       [min21, max21, left21, right21]]
-                    # TODO: More flexible virtual winging windows
-
-            # With dedicated stray path:
-            if self.component.component_type == "integrated_transformer":
-                """
-                If dedicated stray path is the chosen typology the are two winding windows
-                These can either be split up into more virtual windows or (in case of bifilar windings) not
-        
-                """
-                # TODO: Separation in more Virtual Winding Windows
-
-                # bot window
-                island_right_tmp = inner_points(self.p_window[4], self.p_window[6], self.p_air_gaps)
-                min11 = -self.component.core.window_h / 2 + self.component.isolation.core_cond[1]  # bottom
-                max11 = island_right_tmp[(self.component.stray_path.start_index - 1) * 2][1] - self.component.isolation.core_cond[0]  # sep_hor
-                left11 = self.component.core.core_w / 2 + self.component.isolation.core_cond[2]
-                right11 = self.r_inner - self.component.isolation.core_cond[3]
-
-                # top window
-                min21 = island_right_tmp[(self.component.stray_path.start_index - 1) * 2 + 1][1] + self.component.isolation.core_cond[1]
-                max21 = self.component.core.window_h / 2 - self.component.isolation.core_cond[0]  # top
-                left21 = self.component.core.core_w / 2 + self.component.isolation.core_cond[2]
-                right21 = self.r_inner - self.component.isolation.core_cond[3]
-
-                # Store the window boarders in the VWW objects
-                virtual_windows = [[min21, max21, left21, right21], [min11, max11, left11, right11]]
-                for vww in range(0, len(virtual_windows)):
-                    self.component.virtual_winding_windows[vww].bot_bound = virtual_windows[vww][0]
-                    self.component.virtual_winding_windows[vww].top_bound = virtual_windows[vww][1]
-                    self.component.virtual_winding_windows[vww].left_bound = virtual_windows[vww][2]
-                    self.component.virtual_winding_windows[vww].right_bound = virtual_windows[vww][3]
-
-        def draw_conductors(self):
-            # Conductors
-            for n_win in range(0, len(self.component.virtual_winding_windows)):
-                """
-                - Work through the virtual winding windows
-                - Usual cases are one window for classical transformers or two windows for transformers 
-                   with a dedicated stray path
-                - There can be as many virtual winding windows as the user wants to define...
-                - To automatically fill a virtual winding window with windings, #TODO: self.interleaving[n_win] 
-                   can be chosen to "bifilar", "vertical", "horizontal", ["hexa", "square"] or completely with 
-                   one of the windings by "primary" or "secondary"
-        
-                """
-                # Boarders of the VWW:
-                # start with the lower one
-                bot_bound = self.component.virtual_winding_windows[n_win].bot_bound
-                top_bound = self.component.virtual_winding_windows[n_win].top_bound
-                left_bound = self.component.virtual_winding_windows[n_win].left_bound
-                right_bound = self.component.virtual_winding_windows[n_win].right_bound
-
-                if self.component.virtual_winding_windows[n_win].winding == "interleaved":
-
-                    if self.component.virtual_winding_windows[n_win].scheme == "bifilar":
-                        """
-                        - Bifilar interleaving means a uniform winding scheme of two conductors (prim. and sec.)
-                        - Can only be used for conductors of identical radius (in terms of litz radius for 
-                          stranded wires)
-                        - Excess windings are placed below the bifilar ones
-        
-                        """
-                        if self.component.windings[0].conductor_radius != self.component.windings[1].conductor_radius:
-                            print("For bifilar winding scheme both conductors must be of the same radius!")
-                        else:
-                            print("Bifilar winding scheme is applied")
-                            # n1 = self.n_turns[0]/self.n_turns[1]
-                            # n2 = self.n_stray_turns[0]/self.n_stray_turns[1]
-
-                            # for
-                            #     if self.component.virtual_winding_windows[num].scheme == "hexa":
-                            #         y = bot_bound + self.component.windings[num].conductor_radius
-                            #         x = left_bound + self.component.windings[num].conductor_radius
-                            #         i = 0
-                            #         base_line = True
-                            #         # Case n_conductors higher that "allowed" is missing
-                            #         while x < right_bound - self.component.windings[num].conductor_radius and
-                            #         i < self.component.windings[num].turns:
-                            #             while y < top_bound - self.component.windings[num].conductor_radius and
-                            #             i < self.component.windings[num].turns:
-                            #                 self.p_conductor[num].append([x, y, 0,
-                            #                                           self.component.mesh.c_center_conductor[num]])
-                            #                 self.p_conductor[num].append(
-                            #                     [x - self.component.windings[num].conductor_radius, y, 0,
-                            #                 self.component.mesh.c_conductor[num]])
-                            #                 self.p_conductor[num].append(
-                            #                     [x, y + self.component.windings[num].conductor_radius, 0,
-                            #                 self.component.mesh.c_conductor[num]])
-                            #                 self.p_conductor[num].append(
-                            #                     [x + self.component.windings[num].conductor_radius, y, 0,
-                            #                 self.component.mesh.c_conductor[num]])
-                            #                 self.p_conductor[num].append(
-                            #                     [x, y - self.component.windings[num].conductor_radius, 0,
-                            #                 self.component.mesh.c_conductor[num]])
-                            #                 i += 1
-                            #                 y += self.component.windings[num].conductor_radius * 2 + \
-                            #                      self.component.isolation.cond_cond[num]
-                            #                 # from bottom to top
-                            #             x += 2 * np.cos(np.pi / 6) * (self.component.windings[num].conductor_radius +
-                            #             self.component.isolation.cond_cond[
-                            #                 num] / 2)  # * np.sqrt(2 / 3 * np.pi / np.sqrt(3))  # one step from
-                            #     # left to
-                            #                 # right
-                            #             # depending on what line, hexa scheme starts shifted
-                            #             # reset y to "new" bottom
-                            #             base_line = (not base_line)
-                            #             if base_line:
-                            #                 y = bot_bound + self.component.windings[num].conductor_radius
-                            #             else:
-                            #                 y = bot_bound + 2 * self.component.windings[num].conductor_radius +
-                            #                 self.component.isolation.cond_cond[num] / 2
-
-                    if self.component.virtual_winding_windows[n_win].scheme == "vertical":
-                        """
-                        - Vertical interleaving means a winding scheme where the two conductors are alternating 
-                           in vertical (y-)direction
-                        - This is practically uncommon
-                        - If the turns ratio is != 1, the scheme always begins with the "higher-turns-number's" 
-                           conductor
-                        """
-
-                    if self.component.virtual_winding_windows[n_win].scheme == "horizontal":
-                        """
-                        - Horizontal interleaving means a winding scheme where the two conductors are alternating in 
-                        horizontal  (x-)direction (Tonnenwicklung)
-                        - This is practically most common
-                        - If the turns ratio is != 1, the scheme always begins with the "higher-turns-number's" 
-                          conductor
-                          
-                        """
-
-                        # assume 2 winding transformer and dedicated stray path:
-                        if self.component.component_type == "integrated_transformer" or self.component.n_windings == 2:
-
-                            # top window
-                            if n_win == 0:
-                                # Initialize the list, that counts the already placed conductors
-                                N_completed = [0, 0]
-
-                                # Initialize the starting conductor
-                                if self.component.windings[0].turns[n_win] >= self.component.windings[1].turns[n_win]:
-                                    # Primary starts first
-                                    self.col_cond_start = 0
-                                else:
-                                    # Secondary starts fist
-                                    self.col_cond_start = 1
-
-                                col_cond = self.col_cond_start
-
-                                # Initialize the x and y coordinate
-                                x = left_bound + self.component.windings[col_cond].conductor_radius
-                                y = top_bound - self.component.windings[col_cond].conductor_radius
-                                self.top_window_iso_counter = 0
-                                # Continue placing as long as not all conductors have been placed
-                                while (self.component.windings[0].turns[n_win] - N_completed[0] != 0) or \
-                                        (self.component.windings[1].turns[n_win] - N_completed[1] != 0):
-                                    if self.component.windings[col_cond].turns[n_win] - N_completed[col_cond] != 0:
-                                        # is this winding not already finished?
-                                        if x < right_bound - self.component.windings[col_cond].conductor_radius:
-                                            while y > bot_bound + self.component.windings[col_cond].conductor_radius and \
-                                                    N_completed[col_cond] < self.component.windings[col_cond].turns[n_win]:
-                                                self.p_conductor[col_cond].append([x, y, 0, self.component.mesh.c_center_conductor[col_cond]])
-
-                                                self.p_conductor[col_cond].append(
-                                                    [x - self.component.windings[col_cond].conductor_radius,
-                                                     y,
-                                                     0,
-                                                     self.component.mesh.c_conductor[col_cond]])
-
-                                                self.p_conductor[col_cond].append([x,
-                                                                                   y + self.component.windings[col_cond].conductor_radius,
-                                                                                   0,
-                                                                                   self.component.mesh.c_conductor[col_cond]])
-
-                                                self.p_conductor[col_cond].append(
-                                                    [x + self.component.windings[col_cond].conductor_radius,
-                                                     y,
-                                                     0,
-                                                     self.component.mesh.c_conductor[col_cond]])
-
-                                                self.p_conductor[col_cond].append([x,
-                                                                                   y - self.component.windings[col_cond].conductor_radius,
-                                                                                   0,
-                                                                                   self.component.mesh.c_conductor[col_cond]])
-
-                                                N_completed[col_cond] += 1
-
-                                                y -= self.component.windings[col_cond].conductor_radius * 2 + self.component.isolation.cond_cond[col_cond]  # one from bot to top
-
-                                            x += self.component.windings[col_cond].conductor_radius + \
-                                                 self.component.windings[(col_cond + 1) % 2].conductor_radius + \
-                                                 self.component.isolation.cond_cond[2]  # from left to right
-
-                                            # Reset y
-                                            col_cond = (col_cond + 1) % 2
-                                            y = top_bound - self.component.windings[col_cond].conductor_radius
-                                            self.top_window_iso_counter += 1
-                                        else:
-                                            break
-
-                                    else:
-                                        # is this winding already finished? - continue with the other one
-                                        col_cond = (col_cond + 1) % 2
-
-                                        # Correct the reset of y and correct x displacement
-                                        x += self.component.windings[col_cond].conductor_radius - \
-                                             self.component.windings[(col_cond + 1) % 2].conductor_radius \
-                                             - self.component.isolation.cond_cond[2] + self.component.isolation.cond_cond[
-                                                 col_cond]
-
-                                        y = top_bound - self.component.windings[col_cond].conductor_radius
-                                        self.top_window_iso_counter -= 1
-                            #  bottom window
-                            if n_win == 1:
-                                # Initialize the list, that counts the already placed conductors
-                                N_completed = [0, 0]
-
-                                # Initialize the starting conductor
-                                if self.component.windings[0].turns[n_win] >= self.component.windings[1].turns[n_win]:
-                                    col_cond = 0
-                                else:
-                                    col_cond = 1
-
-                                # Initialize the x and y coordinate
-                                x = left_bound + self.component.windings[col_cond].conductor_radius
-                                y = bot_bound + self.component.windings[col_cond].conductor_radius
-
-                                # Continue placing as long as not all conductors have been placed
-                                while (self.component.windings[0].turns[n_win] - N_completed[0] != 0) or \
-                                        (self.component.windings[1].turns[n_win] - N_completed[1] != 0):
-                                    if self.component.windings[col_cond].turns[n_win] - N_completed[col_cond] != 0:
-                                        # is this winding not already finished?
-                                        if x < right_bound - self.component.windings[col_cond].conductor_radius:
-                                            while y < top_bound - self.component.windings[col_cond].conductor_radius and \
-                                                    N_completed[col_cond] < self.component.windings[col_cond].turns[
-                                                n_win]:
-                                                self.p_conductor[col_cond].append(
-                                                    [x, y, 0, self.component.mesh.c_center_conductor[col_cond]])
-
-                                                self.p_conductor[col_cond].append(
-                                                    [x - self.component.windings[col_cond].conductor_radius,
-                                                     y,
-                                                     0,
-                                                     self.component.mesh.c_conductor[col_cond]])
-
-                                                self.p_conductor[col_cond].append([x,
-                                                                                   y + self.component.windings[
-                                                                                       col_cond].conductor_radius,
-                                                                                   0,
-                                                                                   self.component.mesh.c_conductor[
-                                                                                       col_cond]])
-
-                                                self.p_conductor[col_cond].append(
-                                                    [x + self.component.windings[col_cond].conductor_radius,
-                                                     y,
-                                                     0,
-                                                     self.component.mesh.c_conductor[col_cond]])
-
-                                                self.p_conductor[col_cond].append([x,
-                                                                                   y - self.component.windings[
-                                                                                       col_cond].conductor_radius,
-                                                                                   0,
-                                                                                   self.component.mesh.c_conductor[
-                                                                                       col_cond]])
-
-                                                N_completed[col_cond] += 1
-
-                                                y += self.component.windings[col_cond].conductor_radius * 2 + \
-                                                     self.component.isolation.cond_cond[col_cond]  # one from bot to top
-
-                                            x += self.component.windings[col_cond].conductor_radius + \
-                                                 self.component.windings[(col_cond + 1) % 2].conductor_radius + \
-                                                 self.component.isolation.cond_cond[2]  # from left to right
-
-                                            # Reset y
-                                            col_cond = (col_cond + 1) % 2
-                                            y = bot_bound + self.component.windings[col_cond].conductor_radius
-
-                                        else:
-                                            break
-
-                                    else:
-                                        # is this winding already finished? - continue with the other one
-                                        col_cond = (col_cond + 1) % 2
-
-                                        # Correct the reset of y and correct x displacement
-                                        x += self.component.windings[col_cond].conductor_radius - \
-                                             self.component.windings[(col_cond + 1) % 2].conductor_radius \
-                                             - self.component.isolation.cond_cond[2] + \
-                                             self.component.isolation.cond_cond[
-                                                 col_cond]
-
-                                        y = bot_bound + self.component.windings[col_cond].conductor_radius
-
-                    """Blockwise concentrated"""
-                    if isinstance(self.component.virtual_winding_windows[n_win].scheme, list):
-                        """
-                        - interleaving with a list means a concentrated winding scheme of ("hexagonal", "square" or 
-                          mixed) in virtual winding window
-                        - only valid for two winding case (=transformer) 
-                        - vertical stacking
-                        - block winding
-
-                        how many turns fit in arrow?
-                        from top to bot
-                        while (not placed all cond.):
-                            1. start with the primary winding from bot / left
-                            2. continue with the secondary from top / right
-                            3.CHECK solution conditions
-                       
-                        """
-                        # CHECK for two winding transformer
-                        if len(self.component.virtual_winding_windows[n_win].scheme) != 2:
-                            print(f"Interleaving with a list is only valid for the two winding case.\n"
-                                  f"Therefore the scheme must be a list of length 2 but is of length "
-                                  f"{len(self.component.virtual_winding_windows[n_win].scheme)}")
-                            raise Warning
-
-                        for num in range(0, len(self.component.virtual_winding_windows[n_win].scheme)):
-
-                            y = None
-
-                            # Cases
-                            if num == 0:
-                                y = bot_bound + self.component.windings[num].conductor_radius
-                            if num == 1:
-                                y = top_bound - self.component.windings[num].conductor_radius
-
-                            # Initialization
-                            x = left_bound + self.component.windings[num].conductor_radius
-                            i = 0
-
-                            if self.component.virtual_winding_windows[n_win].scheme[num] == "square":
-
-                                # Primary winding from bottom to top
-                                if num == 0:
-                                    while y < top_bound - self.component.windings[num].conductor_radius and \
-                                            i < self.component.windings[num].turns[n_win]:
-                                        while x < right_bound - self.component.windings[num].conductor_radius and \
-                                                i < self.component.windings[num].turns[n_win]:
-                                            self.p_conductor[num].append(
-                                                [x, y, 0, self.component.mesh.c_center_conductor[num]])
-                                            self.p_conductor[num].append(
-                                                [x - self.component.windings[num].conductor_radius, y, 0,
-                                                 self.component.mesh.c_conductor[num]])
-                                            self.p_conductor[num].append(
-                                                [x, y + self.component.windings[num].conductor_radius, 0,
-                                                 self.component.mesh.c_conductor[num]])
-                                            self.p_conductor[num].append(
-                                                [x + self.component.windings[num].conductor_radius, y, 0,
-                                                 self.component.mesh.c_conductor[num]])
-                                            self.p_conductor[num].append(
-                                                [x, y - self.component.windings[num].conductor_radius, 0,
-                                                 self.component.mesh.c_conductor[num]])
-                                            i += 1
-                                            x += self.component.windings[num].conductor_radius * 2 + \
-                                                 self.component.isolation.cond_cond[
-                                                     num]  # from left to right
-                                        y += self.component.windings[num].conductor_radius * 2 + \
-                                             self.component.isolation.cond_cond[
-                                                 num]  # one step from bot to top
-                                        x = left_bound + self.component.windings[
-                                            num].conductor_radius  # always the same
-
-                                # Secondary winding from top to bottom
-                                if num == 1:
-                                    while y > bot_bound + self.component.windings[num].conductor_radius and i < \
-                                            self.component.windings[num].turns[n_win]:
-                                        while x < right_bound - self.component.windings[num].conductor_radius and i < \
-                                                self.component.windings[num].turns[n_win]:
-                                            self.p_conductor[num].append(
-                                                [x, y, 0, self.component.mesh.c_center_conductor[num]])
-                                            self.p_conductor[num].append(
-                                                [x - self.component.windings[num].conductor_radius, y, 0,
-                                                 self.component.mesh.c_conductor[num]])
-                                            self.p_conductor[num].append(
-                                                [x, y + self.component.windings[num].conductor_radius, 0,
-                                                 self.component.mesh.c_conductor[num]])
-                                            self.p_conductor[num].append(
-                                                [x + self.component.windings[num].conductor_radius, y, 0,
-                                                 self.component.mesh.c_conductor[num]])
-                                            self.p_conductor[num].append(
-                                                [x, y - self.component.windings[num].conductor_radius, 0,
-                                                 self.component.mesh.c_conductor[num]])
-                                            i += 1
-
-                                            x += self.component.windings[num].conductor_radius * 2 + \
-                                                 self.component.isolation.cond_cond[
-                                                     num]  # from left to right
-                                        y += -(self.component.windings[num].conductor_radius * 2) - \
-                                             self.component.isolation.cond_cond[
-                                                 num]  # one step from bot to top
-                                        x = left_bound + self.component.windings[
-                                            num].conductor_radius  # always the same
-
-                            if self.component.virtual_winding_windows[n_win].scheme[num] == "hexa":
-
-                                # Primary winding from bottom to top
-                                if num == 0:
-
-                                    base_line = True
-
-                                    while y < top_bound - self.component.windings[num].conductor_radius and \
-                                            i < self.component.windings[num].turns[n_win]:
-                                        while x < right_bound - self.component.windings[num].conductor_radius and \
-                                                i < self.component.windings[num].turns[n_win]:
-
-                                            self.p_conductor[num].append(
-                                                [x, y, 0, self.component.mesh.c_center_conductor[num]])
-                                            self.p_conductor[num].append(
-                                                [x - self.component.windings[num].conductor_radius, y, 0,
-                                                 self.component.mesh.c_conductor[num]])
-                                            self.p_conductor[num].append(
-                                                [x, y + self.component.windings[num].conductor_radius, 0,
-                                                 self.component.mesh.c_conductor[num]])
-                                            self.p_conductor[num].append(
-                                                [x + self.component.windings[num].conductor_radius, y, 0,
-                                                 self.component.mesh.c_conductor[num]])
-                                            self.p_conductor[num].append(
-                                                [x, y - self.component.windings[num].conductor_radius, 0,
-                                                 self.component.mesh.c_conductor[num]])
-                                            i += 1
-
-                                            x += 2 * np.cos(np.pi / 6) * (
-                                                    self.component.windings[num].conductor_radius +
-                                                    self.component.isolation.cond_cond[num] / 2)
-
-                                            # depending on what line, hexa scheme starts shifted
-                                            # reset y to "new" bottom
-                                            base_line = (not base_line)
-                                            if base_line:
-                                                y -= (self.component.windings[num].conductor_radius +
-                                                      self.component.isolation.cond_cond[num])
-                                            else:
-                                                y += (self.component.windings[num].conductor_radius +
-                                                      self.component.isolation.cond_cond[num])
-
-                                        # Undo last base_line reset
-                                        if base_line:
-                                            y += (self.component.windings[num].conductor_radius +
-                                                  self.component.isolation.cond_cond[num])
-                                        else:
-                                            y -= (self.component.windings[num].conductor_radius +
-                                                  self.component.isolation.cond_cond[num])
-
-                                        base_line = True
-                                        x = left_bound + self.component.windings[num].conductor_radius
-                                        y += self.component.windings[num].conductor_radius + \
-                                             self.component.isolation.cond_cond[num]
-
-                                # Secondary winding from top to bottom
-                                if num == 1:
-
-                                    base_line = True
-
-                                    while y > bot_bound + self.component.windings[num].conductor_radius and \
-                                            i < self.component.windings[num].turns[n_win]:
-                                        while x < right_bound - self.component.windings[num].conductor_radius and \
-                                                i < self.component.windings[num].turns[n_win]:
-                                            print(f"i: {i} "
-                                                  f"x: {x} "
-                                                  f"y: {y} ")
-
-                                            self.p_conductor[num].append(
-                                                [x, y, 0, self.component.mesh.c_center_conductor[num]])
-                                            self.p_conductor[num].append(
-                                                [x - self.component.windings[num].conductor_radius, y, 0,
-                                                 self.component.mesh.c_conductor[num]])
-                                            self.p_conductor[num].append(
-                                                [x, y + self.component.windings[num].conductor_radius, 0,
-                                                 self.component.mesh.c_conductor[num]])
-                                            self.p_conductor[num].append(
-                                                [x + self.component.windings[num].conductor_radius, y, 0,
-                                                 self.component.mesh.c_conductor[num]])
-                                            self.p_conductor[num].append(
-                                                [x, y - self.component.windings[num].conductor_radius, 0,
-                                                 self.component.mesh.c_conductor[num]])
-
-                                            i += 1
-                                            x += 2 * np.cos(np.pi / 6) * (
-                                                    self.component.windings[num].conductor_radius +
-                                                    self.component.isolation.cond_cond[num] / 2)
-
-                                            # depending on what line, hexa scheme starts shifted
-                                            # reset y to "new" bottom
-                                            base_line = (not base_line)
-                                            if base_line:
-                                                y += (self.component.windings[num].conductor_radius +
-                                                      self.component.isolation.cond_cond[num])
-                                            else:
-                                                y -= (self.component.windings[num].conductor_radius +
-                                                      self.component.isolation.cond_cond[num])
-
-                                        # Undo last base_line reset
-                                        if base_line:
-                                            y -= (self.component.windings[num].conductor_radius +
-                                                  self.component.isolation.cond_cond[num])
-                                        else:
-                                            y += (self.component.windings[num].conductor_radius +
-                                                  self.component.isolation.cond_cond[num])
-
-                                        base_line = True
-                                        x = left_bound + self.component.windings[num].conductor_radius
-                                        # from top to bottom
-                                        y -= (self.component.windings[num].conductor_radius +
-                                              self.component.isolation.cond_cond[num])
-
-                else:
-                    # other case is non-interleaved
-                    if self.component.virtual_winding_windows[n_win].winding == "primary":
-                        num = 0
-                    if self.component.virtual_winding_windows[n_win].winding == "secondary":
-                        num = 1
-
-                    if self.component.windings[num].conductor_type == "full":
-                        if sum(self.component.windings[num].turns) != 1:
-                            print(f"For a \"full\" conductor you must choose 1 turn for each conductor!")
-                        # full window conductor
-                        self.p_conductor[num].append([left_bound, bot_bound, 0, self.component.mesh.c_conductor[num]])
-                        self.p_conductor[num].append([right_bound, bot_bound, 0, self.component.mesh.c_conductor[num]])
-                        self.p_conductor[num].append([left_bound, top_bound, 0, self.component.mesh.c_conductor[num]])
-                        self.p_conductor[num].append([right_bound, top_bound, 0, self.component.mesh.c_conductor[num]])
-
-                    if self.component.windings[num].conductor_type == "stacked":
-                        # Stack defined number of turns and chosen thickness
-                        for i in range(0, self.component.windings[num].turns[n_win]):
-                            # CHECK if top bound is reached
-                            if (bot_bound + (i + 1) * self.component.windings[num].thickness +
-                                i * self.component.isolation.cond_cond[num]) <= top_bound:
-                                # stacking from the ground
-                                self.p_conductor[num].append(
-                                    [left_bound, bot_bound + i * self.component.windings[num].thickness + i *
-                                     self.component.isolation.cond_cond[num], 0, self.component.mesh.c_conductor[num]])
-                                self.p_conductor[num].append([right_bound,
-                                                              bot_bound + i * self.component.windings[
-                                                                  num].thickness + i *
-                                                              self.component.isolation.cond_cond[num], 0,
-                                                              self.component.mesh.c_conductor[num]])
-                                self.p_conductor[num].append([left_bound,
-                                                              bot_bound + (i + 1) * self.component.windings[
-                                                                  num].thickness + i *
-                                                              self.component.isolation.cond_cond[num], 0,
-                                                              self.component.mesh.c_conductor[num]])
-                                self.p_conductor[num].append([right_bound,
-                                                              bot_bound + (i + 1) * self.component.windings[
-                                                                  num].thickness + i *
-                                                              self.component.isolation.cond_cond[num], 0,
-                                                              self.component.mesh.c_conductor[num]])
-
-                    if self.component.windings[num].conductor_type == "foil":
-                        # Wrap defined number of turns and chosen thickness
-                        if self.component.wrap_para[num] == "fixed_thickness":
-                            for i in range(0, self.component.windings[num].turns[n_win]):
-                                # CHECK if right bound is reached
-                                if (left_bound + (i + 1) * self.component.windings[num].thickness +
-                                    i * self.component.isolation.cond_cond[num]) <= right_bound:
-                                    # Foils
-                                    self.p_conductor[num].append(
-                                        [left_bound + i * self.component.windings[num].thickness + i *
-                                         self.component.isolation.cond_cond[num],
-                                         bot_bound, 0, self.component.mesh.c_conductor[num]])
-                                    self.p_conductor[num].append(
-                                        [left_bound + (i + 1) * self.component.windings[num].thickness + i *
-                                         self.component.isolation.cond_cond[num], bot_bound, 0,
-                                         self.component.mesh.c_conductor[num]])
-                                    self.p_conductor[num].append(
-                                        [left_bound + i * self.component.windings[num].thickness + i *
-                                         self.component.isolation.cond_cond[num],
-                                         top_bound, 0, self.component.mesh.c_conductor[num]])
-                                    self.p_conductor[num].append(
-                                        [left_bound + (i + 1) * self.component.windings[num].thickness + i *
-                                         self.component.isolation.cond_cond[num], top_bound, 0,
-                                         self.component.mesh.c_conductor[num]])
-
-                        # Fill the allowed space in the Winding Window with a chosen number of turns
-                        if self.component.wrap_para[num] == "interpolate":
-                            x_interpol = np.linspace(left_bound, right_bound + self.component.isolation.cond_cond[num],
-                                                     self.component.windings[num].turns + 1)
-                            for i in range(0, self.component.windings[num].turns):
-                                # Foils
-                                self.p_conductor[num].append(
-                                    [x_interpol[i], bot_bound, 0, self.component.mesh.c_conductor[num]])
-                                self.p_conductor[num].append(
-                                    [x_interpol[i + 1] - self.component.isolation.cond_cond[num], bot_bound, 0,
-                                     self.component.mesh.c_conductor[num]])
-                                self.p_conductor[num].append(
-                                    [x_interpol[i], top_bound, 0, self.component.mesh.c_conductor[num]])
-                                self.p_conductor[num].append(
-                                    [x_interpol[i + 1] - self.component.isolation.cond_cond[num], top_bound, 0,
-                                     self.component.mesh.c_conductor[num]])
-
-                    # Round Conductors:
-                    if self.component.windings[num].conductor_type == "litz" or \
-                            self.component.windings[num].conductor_type == "solid":
-
-                        if self.component.virtual_winding_windows[num].scheme == "square":
-                            y = bot_bound + self.component.windings[num].conductor_radius
-                            x = left_bound + self.component.windings[num].conductor_radius
-                            i = 0
-                            # Case n_conductors higher that "allowed" is missing
-                            while x < right_bound - self.component.windings[num].conductor_radius and i < self.component.windings[num].turns[n_win]:
-                                while y < top_bound - self.component.windings[num].conductor_radius and i < self.component.windings[num].turns[n_win]:
-                                    self.p_conductor[num].append([x, y, 0, self.component.mesh.c_center_conductor[num]])
-                                    self.p_conductor[num].append(
-                                        [x - self.component.windings[num].conductor_radius, y, 0,
-                                         self.component.mesh.c_conductor[num]])
-                                    self.p_conductor[num].append(
-                                        [x, y + self.component.windings[num].conductor_radius, 0,
-                                         self.component.mesh.c_conductor[num]])
-                                    self.p_conductor[num].append(
-                                        [x + self.component.windings[num].conductor_radius, y, 0,
-                                         self.component.mesh.c_conductor[num]])
-                                    self.p_conductor[num].append(
-                                        [x, y - self.component.windings[num].conductor_radius, 0,
-                                         self.component.mesh.c_conductor[num]])
-                                    i += 1
-                                    y += self.component.windings[num].conductor_radius * 2 + self.component.isolation.cond_cond[num]  # one step from left to right
-                                x += self.component.windings[num].conductor_radius * 2 + self.component.isolation.cond_cond[num]  # from left to top
-                                y = bot_bound + self.component.windings[num].conductor_radius
-
-                        if self.component.virtual_winding_windows[num].scheme == "square_full_width":
-                            y = bot_bound + self.component.windings[num].conductor_radius
-                            x = left_bound + self.component.windings[num].conductor_radius
-                            i = 0
-                            # Case n_conductors higher that "allowed" is missing
-                            while y < top_bound - self.component.windings[num].conductor_radius \
-                                    and i < self.component.windings[num].turns[n_win]:
-                                while x < right_bound - self.component.windings[num].conductor_radius \
-                                        and i < self.component.windings[num].turns[n_win]:
-                                    self.p_conductor[num].append([x, y, 0, self.component.mesh.c_center_conductor[num]])
-                                    self.p_conductor[num].append(
-                                        [x - self.component.windings[num].conductor_radius, y, 0,
-                                         self.component.mesh.c_conductor[num]])
-                                    self.p_conductor[num].append(
-                                        [x, y + self.component.windings[num].conductor_radius, 0,
-                                         self.component.mesh.c_conductor[num]])
-                                    self.p_conductor[num].append(
-                                        [x + self.component.windings[num].conductor_radius, y, 0,
-                                         self.component.mesh.c_conductor[num]])
-                                    self.p_conductor[num].append(
-                                        [x, y - self.component.windings[num].conductor_radius, 0,
-                                         self.component.mesh.c_conductor[num]])
-                                    i += 1
-                                    x += self.component.windings[num].conductor_radius * 2 + \
-                                         self.component.isolation.cond_cond[
-                                             num]  # from left to top
-                                y += self.component.windings[num].conductor_radius * 2 + \
-                                     self.component.isolation.cond_cond[
-                                         num]  # one step from left to right
-                                x = left_bound + self.component.windings[num].conductor_radius  # always the same
-
-                        if self.component.virtual_winding_windows[num].scheme == "hexa":
-                            y = bot_bound + self.component.windings[num].conductor_radius
-                            x = left_bound + self.component.windings[num].conductor_radius
-                            i = 0
-                            base_line = True
-                            # Case n_conductors higher that "allowed" is missing
-                            while x < right_bound - self.component.windings[num].conductor_radius \
-                                    and i < self.component.windings[num].turns[n_win]:
-                                while y < top_bound - self.component.windings[num].conductor_radius and \
-                                        i < self.component.windings[num].turns[n_win]:
-                                    self.p_conductor[num].append([x, y, 0, self.component.mesh.c_center_conductor[num]])
-                                    self.p_conductor[num].append(
-                                        [x - self.component.windings[num].conductor_radius, y, 0,
-                                         self.component.mesh.c_conductor[num]])
-                                    self.p_conductor[num].append(
-                                        [x, y + self.component.windings[num].conductor_radius, 0,
-                                         self.component.mesh.c_conductor[num]])
-                                    self.p_conductor[num].append(
-                                        [x + self.component.windings[num].conductor_radius, y, 0,
-                                         self.component.mesh.c_conductor[num]])
-                                    self.p_conductor[num].append(
-                                        [x, y - self.component.windings[num].conductor_radius, 0,
-                                         self.component.mesh.c_conductor[num]])
-                                    i += 1
-                                    y += self.component.windings[num].conductor_radius * 2 + \
-                                         self.component.isolation.cond_cond[
-                                             num]  # from bottom to top
-                                x += 2 * np.cos(np.pi / 6) * (
-                                        self.component.windings[num].conductor_radius +
-                                        self.component.isolation.cond_cond[num] / 2)
-                                # * np.sqrt(2 / 3 * np.pi / np.sqrt(3))  # one step from left to right
-                                # depending on what line, hexa scheme starts shifted
-                                # reset y to "new" bottom
-                                base_line = (not base_line)
-                                if base_line:
-                                    y = bot_bound + self.component.windings[num].conductor_radius
-                                else:
-                                    y = bot_bound + 2 * self.component.windings[num].conductor_radius + \
-                                        self.component.isolation.cond_cond[
-                                            num] / 2
-
-            # Checking the Conductors
-            for num in range(0, self.component.n_windings):
-                # Convert to numpy
-                # Check if all Conductors could be resolved
-                self.p_conductor[num] = np.asarray(self.p_conductor[num])
-
-                # TODO:CHECKS for rect. conductors
-                """ CHECK: rectangle conductors with 4 points
-                if self.component.windings[num].conductor_type == "full" or 
-                        self.component.windings[num].conductor_type == "stacked" or \
-                        self.component.windings[num].conductor_type == "foil":
-                    if int(self.p_conductor[num].shape[0]/4) < self.component.windings[num].turns:
-                        warnings.warn("Too many turns that do not fit in the winding window.")
-                        # self.component.windings[num].turns = int(self.p_conductor[num].shape[0]/4)
-                        self.component.valid = None
-                """
-
-                # CHECK: round conductors with 5 points
-                if self.component.windings[num].conductor_type == "solid" or \
-                        self.component.windings[num].conductor_type == "litz":
-                    if int(self.p_conductor[num].shape[0] / 5) < sum(self.component.windings[num].turns):
-                        # Warning: warnings.warn("Too many turns that do not fit in the winding window.")
-                        # Correct: self.component.windings[num].turns = int(self.p_conductor[num].shape[0]/5)
-                        # TODO: break, but remove warning. valid bit should be set to False
-                        #  Code must go to the next parameter-iteration step for geometric sweep
-                        self.component.valid = False
-                        warnings.warn("Too many turns that do not fit in the winding window.")
-
-            # Region for Boundary Condition
-            self.p_region_bound[0][:] = [-self.r_outer * self.component.mesh.padding,
-                                         -(self.component.core.window_h / 2 + self.component.core.core_w / 4)
-                                         * self.component.mesh.padding,
-                                         0,
-                                         self.component.mesh.c_core * self.component.mesh.padding]
-            self.p_region_bound[1][:] = [self.r_outer * self.component.mesh.padding,
-                                         -(self.component.core.window_h / 2 + self.component.core.core_w / 4)
-                                         * self.component.mesh.padding,
-                                         0,
-                                         self.component.mesh.c_core * self.component.mesh.padding]
-            self.p_region_bound[2][:] = [-self.r_outer * self.component.mesh.padding,
-                                         (self.component.core.window_h / 2 + self.component.core.core_w / 4)
-                                         * self.component.mesh.padding,
-                                         0,
-                                         self.component.mesh.c_core * self.component.mesh.padding]
-            self.p_region_bound[3][:] = [self.r_outer * self.component.mesh.padding,
-                                         (self.component.core.window_h / 2 + self.component.core.core_w / 4)
-                                         * self.component.mesh.padding,
-                                         0,
-                                         self.component.mesh.c_core * self.component.mesh.padding]
-
-        def draw_isolations(self, isolation_deltas):
-            """
-            DISCLAIMER
-            Because the distance from the core to the winding is set by
-            iso.core_cond, a delta, which is used in order for no overlapping lines will cause
-            the "real" isolation to be slightly smaller than set by the user.
-            """
-
-            window_h = self.component.core.window_h
-            iso = self.component.isolation
-            mesh = self.component.mesh
-
-            # Using the delta the lines and points from the isolation and the core/windings are not overlapping
-            # which makes creating the mesh more simpler
-            # Isolation between winding and core
-            iso_core_delta_left = isolation_deltas["core_left"] # Distance from iso to the core (left)
-            iso_core_delta_top = isolation_deltas["core_top"] # Distance from iso to the core (top)
-            iso_core_delta_bot = isolation_deltas["core_bot"] # Distance from iso to the core (bot)
-            iso_winding_delta = isolation_deltas["winding"] # Distance from iso to the winding
-
-            # Only used in primary/secondary winding scheme
-            # Distance between the core-winding iso and the winding-winding iso 
-            # (only when 2 virtual winding windows are set and therefore the winding-winding iso is horizontal)
-            iso_iso_delta = isolation_deltas["iso_iso_hor"] 
-
-            # Distance from the right end of the horizontal isolation to the core
-            # (only exists when 2 vww are set)
-            hor_iso_delta_right = isolation_deltas["iso_iso_right"]
-
-            self.p_iso_core_pri = []
-            self.p_iso_pri_sec = []
-
-            if self.component.component_type == "integrated_transformer":
-                # TODO implement for integrated_transformers
-                warnings.warn("Isolations are not set because they are not implemented for integrated transformers.")
-            else:
-                # Core to Pri isolation
-                self.p_iso_core_pri = [
-                    [
-                        self.component.core.core_w / 2 + iso_core_delta_left,
-                        window_h / 2 - iso_core_delta_top,
-                        0,
-                        mesh.c_window
-                    ],
-                    [
-                        self.component.core.core_w / 2 + iso.core_cond[2] - iso_winding_delta,
-                        window_h / 2 - iso_core_delta_top,
-                        0,
-                        mesh.c_window
-                    ],
-                    [
-                        self.component.core.core_w / 2 + iso.core_cond[2] - iso_winding_delta,
-                        -window_h / 2 + iso_core_delta_bot,
-                        0,
-                        mesh.c_window
-                    ],
-                    [
-                        self.component.core.core_w / 2 + iso_core_delta_left,
-                        -window_h / 2 + iso_core_delta_bot,
-                        0,
-                        mesh.c_window
-                    ]
-                ]
-
-                # Isolation between virtual winding windows
-                if self.component.vw_type == "full_window":
-                    # Only one vww -> The winding can be interleaved 
-                    # -> still an isolation between pri and sec necessary
-                    if len(self.component.virtual_winding_windows) == 1 and self.component.virtual_winding_windows[0].winding == "interleaved":
-                        # vertical isolations needed between the layers
-                        # bifilar and vertical do not exist yet
-                        vww = self.component.virtual_winding_windows[0]
-                        winding_0 = self.component.windings[0]
-                        winding_1 = self.component.windings[1]
-                        current_x = vww.left_bound + 2 * winding_0.conductor_radius
-                        if vww.scheme == "horizontal":
-                            self.p_iso_pri_sec = []
-                            for index in range(self.top_window_iso_counter-1):
-                                self.p_iso_pri_sec.append([
-                                    [
-                                        current_x + iso_winding_delta,
-                                        window_h / 2 - iso_core_delta_top,
-                                        0,
-                                        mesh.c_window
-                                    ],
-                                    [
-                                        current_x + iso.cond_cond[2] - iso_winding_delta,
-                                        window_h / 2 - iso_core_delta_top,
-                                        0,
-                                        mesh.c_window
-                                    ],
-                                    [
-                                        current_x + iso.cond_cond[2] - iso_winding_delta,
-                                        -window_h / 2 + iso_core_delta_bot,
-                                        0,
-                                        mesh.c_window
-                                    ],
-                                    [
-                                        current_x + iso_winding_delta,
-                                        -window_h / 2 + iso_core_delta_bot,
-                                        0,
-                                        mesh.c_window
-                                    ]
-                                ])
-                                # The sec winding can start first when it has a higher number of turns
-                                # col_cond
-                                if index % 2 == self.col_cond_start:
-                                    current_x += iso.cond_cond[2] + 2 * winding_1.conductor_radius
-                                else:
-                                    current_x += iso.cond_cond[2] + 2 * winding_0.conductor_radius
-                        elif vww.scheme == "vertical":
-                            raise Exception("Vertical scheme not implemented yet!")
-                        elif vww.scheme == "bifilar":
-                            raise Exception("Bifilar scheme not implemented yet!")
-                        else:
-                            raise Exception(f"The winding scheme {vww.scheme} is unknown.")
-                elif self.component.vw_type == "center":
-                    # Two vwws -> a horizontal isolation is needed
-                    vww_bot = self.component.virtual_winding_windows[0]
-                    vww_top = self.component.virtual_winding_windows[1]
-                    self.p_iso_pri_sec.append([
-                        [
-                            vww_top.left_bound - iso_winding_delta + iso_iso_delta,
-                            vww_top.bot_bound - iso_winding_delta,
-                            0,
-                            mesh.c_window
-                        ],
-                        [
-                            vww_top.right_bound - hor_iso_delta_right,
-                            vww_top.bot_bound - iso_winding_delta,
-                            0,
-                            mesh.c_window
-                        ],
-                        [
-                            vww_top.right_bound - hor_iso_delta_right,
-                            vww_bot.top_bound + iso_winding_delta,
-                            0,
-                            mesh.c_window
-                        ],
-                        [
-                            vww_top.left_bound - iso_winding_delta + iso_iso_delta,
-                            vww_bot.top_bound + iso_winding_delta,
-                            0,
-                            mesh.c_window
-                        ]
-                    ])
-                else:
-                    warnings.warn(f"Isolations are not implemented for components with type {self.component.vw_type}")
-        def update(self, isolation_deltas = None):
-
-            # Preallocate the arrays, in which the geometries' point coordinates will be stored
-            self.p_outer = np.zeros((4, 4))
-            self.p_region_bound = np.zeros((4, 4))
-            self.p_window = np.zeros((4 * self.component.n_windows, 4))
-            self.p_air_gaps = np.zeros((4 * self.component.air_gaps.number, 4))
-
-            # Fitting the outer radius to ensure surface area
-            self.r_inner = self.component.core.window_w + self.component.core.core_w / 2
-            self.r_outer = np.sqrt((self.component.core.core_w / 2) ** 2 + self.r_inner ** 2)
-            # np.sqrt(window_w**2 + window_w * core_w + core_w**2/2)
-
-            #
-            self.draw_outer()
-
-            self.draw_window()
-
-            self.draw_air_gaps()
-
-            self.draw_virtual_winding_windows()
-
-            self.draw_conductors()
-
-            if isolation_deltas is None:
-                isolation_deltas = {
-                    "core_left": 0.0001,
-                    "core_top": 0.0001,
-                    "core_bot": 0.0001,
-                    "winding": 0.0001,
-                    "iso_iso_hor" : 0.0001,
-                    "iso_iso_right": 0.0001
-                }
-
-            self.draw_isolations(isolation_deltas)
-
-    #  -  -  -  -  -  -  -  -  -  -  -  -  -  -  -  -  -  -  -  -  -  -  -  -  -  -  -   -  -  -  -  -  -  -  -  -  -  -
-    # Pre-Processing
-    class ReluctanceModel:
-        """
-        Depending on Core-Configurations, given number of turns and Inductance-goals, calculate air gap lengths
-        """
-
-        def __init__(self, component):
-            """
-            f.e.:   n_reluctances = 1 without stray path
-                    n_reluctances = 3 with stray path
-
-                    n_air_gaps = air_gap_division * n_reluctances or sth. like that for distributed air gaps
-
-            """
-            self.component = component
-
-            # Control
-            self.singularity = False
-            self.visualize_waveforms = False
-            self.visualize_airgaps = False
-            self.visualize_max = False
-            self.visualize_nom = False
-            self.stray_path_parametrization = None  # "max_flux", "given_flux", "mean_flux"
-            self.n_singularities = 0
-
-            # Goals
-            self.n_theo = None
-            self.L_goal = None
-
-            # Geometric/Material Parameters
-            self.N = None
-            self.max_length = None
-            self.n_ag_per_rel = None
-            self.air_gap_types = None
-            self.air_gap_lengths = None
-            self.material = None
-            self.b_peaks = None
-            self.b_max = None
-            self.b_stray = None
-            self.b_stray_rel_overshoot = 1
-            self.A_stray = None
-            self.A_core = None
-            self.real_core_width = None
-
-            # Excitation
-            self.f_1st = None
-            self.max_current = None
-            self.nom_current = None
-            self.max_phi = None
-            self.nom_phi = None
-            self.nom_current_1st = None
-            self.nom_phase_1st = None
-
-            # Results
-            self.p_hyst_nom_1st = None
-            self.p_hyst_nom = None
-
-            self.component.create_folders([self.component.reluctance_model_folder_path])
-
-        def calculate_air_gap_lengths_idealized(self, reluctances: List, types: str) -> List:
-            """
-            :param reluctances: List with reluctances
-            :type reluctances: List
-            :param types:
-                - "round-round":
-                - "round-inf":
-                - "cyl-cyl":
-            :type types: str
-            :return: air gap length idealized
-            :rtype: List
-            """
-            air_gap_lengths = [None] * len(reluctances)
-
-            # Go through reluctances
-            for n_reluctance, R_0 in enumerate(reluctances):
-                if self.component.dimensionality == "2D":
-
-                    if types[n_reluctance] == ("round-round" or "round-inf"):
-                        A_core = (self.component.core.core_w / 2) ** 2 * np.pi
-                        length = R_0 * self.component.mu0 * A_core
-
-                    if types[n_reluctance] == "cyl-cyl":
-                        # return R_0 * self.component.mu0 * w * np.pi * (r_o + r_i)
-                        length = None  # TODO: Find explicit formula of idealized air gap length
-                air_gap_lengths[n_reluctance] = length
-
-            return air_gap_lengths
-
-        def calculate_air_gap_lengths_with_sct(self, reluctances: List):
-            """
-            Method calculates air gap lengths according to the given reluctances.
-            Method uses several instance variables of the Reluctance Model.
-
-            .. TODO:: List with lists of air gap lengths important to always keep the order of elements [or use a dictionary] future use case integrated_transformer:
-                [[l_top_1, l_top_2, ...], [l_bot_1, l_bot_2, ...], [l_stray_1, l_stray_2, ...]]
-                use case now to be implemented:  [[l_top_1], [l_bot_1], [l_stray_1]]
-
-            :param reluctances:
-            :type reluctances: List
-            :return: Dictionary with air gap names and the associated lengths
-            """
-            air_gap_lengths = {}
-            b_peaks = {}
-
-            # Go through reluctances
-            for n_reluctance, R_0 in enumerate(reluctances):
-
-                # Define the Reluctance function to be solved for the air gap length
-                if self.component.dimensionality == "2D":
-
-                    if n_reluctance == 2:
-                        self.A_stray = self.component.stray_path.width * self.component.core.core_w * np.pi
-                        A_part = self.A_stray
-                        air_gap_name = "R_stray"
-
-                    else:
-                        self.A_core = (self.component.core.core_w / 2) ** 2 * np.pi
-                        A_part = self.A_core
-
-                        if n_reluctance == 0:
-                            air_gap_name = "R_top"
-
-                        if n_reluctance == 1:
-                            air_gap_name = "R_bot"
-
-                        # Define tablet height for SCT
-                        h_basis = self.max_length[n_reluctance] - self.component.stray_path.width / 2
-
-                    # Check for saturation
-                    b_peak = self.max_phi[n_reluctance] / A_part
-                    b_peaks[air_gap_name + "_b_peak"] = b_peak
-
-                    # print(f"{b_peak=}")
-                    # print(f"{A_part=}")
-
-                    if b_peak > self.b_max:
-                        air_gap_lengths[air_gap_name] = "saturated"
-                        # print("saturated")
-                        # break the outer for loop
-                        break
-
-                    # Go through the distributed air gaps (of each reluctance)
-                    for n_distributed in range(0, self.n_ag_per_rel[n_reluctance]):
-
-                        if self.air_gap_types[n_reluctance][n_distributed] == "round-inf":
-                            # print(self.component.core.window_h,
-                            #       self.component.stray_path.midpoint,
-                            #       self.component.stray_path.width)
-
-                            def r_sct(length):
-                                return r_round_inf(l=length,
-                                                   r=self.component.core.core_w / 2,
-                                                   sigma=sigma(l=length,
-                                                               w=self.component.core.core_w / 2,
-                                                               R_equivalent=r_basis(l=length,
-                                                                                    w=self.component.core.core_w,
-                                                                                    h=h_basis))
-                                                   ) - R_0
-
-                            if self.visualize_airgaps:
-                                def r_sct_ideal(length):
-                                    return r_round_inf(l=length,
-                                                       r=self.component.core.core_w / 2,
-                                                       sigma=1
-                                                       ) - R_0
-
-                        if self.air_gap_types[n_reluctance][n_distributed] == "round-round":
-                            # def r_sct(length):
-                            #    return r_round_round(length)
-                            pass
-
-                        if self.air_gap_types[n_reluctance][n_distributed] == "cyl-cyl":
-                            def r_sct(length):
-                                return r_cyl_cyl(l=length,
-                                                 sigma=sigma(l=length,
-                                                             w=self.component.stray_path.width,
-                                                             R_equivalent=r_basis(l=length,
-                                                                                  w=self.component.stray_path.width,
-                                                                                  h=self.component.core.window_w
-                                                                                    - length) / 2),
-                                                 w=self.component.stray_path.width,
-                                                 r_o=self.component.core.window_w + self.component.core.core_w / 2
-                                                 ) - R_0
-
-                            def r_sct_real(length):
-                                return r_cyl_cyl_real(l=length,
-                                                      sigma=sigma(l=length,
-                                                                  w=self.component.stray_path.width,
-                                                                  R_equivalent=r_basis(l=length,
-                                                                                       w=self.component.stray_path.width,
-                                                                                       h=self.component.core.window_w
-                                                                                         - length) / 2),
-                                                      w=self.component.stray_path.width,
-                                                      r_o=self.component.core.window_w + self.component.core.core_w / 2,
-                                                      h_real_core=self.real_core_width
-                                                      ) - R_0
-
-                        # print(f"\n  {air_gap_name}")
-                        # print(f"n_reluctance {n_reluctance}")
-                        # print(f"self.component.stray_path.width {self.component.stray_path.width}")
-                        # print(f"max_length[n_reluctance] {self.max_length[n_reluctance]}")
-                        # print(f"R_0 {R_0}")
-                        # print(f"r_sct(a) {r_sct(1e-6)}")
-                        # print(f"r_sct(b) {r_sct(self.max_length[n_reluctance])}")
-
-                        # Check for different signs (zero crossing)
-                        if r_sct(1e-6) * r_sct(self.max_length[n_reluctance]) > 0:
-                            air_gap_lengths[air_gap_name] = "out of bounds"
-                            # print("out of bounds")
-
-                        else:
-                            if self.visualize_airgaps:
-                                length_vec = np.linspace(1e-6, self.max_length[n_reluctance] / 4)
-                                R_res = np.array([r_sct(length) + R_0 for length in length_vec])
-                                R_res_ideal = np.array([r_sct_ideal(length) + R_0 for length in length_vec])
-                                R_0_vec = np.array([R_0 for length in length_vec])
-                                length_vec = length_vec * 1000
-
-                                plt.figure(figsize=(5, 3))
-                                plt.plot(length_vec, R_res * 1e-6, label=r"$R_{\mathrm{fringing}}$")
-                                plt.plot(length_vec, R_res_ideal * 1e-6, label=r"$R_{\mathrm{ideal}}$")
-                                plt.plot(length_vec, R_0_vec * 1e-6, label=r"$R_{\mathrm{goal}}$")
-                                plt.xlabel(r"$l / \mathrm{mm}$")
-                                plt.ylabel(r"$R / \mathrm{(\mu H)^{-1}}$")
-                                plt.legend()
-                                plt.grid()
-                                plt.savefig(f"C:/Users/tillp/sciebo/Exchange Till/04_Documentation/Inkscape/Reluctance_Model/sct_resistance.pdf",
-                                            bbox_inches="tight")
-
-                                plt.show()
-
-                            air_gap_lengths[air_gap_name] = brentq(r_sct, 1e-6, self.max_length[n_reluctance])
-                            if air_gap_name == "R_stray":
-                                air_gap_lengths[air_gap_name + "_real"] = brentq(r_sct_real, 1e-9, self.max_length[n_reluctance])
-
-            # print(f"{air_gap_lengths=}")
-            return air_gap_lengths, b_peaks
-
-        def get_core_loss(self):
-            """
-            Calculates the hysteresis loss corresponding to complex core parameters.
-            :return:
-            """
-            # print(f"Calculate Analytical Core Losses:")
-
-            # time domain
-            Phi_top_nom, Phi_bot_nom, Phi_stray_nom = \
-                self.phi_from_time_currents(self.nom_current[0], self.nom_current[1], self.visualize_nom)
-
-            # Peaks of time domain
-            Phi_top_nom_peak, Phi_bot_nom_peak, Phi_stray_nom_peak = \
-                self.max_phi_from_time_phi(Phi_top_nom, Phi_bot_nom, Phi_stray_nom)
-
-            # Phases of time domain
-            phase_top, phase_bot, phase_stray = self.phases_from_time_phi(Phi_top_nom, Phi_bot_nom, Phi_stray_nom)
-
-            # fundamental
-            Phi_top_nom_1st, Phi_bot_nom_1st, Phi_stray_nom_1st = self.phi_fundamental()
-
-            # Amplitudes of fundamental
-            Phi_top_nom_1st_peak, Phi_bot_nom_1st_peak, Phi_stray_nom_1st_peak = \
-                self.max_phi_from_time_phi(Phi_top_nom_1st, Phi_bot_nom_1st, Phi_stray_nom_1st)
-
-            p_top_1st, p_bot_1st, p_stray_1st = self.hysteresis_loss(Phi_top_nom_1st_peak, Phi_bot_nom_1st_peak, Phi_stray_nom_1st_peak)
-            # print(p_top_1st, p_bot_1st, p_stray_1st)
-            self.p_hyst_nom_1st = sum([p_top_1st, p_bot_1st, p_stray_1st])
-
-            p_top, p_bot, p_stray = self.hysteresis_loss(Phi_top_nom_peak, Phi_bot_nom_peak, Phi_stray_nom_peak)
-            # print(p_top, p_bot, p_stray)
-            self.p_hyst_nom = sum([p_top, p_bot, p_stray])
-
-            self.visualize_phi_core_loss(Phi_top_nom, Phi_bot_nom, Phi_stray_nom,
-                                         phase_top, phase_bot, phase_stray)
-
-            # print(f"Analytical Core Losses = \n\n")
-
-        def visualize_phi_core_loss(self, Phi_top_init, Phi_bot_init, Phi_stray_init,
-                                    phase_top, phase_bot, phase_stray):
-            """
-            Visualization of the fluxes used for the core loss calculation.
-            :return:
-            """
-            Phi_top_nom_peak, Phi_bot_nom_peak, Phi_stray_nom_peak = \
-                self.max_phi_from_time_phi(Phi_top_init, Phi_bot_init, Phi_stray_init)
-
-            # time
-            t = np.linspace(min(self.nom_current[0][0]), max(self.nom_current[0][0]), 500) / self.f_1st / 2 / np.pi
-            # phase = 0
-            Phi_top = Phi_top_nom_peak * np.cos(t * self.f_1st * 2 * np.pi - phase_top)
-            Phi_bot = Phi_bot_nom_peak * np.cos(t * self.f_1st * 2 * np.pi - phase_bot)
-            Phi_stray = Phi_stray_nom_peak * np.cos(t * self.f_1st * 2 * np.pi - phase_stray)
-
-            if self.visualize_nom:
-                # figure, axis = plt.subplots(3, figsize=(4, 6))
-
-                # t = np.array(t) * 10 ** 6 / 200000 / 2 / np.pi
-                # for i, phi in enumerate([Phi_top, Phi_bot, Phi_stray]):
-                #     axis[i].plot(t, 1000 * np.array(phi), label=r"$\mathcal{\phi}_{\mathrm{top}}$")
-                #     axis[i].set_ylabel("Magnetic fluxes / mWb")
-                #     axis[i].set_xlabel(r"$t$ / \mu s")
-                #     axis[i].legend()
-                #     axis[i].grid()
-
-                plt.figure(figsize=(6, 3))
-                plt.plot(t, 1000 * np.array(Phi_top), color="tab:blue", label=r"$\mathcal{\phi}_{\mathrm{top, fd}}$")
-                plt.plot(t, 1000 * np.array(Phi_bot), color="tab:orange", label=r"$\mathcal{\phi}_{\mathrm{bot, fd}}$")
-                plt.plot(t, 1000 * np.array(Phi_stray), color="tab:green", label=r"$\mathcal{\phi}_{\mathrm{stray, fd}}$")
-
-                time = np.array(self.nom_current[0][0]) / 200000 / 2 / np.pi
-
-                plt.plot(time, 1000 * np.array(Phi_top_init), ":", color="tab:blue", label=r"$\mathcal{\phi}_{\mathrm{top, td}}$")
-                plt.plot(time, 1000 * np.array(Phi_bot_init), ":", color="tab:orange", label=r"$\mathcal{\phi}_{\mathrm{bot, td}}$")
-                plt.plot(time, 1000 * np.array(Phi_stray_init), ":", color="tab:green", label=r"$\mathcal{\phi}_{\mathrm{stray, td}}$")
-
-                plt.ylabel("Magnetic fluxes / mWb")
-                plt.xlabel(r"$t$ / s")
-                plt.yticks([-0.03, -0.02, -0.01, 0, 0.01, 0.02, 0.03])
-                plt.legend(bbox_to_anchor=(1.05, 1), loc=2, borderaxespad=0.)
-                plt.grid()
-
-                plt.savefig(f"C:/Users/tillp/sciebo/Exchange Till/04_Documentation/Reluctance_Model_Current_Shapes/core_loss.pdf",
-                            bbox_inches="tight")
-
-                plt.show()
-
-        def phi_fundamental(self):
-            """
-
-            :return:
-            """
-            # time
-            t = np.linspace(min(self.nom_current[0][0]), max(self.nom_current[0][0]), 500) / self.f_1st / 2 / np.pi
-
-            # time functions
-            # f_I1 = interp1d(self.nom_current[0][0], self.nom_current[0][1])  # current_pairs_nom[0]
-            # f_I2 = interp1d(self.nom_current[1][0], self.nom_current[1][1])  # current_pairs_nom[1]
-
-            # 1st harmonic
-
-            # Imax_in = max(time_nom_in[1])
-            # I1 = Imax_in * np.cos(t * f + phase_pairs_nom[0][0])
-            I1 = self.nom_current_1st[0] * np.cos(t * self.f_1st * 2 * np.pi + self.nom_phase_1st[0])
-
-            # Imax_out = max(time_nom_out[1])
-            # I2 = Imax_out * np.cos(t * f + phase_pairs_nom[0][1]+np.pi)
-            I2 = self.nom_current_1st[1] * np.cos(t * self.f_1st * 2 * np.pi + self.nom_phase_1st[1] + np.pi)
-
-            # Calc fluxes
-            Phi_top = []
-            Phi_bot = []
-            Phi_stray = []
-
-            for i in range(0, len(I1)):
-                CurrentVector = [I1[i], I2[i]]
-
-                #     [Phi_top, Phi_bot] = np.matmul(np.matmul(np.linalg.inv(R), N), self.current)
-                [Phi_top_s, Phi_bot_s] = np.matmul(np.matmul(np.linalg.inv(np.transpose(self.N)), self.L_goal),
-                                                   np.transpose(CurrentVector))
-                Phi_stray_s = Phi_bot_s - Phi_top_s
-
-                # Append to lists (for all time-steps)
-                Phi_top.append(Phi_top_s)
-                Phi_bot.append(Phi_bot_s)
-                Phi_stray.append(Phi_stray_s)
-
-            if self.visualize_nom:
-                self.visualize_current_and_flux(t, Phi_top, Phi_bot, Phi_stray, I1, I2)
-
-            return Phi_top, Phi_bot, Phi_stray
-
-        def hysteresis_loss(self, Phi_top, Phi_bot, Phi_stray):
-            """
-            Returns the hysteresis losses. Assumptions: homogeneous flux, sinusoidal excitation
-            :return:
-            """
-            length_corner = self.A_core / self.component.core.core_w / np.pi
-            ri = self.component.core.core_w / 2
-            ro = ri + self.component.core.window_w
-
-            # Top Part
-            b_top = Phi_top / self.A_core
-            Vol_top = self.A_core * (100 - self.component.stray_path.midpoint) / 100 * self.component.core.window_h + \
-                      self.A_core * ((100 - self.component.stray_path.midpoint) / 100 * self.component.core.window_h - \
-                                     self.air_gap_lengths["R_top"])
-
-            p_top = 0.5 * self.component.mu0 * f_N95_mu_imag(self.f_1st, b_top) * Vol_top * 2 * np.pi * self.f_1st * \
-                    (b_top / self.component.core.re_mu_rel / self.component.mu0) ** 2 + \
-                    self.p_loss_cyl(Phi_top, length_corner, ri, ro)[0]
-
-            # Bot Part
-            b_bot = Phi_bot / self.A_core
-            Vol_bot = self.A_core * self.component.stray_path.midpoint / 100 * self.component.core.window_h + \
-                      self.A_core * (self.component.stray_path.midpoint / 100 * self.component.core.window_h + \
-                                     self.air_gap_lengths["R_bot"])
-            p_bot = 0.5 * self.component.mu0 * f_N95_mu_imag(self.f_1st, b_bot) * Vol_bot * 2 * np.pi * self.f_1st * \
-                    (b_bot / self.component.core.re_mu_rel / self.component.mu0) ** 2 + \
-                    self.p_loss_cyl(Phi_bot, length_corner, ri, ro)[0]
-
-            # Stray Path
-            p_stray = self.p_loss_cyl(Phi_stray, self.component.stray_path.width, ri,
-                                      ro - self.air_gap_lengths["R_stray"])[0]
-
-            return p_top, p_bot, p_stray
-
-        def p_loss_cyl(self, Phi, w, ri, ro):
-            """
-
-            :return:
-            """
-
-            def b(r, Phi, w):
-                return Phi / (2 * np.pi * r * w)
-
-            def p_loss_density(r, Phi, w):
-                return 2 * np.pi * r * w * \
-                       np.pi * self.f_1st * \
-                       self.component.mu0 * f_N95_mu_imag(self.f_1st, b(r, Phi, w)) * \
-                       (b(r, Phi, w) / self.component.core.re_mu_rel / self.component.mu0) ** 2
-
-            return quad(p_loss_density, ri, ro, args=(Phi, w), epsabs=1e-4)
-
-        @staticmethod
-        def max_phi_from_time_phi(Phi_top, Phi_bot, Phi_stray):
-            """
-
-            :param Phi_stray:
-            :param Phi_bot:
-            :param Phi_top:
-            :return:
-            """
-            Phi_top_peak = max([abs(ele) for ele in Phi_top])
-            Phi_bot_peak = max([abs(ele) for ele in Phi_bot])
-            Phi_stray_peak = max([abs(ele) for ele in Phi_stray])
-
-            # print(f"{Phi_top_peak=}\n"
-            #       f"{Phi_bot_peak=}\n"
-            #       f"{Phi_stray_peak=}\n")
-
-            return Phi_top_peak, Phi_bot_peak, Phi_stray_peak
-
-        def phases_from_time_phi(self, Phi_top, Phi_bot, Phi_stray):
-            """
-            Returns the phases of the peaks
-            :param Phi_stray:
-            :param Phi_bot:
-            :param Phi_top:
-            :return:
-            """
-            # print(np.array(Phi_top))
-            # print(np.array(Phi_top).argmax(axis=0))
-            # print(self.nom_current[0][0])
-
-            phase_top = self.nom_current[0][0][np.array(Phi_top).argmax(axis=0)]
-            phase_bot = self.nom_current[0][0][np.array(Phi_bot).argmax(axis=0)]
-            phase_stray = self.nom_current[0][0][np.array(Phi_stray).argmax(axis=0)]
-
-            # print(np.array(Phi_top).argmax(axis=0))
-            # print(np.array(Phi_bot).argmax(axis=0))
-            # print(np.array(Phi_stray).argmax(axis=0))
-
-            return phase_top, phase_bot, phase_stray
-
-        def phi_from_time_currents(self, time_current_1, time_current_2, visualize=False):
-            """
-
-            :param visualize:
-            :param time_current_2:
-            :param time_current_1:
-            :return:
-            """
-            I1 = time_current_1[1]
-            I2 = time_current_2[1]
-
-            t = None
-            if time_current_1[0] == time_current_2[0]:
-                t = time_current_1[0]
-            else:
-                warnings.warn("Time values do not match equally for both currents!")
-
-            Phi_top = []
-            Phi_bot = []
-            Phi_stray = []
-
-            for i in range(0, len(I1)):
-                # Negative sign is placed here
-                CurrentVector = [I1[i], -I2[i]]
-
-                #     [Phi_top, Phi_bot] = np.matmul(np.matmul(np.linalg.inv(R), N), self.max_current)
-                [Phi_top_s, Phi_bot_s] = np.matmul(np.matmul(np.linalg.inv(np.transpose(self.N)), self.L_goal),
-                                                   np.transpose(CurrentVector))
-                Phi_stray_s = Phi_bot_s - Phi_top_s
-
-                # Append to lists (for all time-steps)
-                Phi_top.append(Phi_top_s)
-                Phi_bot.append(Phi_bot_s)
-                Phi_stray.append(Phi_stray_s)
-
-            # Visualize
-            if visualize:
-                self.visualize_current_and_flux(t, Phi_top, Phi_bot, Phi_stray, I1, I2)
-
-            return Phi_top, Phi_bot, Phi_stray
-
-        @staticmethod
-        def visualize_current_and_flux(t, Phi_top, Phi_bot, Phi_stray, I1, I2):
-            figure, axis = plt.subplots(2, figsize=(4, 4))
-
-            t = np.array(t) * 10 ** 6 / 200000 / 2 / np.pi
-
-            axis[0].plot(t, 1000 * np.array(Phi_top), label=r"$\mathcal{\phi}_{\mathrm{top}}$")
-            axis[0].plot(t, 1000 * np.array(Phi_bot), label=r"$\mathcal{\phi}_{\mathrm{bot}}$")
-            axis[0].plot(t, 1000 * np.array(Phi_stray), label=r"$\mathcal{\phi}_{\mathrm{stray}}$")
-
-            axis[0].set_yticks([-0.03, -0.02, -0.01, 0, 0.01, 0.02, 0.03])
-
-            axis[1].plot(t, I1, label=r"$I_{\mathrm{in}}$")
-            axis[1].plot(t, -np.array(I2), label=r"$I_{\mathrm{out}}$")
-            # axis[1].plot(t, np.array(I2)/3.2 - np.array(I1), label=f"Im")
-
-            axis[0].set_ylabel("Magnetic fluxes / mWb")
-            axis[0].set_xlabel(r"$t$ / \mu s")
-            axis[1].set_ylabel("Currents / A")
-            axis[1].set_xlabel(r"$t$ / $\mathrm{\mu s}$")
-
-            axis[0].legend()
-            axis[1].legend()
-
-            axis[0].grid()
-            axis[1].grid()
-
-            plt.savefig(f"C:/Users/tillp/sciebo/Exchange Till/04_Documentation/Reluctance_Model_Current_Shapes/{I1[0]}.pdf",
-                        bbox_inches="tight")
-
-            # plt.show()
-
-        def stray_path_parametrization_two_d_axi(self):
-            """
-            Method defines instance variables.
-            :return:
-            """
-            # Calculate stray path width
-
-            if np.linalg.cond(np.transpose(self.N)) < 1 / sys.float_info.epsilon:
-
-                # Get fluxes for max current
-                Phi_top_max, Phi_bot_max, Phi_stray_max = self.phi_from_time_currents(self.max_current[0],
-                                                                                      self.max_current[1],
-                                                                                      visualize=self.visualize_max)
-
-                Phi_top_max_peak, Phi_bot_max_peak, Phi_stray_max_peak = \
-                    self.max_phi_from_time_phi(Phi_top_max, Phi_bot_max, Phi_stray_max)
-
-                # Store max peak fluxes in instance variable -> used for saturation check
-                self.max_phi = [Phi_top_max_peak, Phi_bot_max_peak, Phi_stray_max_peak]
-                # print(self.max_phi)
-
-                # self.component.stray_path.width = (Phi_stray+np.abs(Phi_top + Phi_bot)) / self.b_stray /
-                # (np.pi * self.component.core.core_w)
-
-                # Calculate stray path width corresponding to ...
-                # ... externally set magnetic flux density or ...
-                if self.stray_path_parametrization == "given_flux":
-                    self.component.stray_path.width = Phi_stray_max_peak / self.b_stray / (np.pi * self.component.core.core_w)
-                # ... to mean flux density of top and bottom flux density
-                if self.stray_path_parametrization == "mean":
-                    b_stray_mean = (np.abs(Phi_top_max_peak) + np.abs(Phi_bot_max_peak)) / 2 / np.pi / (self.component.core.core_w / 2) ** 2
-                    self.component.stray_path.width = Phi_stray_max_peak / b_stray_mean / (np.pi * self.component.core.core_w)
-                if self.stray_path_parametrization == "max_flux":
-                    phi_abs = np.array([np.abs(Phi_top_max_peak), np.abs(Phi_bot_max_peak)])
-                    b_stray_max = phi_abs.max(0) / np.pi / (self.component.core.core_w / 2) ** 2
-                    self.component.stray_path.width = Phi_stray_max_peak / b_stray_max / self.b_stray_rel_overshoot \
-                                                      / (np.pi * self.component.core.core_w)
-
-                # Max allowed lengths in each leg
-                # TODO: Fit values a bit
-                self.max_length = [self.component.core.window_h * (100 - self.component.stray_path.midpoint) / 100,
-                                   self.component.core.window_h * self.component.stray_path.midpoint / 100,
-                                   self.component.core.window_w / 2]
-
-                # Air gap types: "round-round", "round-inf", "cyl-cyl"
-                self.air_gap_types = [["round-inf"],  # top
-                                      ["round-inf"],  # bot
-                                      ["cyl-cyl"]]  # stray
-
-                # TODO: R_top and R_bot can be realized with distributed air gaps
-                self.n_ag_per_rel = [1, 1, 1]
-
-            else:
-                # Singular Matrices cannot be treated
-                self.n_singularities += 1
-                self.singularity = True
-                # print(N)
-                [Phi_top_max_peak, Phi_bot_max_peak, Phi_stray_max_peak] = [0, 0, 0]  # TODO:Case treatment
-
-        def get_air_gaps_from_winding_matrix(self):
-            """
-            Calculates air gap lengths according to a given winding matrix.
-            Uses several instance variables.
-
-            :return: Dictionary with air gap results or None
-
-            """
-            results = None
-            # Core and Component type decide about air gap characteristics
-            if self.component.dimensionality == "2D":
-
-                # Check winding matrix
-
-                # Inductor
-                if self.N.shape == (1,) and self.component.component_type == "inductor":
-                    raise NotImplemented
-
-                # Transformer
-                if self.N.shape == (2,) and self.component.component_type == "transformer":
-                    raise NotImplemented
-
-                # Dedicated stray path
-                if self.N.shape == (2, 2) and self.component.component_type == "integrated_transformer":
-
-                    # Calculate goal reluctance matrix
-                    R_matrix = calculate_reluctances(N=self.N, L=self.L_goal)
-
-                    # R_goal = [R_top, R_bot, R_stray]
-                    R_goal = [R_matrix[0, 0] + R_matrix[0, 1], R_matrix[1, 1] + R_matrix[0, 1], -R_matrix[0, 1]]
-
-                    # Stray path specific parameters
-                    # print(R_matrix)
-                    # print(R_goal)
-                    # print(self.L_goal)
-                    self.stray_path_parametrization_two_d_axi()
-
-                    # Check for negative Reluctances
-                    if all(R >= 0 for R in R_goal) and self.singularity == False:
-
-                        # Calculate the air gap lengths with the help of SCT
-                        # air_gap_lengths is a dictionary with air gap names and the associated length
-                        self.air_gap_lengths, self.b_peaks = self.calculate_air_gap_lengths_with_sct(reluctances=R_goal)
-
-                        # print(air_gap_lengths.values())
-
-                        # Check for invalid data
-                        if "saturated" in self.air_gap_lengths.values() or \
-                                "out of bounds" in self.air_gap_lengths.values():
-                            results = None
-                            # print("Invalid Data\n\n")
-
-                        else:
-                            # Width of the stray path is added to the result data
-                            stray_path_width = {"stray_path_width": self.component.stray_path.width}
-
-                            # Put together the single dictionaries
-                            lengths_and_peaks = dict(self.b_peaks, **self.air_gap_lengths)
-                            results = dict(stray_path_width, **lengths_and_peaks)
-
-                    else:
-                        results = None
-
-                # Save resulting parameter set
-                # air_gap_lengths_valid = np.asarray(air_gap_lengths_valid)
-                # np.save('Reluctance_Model/air_gap_lengths_valid.npy', air_gap_lengths_valid)
-
-                # print(f"{results=}")
-                return results
-
-        def air_gap_design(self, L_goal, parameters_init, stray_path_parametrization=None, f_1st=None,
-                           max_current=None, nom_current=None, b_max=None, b_stray=None, material=None,
-                           visualize_waveforms=False, nom_current_1st=None, nom_phase_1st=None):
-            """
-            Performs calculation of air gap lengths according to given data.
-
-            :param f_1st:
-            :param nom_phase_1st:
-            :param nom_current_1st:
-            :param max_current:
-            :param nom_current:
-            :param material:
-            :param visualize_waveforms:
-            :param stray_path_parametrization: the width of the stray path may be parametrized by "max_flux" or
-                "mean_flux" of the other two legs (top and bot) or by a "given_flux" which can be defined with param:b_stray
-            :param b_max:
-            :param parameters_init:
-            :param b_stray:
-            :param L_goal: list of inductance goals [inductor: single value L;
-                                                     transformer: Inductance Matrix [[L_11, M], [M, L_22]]
-
-            :return: Dictionary with resulting air gap (and stray path) parameters. Saturated and other invalid
-                        parameter combinations are set to None
-
-            """
-            # Excitation
-            self.f_1st = f_1st
-            self.max_current = max_current
-            self.nom_current = nom_current
-            self.nom_current_1st = nom_current_1st
-            self.nom_phase_1st = nom_phase_1st
-
-
-            # Others
-            self.stray_path_parametrization = stray_path_parametrization
-            self.b_stray = b_stray
-            self.b_max = b_max
-            self.material = material
-
-            # Visualization
-            self.visualize_waveforms = visualize_waveforms
-            if self.visualize_waveforms == "max":
-                self.visualize_max = True
-                self.visualize_nom = False
-            if self.visualize_waveforms == "nom":
-                self.visualize_max = False
-                self.visualize_nom = True
-            if self.visualize_waveforms == "all":
-                self.visualize_max = True
-                self.visualize_nom = True
-
-            if not os.path.exists(self.reluctance_model_folder):
-                os.mkdir(self.reluctance_model_folder)
-
-            # Save initial parameter set
-            # parameters_init = np.asarray(parameters_init)
-            # np.save('Reluctance_Model/parameters_init.npy', parameters_init)
-
-            # Save goal inductance values
-            self.L_goal = np.asarray(L_goal)
-            np.save(self.component.path + '/Reluctance_Model/goals.npy', self.L_goal)
-
-            # Initialize result list
-            parameter_results = []
-
-            # Put to Terminal
-            print(f"\n"
-                  f"--- ---\n"
-                  f"Perform reluctance calculations\n\n"
-                  # f"Goal inductance values                   : {L_goal}\n\n"
-                  f"Number of initial reluctance parameters  : {len(parameters_init)}\n")
-
-            # Update the core to use its internal core parameter calculation functionality
-            # Set attributes of core with given keywords
-            for index, parameters in enumerate(parameters_init):
-                for key, value in parameters.items():
-                    # print(key, value)
-                    if hasattr(self, key):
-                        setattr(self, key, value)
-
-                    if hasattr(self.component.core, key):
-                        setattr(self.component.core, key, value)
-
-                    if hasattr(self.component.stray_path, key):
-                        setattr(self.component.stray_path, key, value)
-
-                    if key == "N":
-                        self.N = value
-
-                self.singularity = False
-                air_gap_results = self.get_air_gaps_from_winding_matrix()
-
-                # Check if the result is valid
-                if air_gap_results is None:
-                    all_parameters = None
-                else:
-                    # Add frequency to results
-                    wp_frequency = {"frequency": self.f_1st}
-                    model_results = dict(air_gap_results, **wp_frequency)
-
-                    # Calculate analytical Hysteresis Loss
-                    self.get_core_loss()
-                    losses = {"p_hyst_nom_1st": self.p_hyst_nom_1st, "p_hyst_nom": self.p_hyst_nom}
-
-                    model_results = dict(model_results, **losses)
-
-                    all_parameters = dict(parameters, **model_results)
-
-                parameter_results.append(all_parameters)
-
-            print(f"Number of singularities: {self.n_singularities}\n")
-
-            # Save Results including invalid parameters
-            # print(f"{parameter_results=}")
-
-            np.save(self.component.path + '/Reluctance_Model/parameter_results.npy', parameter_results)
-
-            # Filter all entries, that are None
-            # Elements of list reluctance_parameters are either a dictionary or None
-            valid_parameter_results = [x for x in parameter_results if x is not None]
-
-            # Save resulting valid parameters
-            np.save(self.component.path + '/Reluctance_Model/valid_parameter_results.npy', valid_parameter_results)
-
-            print(f"Number of valid parameters: {len(valid_parameter_results)}\n\n"
-                  f"Ready with reluctance calculations\n"
-                  f"--- ---\n")
-
-            return valid_parameter_results
-
-    #  -  -  -  -  -  -  -  -  -  -  -  -  -  -  -  -  -  -  -  -  -  -  -  -  -  -  -  -  -  -  -  -  -  -  -  -  -  -
-    # Meshing
-    class Mesh:
-        """
-
-        """
-
-        def __init__(self, component):
-            self.component = component
-
-            # Characteristic lengths [for mesh sizes]
-            self.global_accuracy = 0.5  # Parameter for mesh-accuracy
-            self.padding = 1.5  # ... > 1
-
-            self.skin_mesh_factor = None
-            self.c_core = None
-            self.c_window = None
-            self.c_conductor = [None] * self.component.n_windings
-            self.c_center_conductor = [None] * self.component.n_windings  # used for the mesh accuracy in the conductors
-            # self.c_air_gap = None  # TODO: make usable again ?
-
-            # - - - - - - - - - - - - - - - - - - - - - - - - - - - - - - - - - - - - - - - - - - - - - - -
-            # Pre-Definitions
-            # Points
-            self.p_core = []
-            self.p_island = []
-            self.p_cond = [[], []]
-            self.p_region = []
-            self.p_iso_core_pri = []
-            self.p_iso_pri_sec = []
-            # Curves
-            self.l_bound_core = []
-            self.l_bound_air = []
-            self.l_core_air = []
-            self.l_cond = [[], []]
-            self.l_region = []
-            self.l_air_gaps_air = []
-            self.l_iso_core_pri = []
-            self.l_iso_pri_sec = []
-            # Curve Loops
-            self.curve_loop_cond = [[], []]
-            self.curve_loop_island = []
-            self.curve_loop_air = []
-            self.curve_loop_air_gaps = []
-            self.curve_loop_iso_core_pri = []
-            self.curve_loop_iso_pri_sec = []
-            # curve_loop_outer_air = []
-            # curve_loop_bound = []
-            # Plane Surfaces
-            self.plane_surface_core = []
-            self.plane_surface_cond = [[], []]
-            self.plane_surface_air = []
-            self.plane_surface_outer_air = []
-            self.plane_surface_air_gaps = []
-            self.plane_surface_iso_core_pri = []
-            self.plane_surface_iso_pri_sec = []
-
-        def generate_hybrid_mesh(self, refine=0, alternative_error=0, visualize_before=False):
-            """
-            - interaction with gmsh
-            - mesh generation
-                - Skin depth based forward meshing
-                - adaptive refinement
-                    - with the help of mesh-size-fields/background meshes
-                    - with an appropriate local error metric
-
-            :return:
-
-            """
-            # Initialization
-            gmsh.initialize()
-
-            """
-            if refine == 1:
-                # TODO: Adaptive Meshing
-                # Choose applied Error Function
-                if alternative_error == 1:
-                    local_error = self.alternative_local_error()  # something like current density
-                else:
-                    local_error = self.local_error()  # Here a "real" numeric error should be applied
-
-                self.create_background_mesh(local_error)
-            """
-
-            gmsh.option.setNumber("General.Terminal", 1)
-            gmsh.model.add(os.path.join(self.component.e_m_mesh_file, "geometry"))
-            
-            # ------------------------------------------ Geometry -------------------------------------------
-            # Core generation
-            # --------------------------------------- Points --------------------------------------------
-            if self.component.dimensionality == "2D":
-
-                # Find points of air gaps (used later)
-                if self.component.air_gaps.number > 0:
-                    # Top and bottom point
-                    center_right = min_max_inner_points(self.component.two_d_axi.p_window[4],
-                                                        self.component.two_d_axi.p_window[6],
-                                                        self.component.two_d_axi.p_air_gaps)
-                    island_right = inner_points(self.component.two_d_axi.p_window[4],
-                                                self.component.two_d_axi.p_window[6],
-                                                self.component.two_d_axi.p_air_gaps)
-
-                    # Dedicated stray path:
-                    if self.component.component_type == "integrated_transformer":
-                        # mshopt stray_path_gap = [[], []]
-                        # mshopt stray_path_gap[0][:] = island_right[(self.stray_path.start_index-1)*2][:]
-                        # mshopt stray_path_gap[1][:] = island_right[(self.stray_path.start_index-1)*2+1][:]
-                        island_right[(self.component.stray_path.start_index - 1) * 2][0] = \
-                            self.component.stray_path.radius
-                        island_right[(self.component.stray_path.start_index - 1) * 2 + 1][0] = \
-                            self.component.stray_path.radius
-
-
-                # - - - - - - - - - - - - - - - - - - - - - - - - - - - - - - - - - - - - - - - - - - - - - - -
-                # Geometry definitions: points -> lines -> curve loops -> surfaces
-                # - - - - - - - - - - - - - - - - - - - - - - - - - - - - - - - - - - - - - - - - - - - - - - -
-                # Main Core
-
-                # Points
-                # (index refers to sketch)
-
-                # First point (left point of lowest air gap)
-                if self.component.air_gaps.number > 0:
-                    self.p_core.append(gmsh.model.geo.addPoint(0,
-                                                               center_right[0][1],
-                                                               center_right[0][2],
-                                                               self.c_core))
-                if self.component.air_gaps.number == 0:
-                    self.p_core.append(None)  # dummy filled for no air gap special case
-
-                # Go down and counter-clockwise
-                # Four points around the core
-                self.p_core.append(gmsh.model.geo.addPoint(0,
-                                                           self.component.two_d_axi.p_outer[1][1],
-                                                           self.component.two_d_axi.p_outer[1][2],
-                                                           self.component.two_d_axi.p_outer[1][3]))
-
-                self.p_core.append(gmsh.model.geo.addPoint(self.component.two_d_axi.p_outer[1][0],
-                                                           self.component.two_d_axi.p_outer[1][1],
-                                                           self.component.two_d_axi.p_outer[1][2],
-                                                           self.component.two_d_axi.p_outer[1][3]))
-
-                self.p_core.append(gmsh.model.geo.addPoint(self.component.two_d_axi.p_outer[3][0],
-                                                           self.component.two_d_axi.p_outer[3][1],
-                                                           self.component.two_d_axi.p_outer[3][2],
-                                                           self.component.two_d_axi.p_outer[3][3]))
-
-                self.p_core.append(gmsh.model.geo.addPoint(0,
-                                                           self.component.two_d_axi.p_outer[3][1],
-                                                           self.component.two_d_axi.p_outer[3][2],
-                                                           self.component.two_d_axi.p_outer[3][3]))
-
-                # Two points of highest air gap
-                if self.component.air_gaps.number > 0:
-                    self.p_core.append(gmsh.model.geo.addPoint(0,
-                                                               center_right[1][1],
-                                                               center_right[1][2],
-                                                               self.c_core))
-
-                    self.p_core.append(gmsh.model.geo.addPoint(center_right[1][0],
-                                                               center_right[1][1],
-                                                               center_right[1][2],
-                                                               self.c_window))
-
-                if self.component.air_gaps.number == 0:
-                    self.p_core.append(None)  # dummy filled for no air gap special case
-                    self.p_core.append(None)  # dummy filled for no air gap special case
-
-                # Clockwise
-                # Four points of the window
-                self.p_core.append(gmsh.model.geo.addPoint(self.component.two_d_axi.p_window[6][0],
-                                                           self.component.two_d_axi.p_window[6][1],
-                                                           self.component.two_d_axi.p_window[6][2],
-                                                           self.component.two_d_axi.p_window[6][3]))
-
-                self.p_core.append(gmsh.model.geo.addPoint(self.component.two_d_axi.p_window[7][0],
-                                                           self.component.two_d_axi.p_window[7][1],
-                                                           self.component.two_d_axi.p_window[7][2],
-                                                           self.component.two_d_axi.p_window[7][3]))
-
-                self.p_core.append(gmsh.model.geo.addPoint(self.component.two_d_axi.p_window[5][0],
-                                                           self.component.two_d_axi.p_window[5][1],
-                                                           self.component.two_d_axi.p_window[5][2],
-                                                           self.component.two_d_axi.p_window[5][3]))
-
-                self.p_core.append(gmsh.model.geo.addPoint(self.component.two_d_axi.p_window[4][0],
-                                                           self.component.two_d_axi.p_window[4][1],
-                                                           self.component.two_d_axi.p_window[4][2],
-                                                           self.component.two_d_axi.p_window[4][3]))
-
-                # Last point of lowest air gap
-                if self.component.air_gaps.number > 0:
-                    self.p_core.append(gmsh.model.geo.addPoint(center_right[0][0],
-                                                               center_right[0][1],
-                                                               center_right[0][2],
-                                                               self.c_window))
-
-                if self.component.air_gaps.number == 0:
-                    self.p_core.append(None)  # dummy filled for no air gap special case
-
-                # - - - - - - - - - - - - - - - - - - - - - - - - - - - - - - - - - - - - - - - - - - - - - - -
-                # Curves
-                # (index refers to sketch)
-                # To be added: Case Air Gaps directly on outer leg
-
-                # Curves: Boundary - Core
-                if self.component.air_gaps.number > 0:
-                    self.l_bound_core.append(gmsh.model.geo.addLine(self.p_core[0],
-                                                                    self.p_core[1]))
-                self.l_bound_core.append(gmsh.model.geo.addLine(self.p_core[1],
-                                                                self.p_core[2]))
-                self.l_bound_core.append(gmsh.model.geo.addLine(self.p_core[2],
-                                                                self.p_core[3]))
-                self.l_bound_core.append(gmsh.model.geo.addLine(self.p_core[3],
-                                                                self.p_core[4]))
-                if self.component.air_gaps.number > 0:
-                    self.l_bound_core.append(gmsh.model.geo.addLine(self.p_core[4],
-                                                                    self.p_core[5]))
-                if self.component.air_gaps.number == 0:
-                    self.l_bound_core.append(gmsh.model.geo.addLine(self.p_core[4],
-                                                                    self.p_core[1]))
-                # Curves: Core - Air
-                if self.component.air_gaps.number > 0:
-                    self.l_core_air.append(gmsh.model.geo.addLine(self.p_core[5],
-                                                                  self.p_core[6]))
-                    self.l_core_air.append(gmsh.model.geo.addLine(self.p_core[6],
-                                                                  self.p_core[7]))
-                self.l_core_air.append(gmsh.model.geo.addLine(self.p_core[7],
-                                                              self.p_core[8]))
-                self.l_core_air.append(gmsh.model.geo.addLine(self.p_core[8],
-                                                              self.p_core[9]))
-                self.l_core_air.append(gmsh.model.geo.addLine(self.p_core[9],
-                                                              self.p_core[10]))
-
-                if self.component.air_gaps.number > 0:
-                    self.l_core_air.append(gmsh.model.geo.addLine(self.p_core[10],
-                                                                  self.p_core[11]))
-                    self.l_core_air.append(gmsh.model.geo.addLine(self.p_core[11],
-                                                                  self.p_core[0]))
-                if self.component.air_gaps.number == 0:
-                    self.l_core_air.append(gmsh.model.geo.addLine(self.p_core[10],
-                                                                  self.p_core[7]))
-
-                # Plane: Main Core --> plane_surface_core[0]
-                if self.component.air_gaps.number > 0:
-                    curve_loop_core = gmsh.model.geo.addCurveLoop(self.l_bound_core + self.l_core_air)
-                    self.plane_surface_core.append(gmsh.model.geo.addPlaneSurface([curve_loop_core]))
-                if self.component.air_gaps.number == 0:
-                    curve_loop_bound_core = gmsh.model.geo.addCurveLoop(self.l_bound_core)
-                    curve_loop_core_air = gmsh.model.geo.addCurveLoop(self.l_core_air)
-                    self.plane_surface_core.append(
-                        gmsh.model.geo.addPlaneSurface([curve_loop_bound_core, curve_loop_core_air]))
-
-                # - - - - - - - - - - - - - - - - - - - - - - - - - - - - - - - - - - - - - - - - - - - - - - -
-                # - Core parts between Air Gaps
-                # Points of Core Islands (index refers to sketch)
-                if self.component.air_gaps.number != 0:
-                    while island_right.shape[0] > 0:
-                        # take two points with lowest y-coordinates
-                        min_island_right = np.argmin(island_right[:, 1])
-                        self.p_island.append(gmsh.model.geo.addPoint(0,
-                                                                     island_right[min_island_right, 1],
-                                                                     island_right[min_island_right, 2],
-                                                                     self.c_core))
-                        self.p_island.append(gmsh.model.geo.addPoint(island_right[min_island_right, 0],
-                                                                     island_right[min_island_right, 1],
-                                                                     island_right[min_island_right, 2],
-                                                                     self.c_window))
-
-                        island_right = np.delete(island_right, min_island_right, 0)
-
-                    # Curves of Core Islands (index refers to sketch)
-                    for i in range(0, int(len(self.p_island) / 4)):
-                        self.l_core_air.append(gmsh.model.geo.addLine(self.p_island[4 * i + 0], self.p_island[4 * i + 1]))
-                        self.l_core_air.append(gmsh.model.geo.addLine(self.p_island[4 * i + 1], self.p_island[4 * i + 3]))
-                        self.l_core_air.append(gmsh.model.geo.addLine(self.p_island[4 * i + 3], self.p_island[4 * i + 2]))
-                        self.l_bound_core.append(gmsh.model.geo.addLine(self.p_island[4 * i + 2], self.p_island[4 * i + 0]))
-                        # Iterative plane creation
-                        self.curve_loop_island.append(gmsh.model.geo.addCurveLoop(
-                            [self.l_core_air[-3], self.l_core_air[-2], self.l_core_air[-1], self.l_bound_core[-1]]))
-                        self.plane_surface_core.append(gmsh.model.geo.addPlaneSurface([self.curve_loop_island[-1]]))
-
-                # Curves: Boundary - Air
-                if self.component.air_gaps.number == 1:
-                    self.l_bound_air.append(gmsh.model.geo.addLine(self.p_core[0], self.p_core[5]))
-                else:
-                    for i in range(0, int(len(self.p_island) / 4)):
-                        if i == 0:  # First Line
-                            self.l_bound_air.append(gmsh.model.geo.addLine(self.p_core[0], self.p_island[0]))
-                        else:  # Middle Lines
-                            self.l_bound_air.append(
-                                gmsh.model.geo.addLine(self.p_island[4 * (i - 1) + 2], self.p_island[4 * i + 0]))
-                        if i == int(len(self.p_island) / 4) - 1:  # Last Line
-                            self.l_bound_air.append(gmsh.model.geo.addLine(self.p_island[-2], self.p_core[5]))
-
-                
-                # Curves: Close air gap
-                if self.component.air_gaps.number > 0:
-                    for i in range(0, self.component.air_gaps.number):
-                        bottom_point = 0
-                        top_point = 0
-                        if i == 0:
-                            bottom_point = self.p_core[11]
-                        else:
-                            bottom_point = self.p_island[(i-1)*4+3]
-                        if i == self.component.air_gaps.number-1:
-                            top_point = self.p_core[6]
-                        else:
-                            top_point = self.p_island[i*4+1]
-
-                        self.l_air_gaps_air.append(gmsh.model.geo.addLine(bottom_point, top_point))
-
-                for i in range(0, self.component.air_gaps.number):
-                    left = self.l_bound_air[i]
-                    top = None
-                    bottom = None
-                    right  = self.l_air_gaps_air[i]
-                    if i == 0:
-                        bottom = self.l_core_air[6]
-                    else:
-                        bottom = self.l_core_air[6+3*i]
-                    if i == self.component.air_gaps.number-1:
-                        top = self.l_core_air[0]
-                    else:
-                        top = self.l_core_air[7+3*i]
-
-                    curve_loop = gmsh.model.geo.addCurveLoop([left, top, bottom, right], -1, True)
-                    self.curve_loop_air_gaps.append(curve_loop)
-                    self.plane_surface_air_gaps.append(gmsh.model.geo.addPlaneSurface([curve_loop]))
-                
-                # - - - - - - - - - - - - - - - - - - - - - - - - - - - - - - - - - - - - - - - - - - - - - - -
-                # Conductors
-                # Points of Conductors
-                for num in range(0, self.component.n_windings):
-                    for i in range(0, self.component.two_d_axi.p_conductor[num].shape[0]):
-                        self.p_cond[num].append(
-                            gmsh.model.geo.addPoint(
-                                self.component.two_d_axi.p_conductor[num][i][0],  # x
-                                self.component.two_d_axi.p_conductor[num][i][1],  # y
-                                0,  # z
-                                self.component.two_d_axi.p_conductor[num][i][3]))
-
-                    # Curves of Conductors
-                    if self.component.windings[num].conductor_type == "litz" or \
-                            self.component.windings[num].conductor_type == "solid":
-                        for i in range(0, int(len(self.p_cond[num]) / 5)):
-                            self.l_cond[num].append(gmsh.model.geo.addCircleArc(
-                                self.p_cond[num][5 * i + 1],
-                                self.p_cond[num][5 * i + 0],
-                                self.p_cond[num][5 * i + 2]))
-                            self.l_cond[num].append(gmsh.model.geo.addCircleArc(
-                                self.p_cond[num][5 * i + 2],
-                                self.p_cond[num][5 * i + 0],
-                                self.p_cond[num][5 * i + 3]))
-                            self.l_cond[num].append(gmsh.model.geo.addCircleArc(
-                                self.p_cond[num][5 * i + 3],
-                                self.p_cond[num][5 * i + 0],
-                                self.p_cond[num][5 * i + 4]))
-                            self.l_cond[num].append(gmsh.model.geo.addCircleArc(
-                                self.p_cond[num][5 * i + 4],
-                                self.p_cond[num][5 * i + 0],
-                                self.p_cond[num][5 * i + 1]))
-                            # Iterative plane creation
-                            self.curve_loop_cond[num].append(gmsh.model.geo.addCurveLoop(
-                                [self.l_cond[num][i * 4 + 0],
-                                 self.l_cond[num][i * 4 + 1],
-                                 self.l_cond[num][i * 4 + 2],
-                                 self.l_cond[num][i * 4 + 3]]))
-                            self.plane_surface_cond[num].append(
-                                gmsh.model.geo.addPlaneSurface([self.curve_loop_cond[num][i]]))
-                    else:
-                        # Rectangle conductor cut
-                        for i in range(0, int(len(self.p_cond[num]) / 4)):
-                            self.l_cond[num].append(gmsh.model.geo.addLine(self.p_cond[num][4 * i + 0],
-                                                                           self.p_cond[num][4 * i + 2]))
-                            self.l_cond[num].append(gmsh.model.geo.addLine(self.p_cond[num][4 * i + 2],
-                                                                           self.p_cond[num][4 * i + 3]))
-                            self.l_cond[num].append(gmsh.model.geo.addLine(self.p_cond[num][4 * i + 3],
-                                                                           self.p_cond[num][4 * i + 1]))
-                            self.l_cond[num].append(gmsh.model.geo.addLine(self.p_cond[num][4 * i + 1],
-                                                                           self.p_cond[num][4 * i + 0]))
-                            # Iterative plane creation
-                            self.curve_loop_cond[num].append(gmsh.model.geo.addCurveLoop([self.l_cond[num][i * 4 + 0],
-                                                                                          self.l_cond[num][i * 4 + 1],
-                                                                                          self.l_cond[num][i * 4 + 2],
-                                                                                          self.l_cond[num][i * 4 + 3]]))
-                            self.plane_surface_cond[num].append(
-                                gmsh.model.geo.addPlaneSurface([self.curve_loop_cond[num][i]]))
-
-                # - - - - - - - - - - - - - - - - - - - - - - - - - - - - - - - - - - - - - - - - - - - - -
-                # Isolations
-                # Core to Pri
-                if self.component.two_d_axi.p_iso_core_pri: # Check if list is not empty
-                    # Points
-                    for i in self.component.two_d_axi.p_iso_core_pri:
-                                        self.p_iso_core_pri.append(gmsh.model.geo.addPoint(i[0], i[1], i[2], i[3]))
-                    
-                    # Lines
-                    self.l_iso_core_pri = [gmsh.model.geo.addLine(self.p_iso_core_pri[i], self.p_iso_core_pri[(i+1)%4]) for i in range(4)] 
-
-                    # Curve loop and surface
-                    self.curve_loop_iso_core_pri.append(gmsh.model.geo.addCurveLoop(self.l_iso_core_pri))
-                    self.plane_surface_iso_core_pri.append(gmsh.model.geo.addPlaneSurface(self.curve_loop_iso_core_pri))
-
-                # Pri to Sec
-                if self.component.two_d_axi.p_iso_pri_sec: # Check if list is not empty
-                    # Points
-                    for iso in self.component.two_d_axi.p_iso_pri_sec:
-                        p_iso = []
-                        for i in iso:
-                            p_iso.append(gmsh.model.geo.addPoint(i[0], i[1], i[2], i[3]))
-                        self.p_iso_pri_sec.append(p_iso)
-
-                    # Lines
-                    # iso_pri_sec contains a list of multiple isolations
-                    self.l_iso_pri_sec = [[gmsh.model.geo.addLine(iso[i], iso[(i+1)%4]) for i in range(4)] for iso in self.p_iso_pri_sec]
-                        
-                    # Curve loops and surfaces
-                    self.curve_loop_iso_pri_sec = []
-                    self.plane_surface_iso_pri_sec = []
-                    for iso in self.l_iso_pri_sec:
-                        cl = gmsh.model.geo.addCurveLoop(iso)
-                        self.curve_loop_iso_pri_sec.append(cl)
-                        self.plane_surface_iso_pri_sec.append(gmsh.model.geo.addPlaneSurface([cl]))
-
-                # - - - - - - - - - - - - - - - - - - - - - - - - - - - - - - - - - - - - - - - - - - - - -
-                # Air
-                # Points are partwise double designated
-
-                """ This is without the split of the air gaps
-                l_air_tmp = self.l_core_air[:7]
-                for i in range(0, len(self.l_bound_air)):
-                    l_air_tmp.append(self.l_bound_air[i])
-                    if i < len(self.l_bound_air) - 1:
-                        l_air_tmp.append(self.l_core_air[7 + 3 * i])
-                        l_air_tmp.append(self.l_core_air[7 + 3 * i + 1])
-                        l_air_tmp.append(self.l_core_air[7 + 3 * i + 2])
-
-                self.curve_loop_air.append(gmsh.model.geo.addCurveLoop(l_air_tmp))
-                """
-
-                # With splitted air gaps
-                l_air_tmp = []
-                if self.component.air_gaps.number == 0:
-                    l_air_tmp = self.l_core_air
-                elif self.component.air_gaps.number > 0:
-                    l_air_tmp = self.l_core_air[1:6] + self.l_air_gaps_air
-                    for i in range(self.component.air_gaps.number - 1):
-                        l_air_tmp.append(self.l_core_air[8+3*i])
-                else:
-                    raise Exception("Air gaps number is negative. Can only be positive")
-                #for i in range(0, self.component.air_gaps.number):
-                #    l_air_tmp.append(self.l_air_gaps_air[i])
-                #    l_air_tmp.append(self.l_air_gaps_air[i+1])
-
-                #self.curve_loop_air.append(gmsh.model.geo.addCurveLoop(l_air_tmp, -1, True))
-                #for i in range(0, self.component.air_gaps.number):
-                #    l_air_tmp.append(self.l_air_gaps_air[i])
-                #    l_air_tmp.append(self.l_air_gaps_air[i+1])
-
-
-                self.curve_loop_air.append(gmsh.model.geo.addCurveLoop(l_air_tmp, -1, True))
-
-                # Need flatten list of all! conductors
-                flatten_curve_loop_cond = [j for sub in self.curve_loop_cond for j in sub]
-<<<<<<< HEAD
-                self.plane_surface_air.append(gmsh.model.geo.addPlaneSurface(self.curve_loop_air + flatten_curve_loop_cond))
-=======
-
-                # The first curve loop represents the outer bounds: self.curve_loop_air (should only contain one element)
-                # The other curve loops represent holes in the surface -> For each conductor as well as each isolation
-                self.plane_surface_air.append(
-                    gmsh.model.geo.addPlaneSurface(self.curve_loop_air + flatten_curve_loop_cond + self.curve_loop_iso_core_pri + self.curve_loop_iso_pri_sec))
->>>>>>> e20cf561
-
-                # - - - - - - - - - - - - - - - - - - - - - - - - - - - - - - - - - - - - - - - - - - - - -
-                # Boundary
-                if self.component.region is None:
-                    self.l_bound_tmp = self.l_bound_core[:5]
-                    for i in range(0, len(self.l_bound_air)):
-                        self.l_bound_tmp.append(self.l_bound_air[-i - 1])
-                        if i != len(self.l_bound_air) - 1:  # last run
-                            self.l_bound_tmp.append(self.l_bound_core[-i - 1])
-
-                else:
-                    # Generate Lines of Region
-                    # start top left and go clockwise
-                    self.p_region.append(gmsh.model.geo.addPoint(0,
-                                                                 self.component.two_d_axi.p_region_bound[2][1],
-                                                                 self.component.two_d_axi.p_region_bound[2][2],
-                                                                 self.component.two_d_axi.p_region_bound[2][3]))
-
-                    self.p_region.append(gmsh.model.geo.addPoint(self.component.two_d_axi.p_region_bound[3][0],
-                                                                 self.component.two_d_axi.p_region_bound[3][1],
-                                                                 self.component.two_d_axi.p_region_bound[3][2],
-                                                                 self.component.two_d_axi.p_region_bound[3][3]))
-
-                    self.p_region.append(gmsh.model.geo.addPoint(self.component.two_d_axi.p_region_bound[1][0],
-                                                                 self.component.two_d_axi.p_region_bound[1][1],
-                                                                 self.component.two_d_axi.p_region_bound[1][2],
-                                                                 self.component.two_d_axi.p_region_bound[1][3]))
-
-                    self.p_region.append(gmsh.model.geo.addPoint(0,
-                                                                 self.component.two_d_axi.p_region_bound[0][1],
-                                                                 self.component.two_d_axi.p_region_bound[0][2],
-                                                                 self.component.two_d_axi.p_region_bound[0][3]))
-
-                    # Outer Region Lines
-                    self.l_region.append(gmsh.model.geo.addLine(self.p_core[4],
-                                                                self.p_region[0]))
-                    self.l_region.append(gmsh.model.geo.addLine(self.p_region[0],
-                                                                self.p_region[1]))
-                    self.l_region.append(gmsh.model.geo.addLine(self.p_region[1],
-                                                                self.p_region[2]))
-                    self.l_region.append(gmsh.model.geo.addLine(self.p_region[2],
-                                                                self.p_region[3]))
-                    self.l_region.append(gmsh.model.geo.addLine(self.p_region[3],
-                                                                self.p_core[1]))
-
-                    # Boundary Line
-                    self.l_bound_tmp = [self.l_bound_core[4]]
-
-                    for i in range(0, len(self.l_region)):
-                        self.l_bound_tmp.append(self.l_region[i])
-
-                    self.l_bound_tmp.append(self.l_bound_core[0])
-
-                    for i in range(0, len(self.l_bound_air)):
-                        self.l_bound_tmp.append(self.l_bound_air[-i - 1])
-                        if i != len(self.l_bound_air) - 1:  # last run
-                            self.l_bound_tmp.append(self.l_bound_core[-i - 1])
-
-                    # Outer Air Surface
-                    curve_loop_outer_air = gmsh.model.geo.addCurveLoop(self.l_region + self.l_bound_core[1:4])
-                    self.plane_surface_outer_air.append(gmsh.model.geo.addPlaneSurface([curve_loop_outer_air]))
-
-            gmsh.model.geo.synchronize()
-
-            # - - - - - - - - - - - - - - - - - - - - - - - - - - - - - - - - - - - - - - - - - - - - - - - - -
-            # - Forward Meshing -
-            self.forward_meshing()
-
-            # - - - - - - - - - - - - - - - - - - - - - - - - - - - - - - - - - - - - - - - - - - - - - - - - -
-            if visualize_before:
-                # Colors
-                for i in range(0, len(self.plane_surface_core)):
-                    gmsh.model.setColor([(2, self.plane_surface_core[i])], 50, 50, 50, recursive=True)  # Core in gray
-                # gmsh.model.setColor([(2, self.plane_surface_air[0])], 0, 0, 0, recursive=True)
-                # gmsh.model.setColor([(2, self.plane_surface_air[0])], 255, 255, 255, recursive=True)  # Air in white
-                for num in range(0, self.component.n_windings):
-                    for i in range(0, len(self.plane_surface_cond[num])):
-                        gmsh.model.setColor([(2, self.plane_surface_cond[num][i])], 200 * num, 200 * (1 - num), 0, recursive=True)   # Conductors in green/red
-
-                # Output .msh file
-<<<<<<< HEAD
-                # gmsh.option.setNumber("Mesh.SaveAll", 1)
-
-                # gmsh.write(self.component.hybrid_color_mesh_file)
-
-                gmsh.fltk.run()
-
-=======
-                gmsh.option.setNumber("Mesh.SaveAll", 1)
-                gmsh.write(self.component.hybrid_color_mesh_file)
-                gmsh.fltk.run()
-            
->>>>>>> e20cf561
-            gmsh.model.mesh.generate(2)
-            gmsh.write(self.component.hybrid_mesh_file)
-
-            gmsh.finalize()
-
-        def generate_electro_magnetic_mesh(self, refine = 0):
-            gmsh.initialize()
-            gmsh.open(self.component.hybrid_mesh_file)
-
-            # - - - - - - - - - - - - - - - - - - - - - - - - - - - - - - - - - - - - - - - - - - - - - - - - -
-            # Define physical Surfaces and Curves
-            # - - - - - - - - - - - - - - - - - - - - - - - - - - - - - - - - - - - - - - - - - - - - - - - - -
-            # Core
-            self.ps_core = gmsh.model.geo.addPhysicalGroup(2, self.plane_surface_core, tag=2000)
-
-            # - - - - - - - - - - - - - - - - - - - - - - - - - - - - - - - - - - - - - - - - - - - - - - - - -
-            # Conductors
-            self.ps_cond = [[], []]
-            for num in range(0, self.component.n_windings):
-
-                if self.component.windings[num].conductor_type == "foil" or \
-                        self.component.windings[num].conductor_type == "solid" or \
-                        self.component.windings[num].conductor_type == "full" or \
-                        self.component.windings[num].conductor_type == "stacked":
-                    for i in range(0, sum(self.component.windings[num].turns)):
-                        self.ps_cond[num].append(
-                            gmsh.model.geo.addPhysicalGroup(2, [self.plane_surface_cond[num][i]], tag=4000 + 1000 * num + i))
-                if self.component.windings[num].conductor_type == "litz":
-                    for i in range(0, sum(self.component.windings[num].turns)):
-                        self.ps_cond[num].append(
-                            gmsh.model.geo.addPhysicalGroup(2, [self.plane_surface_cond[num][i]], tag=6000 + 1000 * num + i))
-
-            # - - - - - - - - - - - - - - - - - - - - - - - - - - - - - - - - - - - - - - - - - - - - - - - - -
-            # Air, air_gaps and iso (since isolation is handled as air, as well as the air gaps)
-            air_and_air_gaps = self.plane_surface_air + self.plane_surface_air_gaps + self.plane_surface_iso_core_pri + self.plane_surface_iso_pri_sec
-            self.ps_air = gmsh.model.geo.addPhysicalGroup(2, air_and_air_gaps, tag=1000)
-            # ps_air_ext = gmsh.model.geo.addPhysicalGroup(2, plane_surface_outer_air, tag=1001)
-
-            # - - - - - - - - - - - - - - - - - - - - - - - - - - - - - - - - - - - - - - - - - - - - - - - - -
-            # Boundary
-            self.pc_bound = gmsh.model.geo.addPhysicalGroup(1, self.l_bound_tmp, tag=1111)
-            # print(f"Physical Conductor Surfaces: {ps_cond}")
-
-            # - - - - - - - - - - - - - - - - - - - - - - - - - - - - - - - - - - - - - - - - - - - - - - - - -
-            # Set names [optional]
-            gmsh.model.setPhysicalName(2, self.ps_core, "CORE")
-            for num in range(0, self.component.n_windings):
-                for i in range(0, len(self.ps_cond[num])):
-                    gmsh.model.setPhysicalName(2, self.ps_cond[num][i], f"COND{num + 1}")
-            gmsh.model.setPhysicalName(2, self.ps_air, "AIR")
-            gmsh.model.setPhysicalName(1, self.pc_bound, "BOUND")
-
-
-
-
-            # mshopt # Explicit stray path air gap optimization
-            # mshopt if not self.component.component_type == "integrated_transformer":
-            # mshopt     stray_path_mesh_optimizer = []
-            # mshopt     stray_path_mesh_optimizer.append(gmsh.model.geo.addPoint(stray_path_gap[0][0],
-            # stray_path_gap[0][1]+0.0001, stray_path_gap[0][2], 0.5*stray_path_gap[0][3]))
-            # mshopt     stray_path_mesh_optimizer.append(gmsh.model.geo.addPoint(stray_path_gap[1][0],
-            # stray_path_gap[1][1]-0.0001, stray_path_gap[1][2], 0.5*stray_path_gap[1][3]))
-            # mshopt     print(f"plane_surface_core: {plane_surface_core}")
-            # mshopt     print(f"stray_path_mesh_optimizer: {stray_path_mesh_optimizer}")
-            # mshopt     print(f"stray_path_mesh_optimizer coordinates: {stray_path_gap[0][0], stray_path_gap[0][1],
-            # stray_path_gap[0][2], stray_path_gap[0][3]}\n"
-            # mshopt           f"{stray_path_gap[1][0], stray_path_gap[1][1], stray_path_gap[1][2],
-            # stray_path_gap[1][3]}")
-
-            # Synchronize
-            gmsh.model.geo.synchronize()
-
-            # Output .msh file
-            # TODO: What are these flags about???
-            gmsh.option.setNumber("Mesh.SaveAll", 1)
-            gmsh.option.setNumber("Mesh.MshFileVersion", 4.1)
-            gmsh.option.setNumber("Mesh.SurfaceFaces", 1)
-
-            # - - - - - - - - - - - - - - - - - - - - - - - - - - - - - - - - - - - - - - - - - - - - - - - - -
-            # TODO: Adaptive Meshing
-            if refine == 1:
-                print("\n ------- \nRefined Mesh Creation ")
-                # mesh the new gmsh.model using the size field
-                bg_field = gmsh.model.mesh.field.add("PostView")
-                # TODO: gmsh.model.mesh.field.setNumber(bg_field, "ViewTag", sf_view)
-                gmsh.model.mesh.field.setAsBackgroundMesh(bg_field)
-                print("\nMeshing...\n")
-                gmsh.model.mesh.generate(2)
-            else:
-                print("\nMeshing...\n")
-                gmsh.model.mesh.generate(2)
-
-            if not os.path.exists(self.component.mesh_folder_path):
-                os.mkdir(self.component.mesh_folder_path)
-
-            gmsh.write(self.component.e_m_mesh_file)
-            # - - - - - - - - - - - - - - - - - - - - - - - - - - - - - - - - - - - - - - - - - - - - - - - - -
-            # Open gmsh GUI for visualization
-            # gmsh.fltk.run()
-            # Terminate gmsh
-            gmsh.finalize()
-
-        def generate_thermal_mesh(self, case_gap_top, case_gap_right, case_gap_bot, refine = 0):
-            gmsh.initialize()
-            gmsh.open(self.component.hybrid_mesh_file)
-
-            # - - - - - - - - - - - - - - - - - - - - - - - - - - - - - - - - - - - - - - - - - - - - - - - - -
-            # Create case around the core
-
-            # Core line tags
-            core_line_tags = []
-            if self.component.air_gaps.number == 0:
-                core_line_tags = [3, 2, 1]
-            else:
-                core_line_tags = [4, 3, 2]
-
-            # Core point tags
-            core_point_tags = []
-            if self.component.air_gaps.number == 0:
-                core_point_tags = [4, 3, 2, 1]
-            else:
-                core_point_tags = [5, 4, 3, 2]
-
-            tl_point = core_point_tags[0] # Top left - default 5
-            tr_point = core_point_tags[1] # Top right - default 4
-            br_point = core_point_tags[2] # Bottom right - default 3
-            bl_point = core_point_tags[3] # Bottom left - default 2
-
-            top_line = core_line_tags[0] # default 4
-            right_line = core_line_tags[1] # default 3 
-            bottom_line = core_line_tags[2] # default 2
-
-            # Get positions from points
-            tl_point_pos  = gmsh.model.getValue(0, tl_point, [])
-            tr_point_pos  = gmsh.model.getValue(0, tr_point, [])
-            br_point_pos  = gmsh.model.getValue(0, br_point, [])
-            bl_point_pos  = gmsh.model.getValue(0, bl_point, [])
-
-            # Create 5 new areas: top, top right, right, bottom right, bottom
-            # top
-            top_case_left_point = gmsh.model.geo.addPoint(tl_point_pos[0], tl_point_pos[1] + case_gap_top, tl_point_pos[2], self.c_core)
-            top_case_right_point = gmsh.model.geo.addPoint(tr_point_pos[0], tr_point_pos[1] + case_gap_top, tr_point_pos[2], self.c_core)
-            top_case_left_line = gmsh.model.geo.addLine(tl_point, top_case_left_point)
-            top_case_top_line = gmsh.model.geo.addLine(top_case_left_point, top_case_right_point)
-            top_case_right_line = gmsh.model.geo.addLine(top_case_right_point, tr_point)
-            top_case_curve_loop = gmsh.model.geo.addCurveLoop([top_case_left_line, top_case_top_line, top_case_right_line, top_line])
-            top_case_surface = gmsh.model.geo.addPlaneSurface([top_case_curve_loop])
-
-            # top right
-            top_right_case_top_right_point = gmsh.model.geo.addPoint(tr_point_pos[0] + case_gap_right, tr_point_pos[1] + case_gap_top, tr_point_pos[2], self.c_core)
-            top_right_case_right_point = gmsh.model.geo.addPoint(tr_point_pos[0] + case_gap_right, tr_point_pos[1], tr_point_pos[2], self.c_core)
-            top_right_case_bottom_line = gmsh.model.geo.addLine(tr_point, top_right_case_right_point)
-            top_right_case_right_line = gmsh.model.geo.addLine(top_right_case_right_point, top_right_case_top_right_point)
-            top_right_case_top_line = gmsh.model.geo.addLine(top_right_case_top_right_point, top_case_right_point)
-            top_right_case_curve_loop = gmsh.model.geo.addCurveLoop([top_case_right_line, top_right_case_bottom_line, top_right_case_right_line, top_right_case_top_line])
-            top_right_case_surface = gmsh.model.geo.addPlaneSurface([top_right_case_curve_loop])
-
-            # right
-            right_case_bottom_point = gmsh.model.geo.addPoint(br_point_pos[0] + case_gap_right, br_point_pos[1], br_point_pos[2], self.c_core)
-            right_case_right_line = gmsh.model.geo.addLine(top_right_case_right_point, right_case_bottom_point)
-            right_case_bottom_line = gmsh.model.geo.addLine(right_case_bottom_point, br_point)
-            right_case_curve_loop = gmsh.model.geo.addCurveLoop([top_right_case_bottom_line, right_case_right_line, right_case_bottom_line, right_line])
-            right_case_surface = gmsh.model.geo.addPlaneSurface([right_case_curve_loop])
-
-            # bottom right
-            bottom_right_case_bottom_right_point = gmsh.model.geo.addPoint(br_point_pos[0] + case_gap_right, br_point_pos[1] - case_gap_bot, br_point_pos[2], self.c_core)
-            bottom_right_case_bottom_point = gmsh.model.geo.addPoint(br_point_pos[0], br_point_pos[1] - case_gap_bot, br_point_pos[2], self.c_core)
-            bottom_right_case_left_line = gmsh.model.geo.addLine(br_point, bottom_right_case_bottom_point)
-            bottom_right_case_bottom_line = gmsh.model.geo.addLine(bottom_right_case_bottom_point, bottom_right_case_bottom_right_point)
-            bottom_right_case_right_line = gmsh.model.geo.addLine(bottom_right_case_bottom_right_point, right_case_bottom_point)
-            bottom_right_case_curve_loop = gmsh.model.geo.addCurveLoop([right_case_bottom_line, bottom_right_case_left_line, bottom_right_case_bottom_line, bottom_right_case_right_line])
-            bottom_right_case_surface = gmsh.model.geo.addPlaneSurface([bottom_right_case_curve_loop])
-
-            # bottom
-            bottom_case_bottom_left_point = gmsh.model.geo.addPoint(bl_point_pos[0], bl_point_pos[1] - case_gap_bot, bl_point_pos[2], self.c_core)
-            bottom_case_bottom_line = gmsh.model.geo.addLine(bottom_right_case_bottom_point, bottom_case_bottom_left_point)
-            bottom_case_left_line = gmsh.model.geo.addLine(bottom_case_bottom_left_point, bl_point)
-            bottom_case_curve_loop = gmsh.model.geo.addCurveLoop([bottom_case_bottom_line, bottom_case_left_line, bottom_line, bottom_right_case_left_line])
-            bottom_case_surface = gmsh.model.geo.addPlaneSurface([bottom_case_curve_loop])
-
-            gmsh.model.geo.synchronize()
-
-            # - - - - - - - - - - - - - - - - - - - - - - - - - - - - - - - - - - - - - - - - - - - - - - - - -
-            # Define physical Surfaces and Curves
-            # - - - - - - - - - - - - - - - - - - - - - - - - - - - - - - - - - - - - - - - - - - - - - - - - -
-            # Core
-            self.ps_core = gmsh.model.geo.addPhysicalGroup(2, self.plane_surface_core, tag=2000)
-
-            # - - - - - - - - - - - - - - - - - - - - - - - - - - - - - - - - - - - - - - - - - - - - - - - - -
-            # Conductors
-            self.ps_cond = [[], []]
-            for num in range(0, self.component.n_windings):
-                if self.component.windings[num].conductor_type == "foil" or \
-                        self.component.windings[num].conductor_type == "solid" or \
-                        self.component.windings[num].conductor_type == "full" or \
-                        self.component.windings[num].conductor_type == "stacked":
-                    for i in range(0, sum(self.component.windings[num].turns)):
-                        self.ps_cond[num].append(
-                            gmsh.model.geo.addPhysicalGroup(2, [self.plane_surface_cond[num][i]], tag=4000 + 1000 * num + i))
-                if self.component.windings[num].conductor_type == "litz":
-                    for i in range(0, sum(self.component.windings[num].turns)):
-                        self.ps_cond[num].append(
-                            gmsh.model.geo.addPhysicalGroup(2, [self.plane_surface_cond[num][i]], tag=6000 + 1000 * num + i))
-
-            # - - - - - - - - - - - - - - - - - - - - - - - - - - - - - - - - - - - - - - - - - - - - - - - - -
-            # Air
-            self.ps_air = gmsh.model.geo.addPhysicalGroup(2, self.plane_surface_air, tag=1000)
-
-            # - - - - - - - - - - - - - - - - - - - - - - - - - - - - - - - - - - - - - - - - - - - - - - - - -
-            # Air gaps
-            self.ps_air_gaps = gmsh.model.geo.addPhysicalGroup(2, self.plane_surface_air_gaps, tag=1001)
-
-            # - - - - - - - - - - - - - - - - - - - - - - - - - - - - - - - - - - - - - - - - - - - - - - - - -
-            # Isolations
-            # TODO Currently isolations can only have the same material
-            self.ps_isolation = gmsh.model.geo.addPhysicalGroup(2, self.plane_surface_iso_pri_sec + self.plane_surface_iso_core_pri)
-
-            # - - - - - - - - - - - - - - - - - - - - - - - - - - - - - - - - - - - - - - - - - - - - - - - - -
-            # Boundary
-            self.thermal_boundary_region_tags = {
-                "BOUNDARY_TOP"            : top_case_top_line,
-                "BOUNDARY_TOP_RIGHT"      : top_right_case_top_line,
-                "BOUNDARY_RIGHT_TOP"      : top_right_case_right_line,
-                "BOUNDARY_RIGHT"          : right_case_right_line,
-                "BOUNDARY_RIGHT_BOTTOM"   : bottom_right_case_right_line,
-                "BOUNDARY_BOTTOM_RIGHT"   : bottom_right_case_bottom_line,
-                "BOUNDARY_BOTTOM"         : bottom_case_bottom_line
-            }
-
-            for key in self.thermal_boundary_region_tags:
-                self.thermal_boundary_region_tags[key] = create_physical_group(1, [self.thermal_boundary_region_tags[key]], key)
-
-            # Add surface physical groups
-            # INFO: The physical groups are not created in the createRectWithPhysicalGroup because it causes a bug with the index counter when
-            # 1D physical groups (lines) are added after 2D physical groups (surfaces)
-            top_surface_physical_group = create_physical_group(2, [top_case_surface], "TopCase")
-            top_right_surface_physical_group = create_physical_group(2, [top_right_case_surface], "TopRightCase")
-            right_surface_physical_group = create_physical_group(2, [right_case_surface], "RightCase")
-            bottom_right_surface_physical_group = create_physical_group(2, [bottom_right_case_surface], "BottomRightCase")
-            bottom_surface_physical_group = create_physical_group(2, [bottom_case_surface], "BottomCase")
-
-            self.thermal_boundary_ps_groups = [top_surface_physical_group, top_right_surface_physical_group, 
-                right_surface_physical_group, bottom_right_surface_physical_group, bottom_surface_physical_group]
-
-            # - - - - - - - - - - - - - - - - - - - - - - - - - - - - - - - - - - - - - - - - - - - - - - - - -
-            # Set names [optional]
-            gmsh.model.setPhysicalName(2, self.ps_core, "CORE")
-            for num in range(0, self.component.n_windings):
-                for i in range(0, len(self.ps_cond[num])):
-                    gmsh.model.setPhysicalName(2, self.ps_cond[num][i], f"COND{num + 1}")
-            gmsh.model.setPhysicalName(2, self.ps_air, "AIR")
-            gmsh.model.setPhysicalName(2, self.ps_air_gaps, "AIR_GAPS")
-            gmsh.model.setPhysicalName(2, self.ps_isolation, "ISOLATIONS")
-            # - - - - - - - - - - - - - - - - - - - - - - - - - - - - - - - - - - - - - - - - - - - - - - - - -
-            # - Forward Meshing -
-            p_inter = None
-            # Inter Conductors
-            for n_win in range(0, len(self.component.virtual_winding_windows)):
-                if self.component.virtual_winding_windows[n_win].winding != "interleaved":
-                    for num in range(0, self.component.n_windings):
-                        p_inter = []
-                        x_inter = []
-                        y_inter = []
-                        j = 0
-
-                        if self.component.windings[num].conductor_type == "solid" and \
-                                self.component.windings[num].turns[n_win] > 1:
-                            while self.component.two_d_axi.p_conductor[num][5 * j][1] == \
-                                    self.component.two_d_axi.p_conductor[num][5 * j + 5][1]:
-                                x_inter.append(
-                                    0.5 * (self.component.two_d_axi.p_conductor[num][5 * j][0] +
-                                           self.component.two_d_axi.p_conductor[num][5 * j + 5][0]))
-                                j += 1
-                                if j == self.component.windings[num].turns[n_win] - 1:
-                                    break
-                            j += 1
-                            if int(self.component.windings[num].turns[n_win] / j) > 1:
-                                for i in range(0, int(self.component.windings[num].turns[n_win] / j)):
-                                    if 5 * j * i + 5 * j >= len(self.component.two_d_axi.p_conductor[num][:]):
-                                        break
-                                    y_inter.append(0.5 * (self.component.two_d_axi.p_conductor[num][5 * j * i][1] +
-                                                          self.component.two_d_axi.p_conductor[num][5 * j * i + 5 * j][1]))
-                                for x in x_inter:
-                                    for y in y_inter:
-                                        p_inter.append(gmsh.model.geo.addPoint(x,
-                                                                               y,
-                                                                               0,
-                                                                               self.c_center_conductor[num]))
-
-            # Synchronize
-            gmsh.model.geo.synchronize()
-
-            # Conductor Center
-            for num in range(0, self.component.n_windings):
-                for i in range(0, int(len(self.p_cond[num]) / 5)):
-                    gmsh.model.mesh.embed(0, [self.p_cond[num][5 * i + 0]], 2, self.plane_surface_cond[num][i])
-
-            # Embed points for mesh refinement
-            # Inter Conductors
-            for n_win in range(0, len(self.component.virtual_winding_windows)):
-                if self.component.virtual_winding_windows[n_win].winding != "interleaved":
-                    gmsh.model.mesh.embed(0, p_inter, 2, self.plane_surface_air[0])
-
-            # Synchronize again
-            gmsh.model.geo.synchronize()
-
-            # Output .msh file
-            # TODO: Adaptive Meshing
-            if refine == 1:
-                print("\n ------- \nRefined Mesh Creation ")
-                # mesh the new gmsh.model using the size field
-                bg_field = gmsh.model.mesh.field.add("PostView")
-                # TODO: gmsh.model.mesh.field.setNumber(bg_field, "ViewTag", sf_view)
-                gmsh.model.mesh.field.setAsBackgroundMesh(bg_field)
-                print("\nMeshing...\n")
-                gmsh.model.mesh.generate(2)
-            else:
-                print("\nMeshing...\n")
-                gmsh.model.mesh.generate(2)
-
-            if not os.path.exists(self.component.mesh_folder_path):
-                os.mkdir(self.component.mesh_folder_path)
-
-            gmsh.write(self.component.thermal_mesh_file)
-            gmsh.finalize()
-
-        def mesh(self, frequency=None, skin_mesh_factor=1):
-            self.component.high_level_geo_gen(frequency=frequency, skin_mesh_factor=skin_mesh_factor)
-            if self.component.valid:
-                self.generate_hybrid_mesh()
-                self.generate_electro_magnetic_mesh()
-
-        def forward_meshing(self):
-            """
-
-            :return:
-            """
-            p_inter = None
-            # Inter Conductors
-            for n_win in range(0, len(self.component.virtual_winding_windows)):
-                if self.component.virtual_winding_windows[n_win].winding != "interleaved":
-                    for num in range(0, self.component.n_windings):
-                        p_inter = []
-                        x_inter = []
-                        y_inter = []
-                        j = 0
-
-                        if self.component.windings[num].conductor_type == "solid" and \
-                                self.component.windings[num].turns[n_win] > 1:
-                            while self.component.two_d_axi.p_conductor[num][5 * j][1] == \
-                                    self.component.two_d_axi.p_conductor[num][5 * j + 5][1]:
-                                x_inter.append(
-                                    0.5 * (self.component.two_d_axi.p_conductor[num][5 * j][0] +
-                                           self.component.two_d_axi.p_conductor[num][5 * j + 5][0]))
-                                j += 1
-                                if j == self.component.windings[num].turns[n_win] - 1:
-                                    break
-                            j += 1
-                            if int(self.component.windings[num].turns[n_win] / j) > 1:
-                                for i in range(0, int(self.component.windings[num].turns[n_win] / j)):
-                                    if 5 * j * i + 5 * j >= len(self.component.two_d_axi.p_conductor[num][:]):
-                                        break
-                                    y_inter.append(0.5 * (self.component.two_d_axi.p_conductor[num][5 * j * i][1] +
-                                                          self.component.two_d_axi.p_conductor[num][5 * j * i + 5 * j][1]))
-                                for x in x_inter:
-                                    for y in y_inter:
-                                        p_inter.append(gmsh.model.geo.addPoint(x,
-                                                                               y,
-                                                                               0,
-                                                                               self.c_center_conductor[num]))
-
-
-
-            # TODO: Inter conductor meshing!
-            if all(winding.conductor_type == "solid" for winding in self.component.windings):
-                print(f"Making use of skin based meshing\n")
-                for num in range(0, self.component.n_windings):
-                    for i in range(0, int(len(self.p_cond[num]) / 5)):
-                        gmsh.model.mesh.embed(0, [self.p_cond[num][5 * i + 0]], 2, self.plane_surface_cond[num][i])
-
-
-                # Embed points for mesh refinement
-                # Inter Conductors
-                for n_win in range(0, len(self.component.virtual_winding_windows)):
-                    if self.component.virtual_winding_windows[n_win].winding != "interleaved":
-                        gmsh.model.mesh.embed(0, p_inter, 2, self.plane_surface_air[0])
-                # Stray path
-                # mshopt gmsh.model.mesh.embed(0, stray_path_mesh_optimizer, 2, plane_surface_core[2])
-
-            # Synchronize again
-            gmsh.model.geo.synchronize()
-
-    #  -  -  -  -  -  -  -  -  -  -  -  -  -  -  -  -  -  -  -  -  -  -  -  -  -  -  -  -  -  -  -  -  -  -  -  -  -  -
-    # GetDP Interaction / Simulation / Excitation
-    def excitation(self, frequency: float, amplitude_list: List, phase_deg_list: List = None, ex_type: str = 'current', imposed_red_f=0) -> None:
-        """
-        - excitation of the electromagnetic problem
-        - current, voltage or current density
-        - frequency or reduced frequency
-
-
-        :param frequency: Frequency in a list
-        :type frequency: float
-        :param amplitude_list: Amplitude in a list
-        :type amplitude_list: List
-        :param phase_deg_list: Phase in degree in a list
-        :type phase_deg_list: List
-        :param ex_type: Excitation type. 'Current' implemented only. Future use may: 'voltage' and 'current_density'
-        :type ex_type: str
-        :param imposed_red_f:
-        :type imposed_red_f:
-
-        :return: None
-        :rtype: None
-
-        """
-        phase_deg_list = phase_deg_list or []
-
-        print(f"\n---\n"
-              f"Excitation: \n"
-              f"Frequency: {frequency}\n"
-              f"Current(s): {amplitude_list}\n"
-              f"Phase(s): {phase_deg_list}\n")
-
-        # -- Excitation --
-        self.flag_imposed_reduced_frequency = imposed_red_f  # if == 0 --> impose frequency f
-        self.flag_excitation_type = ex_type  # 'current', 'current_density', 'voltage'
-
-        phase_deg_list = np.asarray(phase_deg_list)
-        self.red_freq = np.empty(2)
-
-        for num in range(0, self.n_windings):
-            # Imposed current, current density or voltage
-            if self.flag_excitation_type == 'current':
-                self.current[num] = amplitude_list[num]
-                if len(phase_deg_list) != 0:
-                    self.phase_tmp = phase_deg_list / 180
-            if self.flag_excitation_type == 'current_density':
-                raise NotImplementedError
-            if self.flag_excitation_type == 'voltage':
-                raise NotImplementedError
-                # self.voltage = 2
-
-            # -- Frequency --
-            self.frequency = frequency  # in Hz
-            if self.flag_imposed_reduced_frequency == 1:
-                self.red_freq[num] = 4
-            else:
-                if self.frequency != 0:
-                    self.delta = np.sqrt(2 / (2 * self.frequency * np.pi * self.windings[0].cond_sigma * self.mu0))
-
-                    if self.windings[num].conductor_type == "litz":
-                        self.red_freq[num] = self.windings[num].strand_radius / self.delta
-                    elif self.windings[num].conductor_type == "solid":
-                        self.red_freq[num] = self.windings[num].conductor_radius / self.delta
-                    else:
-                        print("Wrong???")
-                        print(self.windings[num].conductor_type)
-                        self.red_freq[num] = 1  # TODO: doesn't make sense like this
-                else:
-                    self.delta = 1e20  # random huge value
-                    self.red_freq[num] = 0
-
-    def file_communication(self):
-        """
-        Interaction between python and Prolog files.
-
-        :return:
-
-        """
-        # --------------------------------- File Communication --------------------------------
-        # All shared control variables and parameters are passed to a temporary Prolog file
-        print(f"\n---\n"
-              f"File Communication\n")
-
-        # Write initialization parameters for simulation in .pro file
-        self.write_electro_magnetic_parameter_pro()
-
-        # Write postprocessing parameters in .pro file
-        self.write_electro_magnetic_post_pro()
-
-    def write_electro_magnetic_parameter_pro(self):
-        """
-
-        :return:
-        """
-        text_file = open(os.path.join(self.electro_magnetic_folder_path, "Parameter.pro"), "w")
-
-
-
-        # Magnetic Component Type
-        if self.component_type == 'inductor':
-            text_file.write(f"Flag_Transformer = 0;\n")
-        if self.component_type == 'transformer':
-            text_file.write(f"Flag_Transformer = 1;\n")
-        if self.component_type == 'integrated_transformer':
-            text_file.write(f"Flag_Transformer = 1;\n")
-
-        # Frequency
-        text_file.write("Freq = %s;\n" % self.frequency)
-        text_file.write(f"delta = {self.delta};\n")
-
-        # Core Loss
-        text_file.write(f"Flag_Steinmetz_loss = {self.core.steinmetz_loss};\n")
-        text_file.write(f"Flag_Generalized_Steinmetz_loss = {self.core.generalized_steinmetz_loss};\n")
-
-        # TODO: Make following definitions general
-        self.core.im_epsilon_rel = f_N95_er_imag(f=self.frequency)
-        text_file.write(f"e_r_imag = {self.core.im_epsilon_rel};\n")
-        text_file.write(f"mu_r_imag = {self.core.im_mu_rel};\n")
-
-        if self.core.conducting:
-            text_file.write(f"Flag_Conducting_Core = 1;\n")
-        else:
-            text_file.write(f"Flag_Conducting_Core = 0;\n")
-
-        if self.core.steinmetz_loss:
-            text_file.write(f"ki = {self.ki};\n")
-            text_file.write(f"alpha = {self.alpha};\n")
-            text_file.write(f"beta = {self.beta};\n")
-        if self.core.generalized_steinmetz_loss:
-            text_file.write(f"t_rise = {self.t_rise};\n")
-            text_file.write(f"t_fall = {self.t_fall};\n")
-            text_file.write(f"f_switch = {self.f_switch};\n")
-
-        # Conductor specific definitions
-        for num in range(0, self.n_windings):
-            # -- Control Flags --
-            if self.flag_excitation_type == 'current':
-                text_file.write(f"Flag_ImposedVoltage = 0;\n")
-            if self.flag_excitation_type == 'voltage':
-                text_file.write(f"Flag_ImposedVoltage = 1;\n")
-            if self.windings[num].conductor_type == 'litz':
-                text_file.write(f"Flag_HomogenisedModel{num + 1} = 1;\n")
-            else:
-                text_file.write(f"Flag_HomogenisedModel{num + 1} = 0;\n")
-            text_file.write("Flag_imposedRr = %s;\n" % self.flag_imposed_reduced_frequency)
-
-            # -- Geometry --
-            # Number of conductors
-            text_file.write(f"NbrCond{num + 1} = {sum(self.windings[num].turns)};\n")
-
-            # For stranded Conductors:
-            # text_file.write(f"NbrstrandedCond = {self.turns};\n")  # redundant
-            if self.windings[num].conductor_type == "litz":
-                text_file.write(f"NbrStrands{num + 1} = {self.windings[num].n_strands};\n")
-                text_file.write(f"Fill{num + 1} = {self.windings[num].ff};\n")
-                # ---
-                # Litz Approximation Coefficients were created with 4 layers
-                # That's why here a hard-coded 4 is implemented
-                # text_file.write(f"NbrLayers{num+1} = {self.n_layers[num]};\n")
-                text_file.write(f"NbrLayers{num + 1} = 4;\n")
-            text_file.write(f"AreaCell{num + 1} = {self.windings[num].a_cell};\n")
-            text_file.write(f"Rc{num + 1} = {self.windings[num].conductor_radius};\n")
-
-            # -- Excitation --
-            # Imposed current, current density or voltage
-            if self.flag_excitation_type == 'current':
-                text_file.write(f"Val_EE_{num + 1} = {self.current[num]};\n")
-                text_file.write(f"Phase_{num + 1} = Pi*{self.phase_tmp[num]};\n")
-                text_file.write(f"Parallel_{num + 1} = {self.windings[num].parallel};\n")
-
-            if self.flag_excitation_type == 'current_density':
-                text_file.write(f"Val_EE_{num + 1} = {self.current_density[num]};\n")
-                raise NotImplementedError
-
-            if self.flag_excitation_type == 'voltage':
-                text_file.write(f"Val_EE_{num + 1} = {self.voltage[num]};\n")
-                raise NotImplementedError
-
-            print(f"Cell surface area: {self.windings[num].a_cell} \n"
-                  f"Reduced frequency: {self.red_freq[num]}")
-
-            if self.red_freq[num] > 1.25 and self.windings[num].conductor_type == "litz":
-                # TODO: Allow higher reduced frequencies
-                print(f"Litz Coefficients only implemented for X<=1.25")
-                raise Warning
-            # Reduced Frequency
-            text_file.write(f"Rr{num + 1} = {self.red_freq[num]};\n")
-
-        """
-        # Coordinates of the rectangular winding window
-        if self.dimensionality == "2D":
-            text_file.write("Xw1 = %s;\n" % self.two_d_axi.p_window[4, 0])
-            text_file.write("Xw2 = %s;\n" % self.two_d_axi.p_window[5, 0])
-        else:
-            raise NotImplementedError("Only axi-symmetric case implemented :(")
-        """
-        # -- Materials --
-
-        # Nature Constants
-        text_file.write(f"mu0 = 4.e-7 * Pi;\n")
-        text_file.write(f"nu0 = 1 / mu0;\n")
-
-        # Material Properties
-        # Conductor Material
-        text_file.write(f"SigmaCu = {self.windings[0].cond_sigma};\n")
-
-        # Core Material
-        # if self.frequency == 0:
-        if self.core.non_linear:
-            text_file.write(f"Flag_NL = 1;\n")
-            text_file.write(f"Core_Material = {self.core.material};\n")
-        else:
-            text_file.write(f"Flag_NL = 0;\n")
-            text_file.write(f"mur = {self.core.re_mu_rel};\n")
-        # if self.frequency != 0:
-        #    text_file.write(f"Flag_NL = 0;\n")
-        #    text_file.write(f"mur = {self.core.re_mu_rel};\n")
-
-        text_file.close()
-
-    def write_electro_magnetic_post_pro(self):
-        """
-
-        :return:
-        """
-        text_file = open(os.path.join(self.electro_magnetic_folder_path, "postquantities.pro"), "w") 
-
-        # This is needed because the f string cant contain a \ in {}
-        backslash = "\\"
-
-        text_file.write(f"DirRes = \"{self.results_folder_path.replace(backslash, '/')}/\";\n")
-        text_file.write(f"DirResFields = \"{self.e_m_fields_folder_path.replace(backslash, '/')}/\";\n")
-        text_file.write(f"DirResVals = \"{self.e_m_values_folder_path.replace(backslash, '/')}/\";\n")
-        text_file.write(f"DirResValsPrimary = \"{self.e_m_values_folder_path.replace(backslash, '/')}/Primary/\";\n")
-        text_file.write(f"DirResValsSecondary = \"{self.e_m_values_folder_path.replace(backslash, '/')}/Secondary/\";\n")
-        text_file.write(f"DirResCirc = \"{self.e_m_circuit_folder_path.replace(backslash, '/')}/\";\n")
-        text_file.write(f"OptionPos = \"{self.results_folder_path.replace(backslash, '/')}/option.pos\";\n")
-
-        # Visualisation
-        if self.plot_fields == "standard":
-            text_file.write(f"Flag_show_standard_fields = 1;\n")
-        else:
-            text_file.write(f"Flag_show_standard_fields = 0;\n")
-
-        text_file.close()
-
-    def simulate(self):
-        """
-        Initializes a onelab client. Provides the GetDP based solver with the created mesh file.
-
-        :return:
-
-        """
-        print(f"\n---\n"
-              f"Initialize ONELAB API\n"
-              f"Run Simulation\n")
-
-        # -- Simulation --
-        # create a new onelab client
-
-        # get model file names with correct path
-        solver = os.path.join(self.electro_magnetic_folder_path, "ind_axi_python_controlled.pro")
-
-        os.chdir(self.working_directory)
-
-        # Run simulations as sub clients (non blocking??)
-        mygetdp = os.path.join(self.onelab_folder_path, "getdp")
-        self.onelab_client.runSubClient("myGetDP", mygetdp + " " + solver + " -msh " + self.e_m_mesh_file + " -solve Analysis -v2")
-
-    def write_log(self):
-        """
-        Method reads back the results from the .dat result files created by the ONELAB simulation client and stores
-        them in a JSON log file.
-        :return:
-        :rtype: None
-        """
-        file = open(self.e_m_results_log_path, 'w+', encoding='utf-8')
-
-        winding_result_path = ["Primary", "Secondary", "Tertiary"]
-
-        log = {}
-
-        # Write Core Losses
-        log["Losses"] = {}
-
-        log["Losses"]["Core_Eddy_Current"] = self.load_result(res_name="CoreEddyCurrentLosses")[0]
-        log["Losses"]["Core_Hysteresis"] = self.load_result(res_name="p_hyst")[0]
-
-        # Write Winding Losses
-        total_winding_losses = 0
-        for winding in range(0, self.n_windings):
-            log["Losses"][f"Winding_{winding + 1}"] = {}
-            log["Losses"][f"Winding_{winding + 1}"][f"Turns"] = []
-            if self.windings[winding].conductor_type == "litz":
-                losses_winding = self.load_result(res_name=f"j2H_{winding + 1}")
-                for turn in range(0, self.windings[winding].turns[0]):
-                    log["Losses"][f"Winding_{winding + 1}"][f"Turns"].append(self.load_result(res_name=winding_result_path[winding] + f"/Losses_turn_{turn + 1}")[0])
-            else:
-                losses_winding = self.load_result(res_name=f"j2F_{winding + 1}")
-                for turn in range(0, self.windings[winding].turns[0]):
-                    log["Losses"][f"Winding_{winding + 1}"][f"Turns"].append(self.load_result(res_name=winding_result_path[winding] + f"/Losses_turn_{turn + 1}")[0])
-
-            log["Losses"][f"Winding_{winding + 1}"]["total_winding"] = losses_winding[0]
-
-            total_winding_losses += losses_winding[0]
-        log["Losses"]["all_windings"] = total_winding_losses
-
-        # loss_log["Winding_Total"] = self.load_result(res_name="WindingTotal")
-
-        # Write Core Losses
-        log["Fluxes"] = {}
-        for winding in range(0, self.n_windings):
-            log["Fluxes"][f"Flux_Linkage_{winding+1}"] = self.load_result(res_name=f"Flux_Linkage_{winding+1}")[0], self.load_result(res_name=f"Flux_Linkage_{winding+1}", part="imaginary")[0]
-            log["Fluxes"][f"L_{winding+1}{winding+1}"] = self.load_result(res_name=f"L_{winding+1}{winding+1}")[0], self.load_result(res_name=f"L_{winding+1}{winding+1}", part="imaginary")[0]
-        log["Fluxes"][f"Mag_Field_Energy"] = self.load_result(res_name=f"ME")[0], self.load_result(res_name=f"ME", part="imaginary")[0]
-
-
-        json.dump(log, file, indent=2, ensure_ascii=False)
-        file.close()
-
-    def read_log(self):
-        log = {}
-        with open(self.e_m_results_log_path, "r") as fd:
-            content = json.loads(fd.read())
-            log = content
-
-        return log
-
-    #  -  -  -  -  -  -  -  -  -  -  -  -  -  -  -  -  -  -  -  -  -  -  -  -  -  -  -  -  -  -  -  -  -  -  -  -  -  -
-    # Post-Processing
-    def visualize(self):
-        """
-        - a post simulation viewer
-        - allows to open ".pos"-files in gmsh
-        - For example current density, ohmic losses or the magnetic field density can be visualized
-
-        :return:
-
-        """
-        # ---------------------------------------- Visualization in gmsh ---------------------------------------
-        print(f"\n---\n"
-              f"Visualize fields in GMSH front end:\n")
-
-        gmsh.initialize()
-        epsilon = 1e-9
-
-        # - - - - - - - - - - - - - - - - - - - - - - - - - - - - - - - - - - - - - - - - - - - - - - - - -
-        # Colors
-        # gmsh.option.setColor([(2, 1)], 50, 50, 50)
-        # gmsh.option.setColor([(2, 2)], 0, 0, 230)
-        # gmsh.option.setColor([(2, 3)], 150, 150, 0)
-        # gmsh.option.setColor([(2, 4)], 150, 150, 0)
-        # gmsh.option.setColor([(2, 5)], 150, 150, 0)
-        # gmsh.option.setColor([(2, 6)], 150, 150, 0)
-        # gmsh.option.setColor([(2, 7)], 150, 150, 0)
-        # gmsh.option.setNumber("Mesh.SurfaceFaces", 1)
-        # gmsh.option.setNumber("Mesh.ColorCarousel", 1)
-        # gmsh.option.setNumber("Mesh.LabelType", 1)
-
-        # Mesh
-        gmsh.option.setNumber("Mesh.SurfaceEdges", 0)
-        view = 0
-
-        if any(self.windings[i].conductor_type != 'litz' for i in range(0, self.n_windings)):
-            # Ohmic losses (weighted effective value of current density)
-            gmsh.open(os.path.join(self.e_m_fields_folder_path, "j2F.pos"))
-            gmsh.option.setNumber(f"View[{view}].ScaleType", 2)
-            gmsh.option.setNumber(f"View[{view}].RangeType", 2)
-            gmsh.option.setNumber(f"View[{view}].SaturateValues", 1)
-            gmsh.option.setNumber(f"View[{view}].CustomMin", gmsh.option.getNumber(f"View[{view}].Min") + epsilon)
-            gmsh.option.setNumber(f"View[{view}].CustomMax", gmsh.option.getNumber(f"View[{view}].Max"))
-            gmsh.option.setNumber(f"View[{view}].ColormapNumber", 1)
-            gmsh.option.setNumber(f"View[{view}].IntervalsType", 2)
-            gmsh.option.setNumber(f"View[{view}].NbIso", 40)
-            print(gmsh.option.getNumber(f"View[{view}].Max"))
-            view += 1
-
-        if any(self.windings[i].conductor_type == 'litz' for i in range(0, self.n_windings)):
-            # Ohmic losses (weighted effective value of current density)
-            gmsh.open(os.path.join(self.e_m_fields_folder_path, "jH.pos"))
-            gmsh.option.setNumber(f"View[{view}].ScaleType", 2)
-            gmsh.option.setNumber(f"View[{view}].RangeType", 2)
-            gmsh.option.setNumber(f"View[{view}].SaturateValues", 1)
-            gmsh.option.setNumber(f"View[{view}].CustomMin", gmsh.option.getNumber(f"View[{view}].Min") + epsilon)
-            gmsh.option.setNumber(f"View[{view}].CustomMax", gmsh.option.getNumber(f"View[{view}].Max"))
-            gmsh.option.setNumber(f"View[{view}].ColormapNumber", 1)
-            gmsh.option.setNumber(f"View[{view}].IntervalsType", 2)
-            gmsh.option.setNumber(f"View[{view}].NbIso", 40)
-            view += 1
-
-        # Magnetic flux density
-        gmsh.open(os.path.join(self.e_m_fields_folder_path, "Magb.pos"))
-        gmsh.option.setNumber(f"View[{view}].ScaleType", 1)
-        gmsh.option.setNumber(f"View[{view}].RangeType", 1)
-        gmsh.option.setNumber(f"View[{view}].CustomMin", gmsh.option.getNumber(f"View[{view}].Min") + epsilon)
-        gmsh.option.setNumber(f"View[{view}].CustomMax", gmsh.option.getNumber(f"View[{view}].Max"))
-        gmsh.option.setNumber(f"View[{view}].ColormapNumber", 1)
-        gmsh.option.setNumber(f"View[{view}].IntervalsType", 2)
-        gmsh.option.setNumber(f"View[{view}].NbIso", 40)
-        view += 1
-
-        """
-        # Vector Potential
-        gmsh.open(os.path.join(self.e_m_fields_folder_path, "raz.pos"))
-        gmsh.option.setNumber(f"View[{view}].ScaleType", 1)
-        gmsh.option.setNumber(f"View[{view}].RangeType", 1)
-        gmsh.option.setNumber(f"View[{view}].CustomMin", gmsh.option.getNumber(f"View[{view}].Min") + epsilon)
-        gmsh.option.setNumber(f"View[{view}].CustomMax", gmsh.option.getNumber(f"View[{view}].Max"))
-        gmsh.option.setNumber(f"View[{view}].ColormapNumber", 1)
-        gmsh.option.setNumber(f"View[{view}].IntervalsType", 2)
-        gmsh.option.setNumber(f"View[{view}].NbIso", 40)
-        view += 1
-        """
-
-        gmsh.fltk.run()
-        gmsh.finalize()
-
-    def get_loss_data(self, last_n_values, loss_type='litz_loss'):
-        """
-        Returns the last n values from the chosen loss type logged in the result folder.
-
-        :param last_n_values:
-        :param loss_type:
-
-        :return:
-
-        """
-        loss_file = None
-        # Loss file location
-        if loss_type == 'litz_loss':
-            loss_file = 'j2H.dat'
-        if loss_type == 'solid_loss':
-            loss_file = 'j2F.dat'
-        # Read the logged losses corresponding to the frequencies
-        with open(os.path.join(self.e_m_values_folder_path, loss_file), newline='') as fd:
-            reader = csv.reader(fd)
-            data = list(reader)
-        return data[-last_n_values:-1] + [data[-1]]
-
-    def load_result(self, res_name, last_n=1, part="real"):
-        """
-        Loads the "last_n" parameters from a result file of the scalar quantity "res_name".
-        Either the real or imaginary part can be chosen.
-        :param part: "real" or "imaginary" part can be chosen
-        :param res_name: name of the quantity
-        :param last_n: Number of parameters to be loaded
-        :return: last_n entries of the chosen result file
-        :rtype: list
-        """
-        with open(os.path.join(self.e_m_values_folder_path, f"{res_name}.dat")) as fd:
-            lines = fd.readlines()[-last_n:]
-
-            if part == "real":
-                result = [float(line.split(sep=' ')[2]) for n, line in enumerate(lines)]
-            if part == "imaginary":
-                result = [float(line.split(sep=' ')[3]) for n, line in enumerate(lines)]
-
-            return result
-
-    #  -  -  -  -  -  -  -  -  -  -  -  -  -  -  -  -  -  -  -  -  -  -  -  -  -  -  -  -  -  -  -  -  -  -  -  -  -  -
-    # FEMM [alternative Solver]
-    def femm_reference(self, freq, current, sigma_cu, sign=None, non_visualize=0):
-        """
-        Allows reference simulations with the 2D open source electromagnetic FEM tool FEMM.
-        Helpful to validate changes (especially in the Prolog Code).
-
-        :param sign:
-        :param non_visualize:
-        :param freq:
-        :param current:
-        :param sigma_cu:
-
-        :return:
-
-        """
-        if os.name != 'nt':
-            raise Exception('You are using a computer that is not running windows. '
-                            'This command is only executable on Windows computers.')
-
-
-        self.create_folders(self.femm_folder_path)
-
-        sign = sign or [1]
-
-        if sign is None:
-            sign = [1, 1]
-
-        # == Pre Geometry ==
-        self.high_level_geo_gen()
-
-        # == Init ==
-        femm.openfemm(non_visualize)
-        femm.newdocument(0)
-        femm.mi_probdef(freq, 'meters', 'axi', 1.e-8, 0, 30)
-
-        # == Materials ==
-        femm.mi_addmaterial('Ferrite', self.core.re_mu_rel, self.core.re_mu_rel, 0, 0, 0, 0, 0, 1, 0, 0, 0)
-        femm.mi_addmaterial('Air', 1, 1, 0, 0, 0, 0, 0, 1, 0, 0, 0)
-        if self.windings[0].conductor_type == "litz":
-            femm.mi_addmaterial('Copper', 1, 1, 0, 0, sigma_cu, 0, 0, 1, 5, 0, 0, self.windings[0].n_strands,
-                                2 * 1000 * self.windings[0].strand_radius)  # type := 5. last argument
-            print(f"Number of strands: {self.windings[0].n_strands}")
-            print(f"Diameter of strands in mm: {2 * 1000 * self.windings[0].strand_radius}")
-        if self.windings[0].conductor_type == "solid":
-            femm.mi_addmaterial('Copper', 1, 1, 0, 0, sigma_cu, 0, 0, 1, 0, 0, 0, 0, 0)
-
-        # == Circuit ==
-        # coil as seen from the terminals.
-        femm.mi_addcircprop('Primary', current[0] * sign[0], 1)
-        if self.component_type == ('transformer' or 'integrated_transformer'):
-            femm.mi_addcircprop('Secondary', current[1] * sign[1], 1)
-
-        # == Geometry ==
-        # Add core
-
-        if self.air_gaps.number == 0:
-            femm.mi_drawline(self.two_d_axi.p_window[4, 0],
-                            self.two_d_axi.p_window[4, 1],
-                            self.two_d_axi.p_window[5, 0],
-                            self.two_d_axi.p_window[5, 1])
-            femm.mi_drawline(self.two_d_axi.p_window[5, 0],
-                            self.two_d_axi.p_window[5, 1],
-                            self.two_d_axi.p_window[7, 0],
-                            self.two_d_axi.p_window[7, 1])
-            femm.mi_drawline(self.two_d_axi.p_window[7, 0],
-                            self.two_d_axi.p_window[7, 1],
-                            self.two_d_axi.p_window[6, 0],
-                            self.two_d_axi.p_window[6, 1])
-            femm.mi_drawline(self.two_d_axi.p_window[6, 0],
-                            self.two_d_axi.p_window[6, 1],
-                            self.two_d_axi.p_window[4, 0],
-                            self.two_d_axi.p_window[4, 1])
-            femm.mi_drawline(0,
-                            self.two_d_axi.p_outer[2, 1],
-                            self.two_d_axi.p_outer[3, 0],
-                            self.two_d_axi.p_outer[3, 1])
-            femm.mi_drawline(self.two_d_axi.p_outer[3, 0],
-                            self.two_d_axi.p_outer[3, 1],
-                            self.two_d_axi.p_outer[1, 0],
-                            self.two_d_axi.p_outer[1, 1])
-            femm.mi_drawline(self.two_d_axi.p_outer[1, 0],
-                            self.two_d_axi.p_outer[1, 1],
-                            0,
-                            self.two_d_axi.p_outer[0, 1])
-            femm.mi_drawline(0,
-                            self.two_d_axi.p_outer[0, 1],
-                            0,
-                            self.two_d_axi.p_outer[2, 1])
-        elif self.air_gaps.number > 0:
-            femm.mi_drawline(0,
-                            self.two_d_axi.p_air_gaps[0, 1],
-                            self.two_d_axi.p_air_gaps[1, 0],
-                            self.two_d_axi.p_air_gaps[1, 1])
-            femm.mi_drawline(self.two_d_axi.p_air_gaps[1, 0],
-                            self.two_d_axi.p_air_gaps[1, 1],
-                            self.two_d_axi.p_window[4, 0],
-                            self.two_d_axi.p_window[4, 1])
-            femm.mi_drawline(self.two_d_axi.p_window[4, 0],
-                            self.two_d_axi.p_window[4, 1],
-                            self.two_d_axi.p_window[5, 0],
-                            self.two_d_axi.p_window[5, 1])
-            femm.mi_drawline(self.two_d_axi.p_window[5, 0],
-                            self.two_d_axi.p_window[5, 1],
-                            self.two_d_axi.p_window[7, 0],
-                            self.two_d_axi.p_window[7, 1])
-            femm.mi_drawline(self.two_d_axi.p_window[7, 0],
-                            self.two_d_axi.p_window[7, 1],
-                            self.two_d_axi.p_window[6, 0],
-                            self.two_d_axi.p_window[6, 1])
-            femm.mi_drawline(self.two_d_axi.p_window[6, 0],
-                            self.two_d_axi.p_window[6, 1],
-                            self.two_d_axi.p_air_gaps[3, 0],
-                            self.two_d_axi.p_air_gaps[3, 1])
-            femm.mi_drawline(self.two_d_axi.p_air_gaps[3, 0],
-                            self.two_d_axi.p_air_gaps[3, 1],
-                            0,
-                            self.two_d_axi.p_air_gaps[2, 1])
-            femm.mi_drawline(0,
-                            self.two_d_axi.p_air_gaps[2, 1],
-                            0,
-                            self.two_d_axi.p_outer[2, 1])
-            femm.mi_drawline(0,
-                            self.two_d_axi.p_outer[2, 1],
-                            self.two_d_axi.p_outer[3, 0],
-                            self.two_d_axi.p_outer[3, 1])
-            femm.mi_drawline(self.two_d_axi.p_outer[3, 0],
-                            self.two_d_axi.p_outer[3, 1],
-                            self.two_d_axi.p_outer[1, 0],
-                            self.two_d_axi.p_outer[1, 1])
-            femm.mi_drawline(self.two_d_axi.p_outer[1, 0],
-                            self.two_d_axi.p_outer[1, 1],
-                            0,
-                            self.two_d_axi.p_outer[0, 1])
-            femm.mi_drawline(0,
-                            self.two_d_axi.p_outer[0, 1],
-                            0,
-                            self.two_d_axi.p_air_gaps[0, 1])
-        else:
-            raise Exception("Negative air gap number is not allowed")
-        # Add Coil
-
-        # femm.mi_drawrectangle(self.two_d_axi.p_window[4, 0]+self.isolation.core_cond,
-        # self.two_d_axi.p_window[4, 1]+self.component.isolation.core_cond,
-        # self.two_d_axi.p_window[7, 0]-self.isolation.core_cond, self.two_d_axi.p_window[7, 1]-self.isolation.core_cond)
-        #
-        # femm.mi_addblocklabel(self.two_d_axi.p_window[7, 0]-2*self.isolation.core_cond,
-        # self.two_d_axi.p_window[7, 1]-2*self.isolation.core_cond)
-        #
-        # femm.mi_selectlabel(self.two_d_axi.p_window[7, 0]-2*self.isolation.core_cond,
-        # self.two_d_axi.p_window[7, 1]-2*self.isolation.core_cond)
-        #
-        # femm.mi_setblockprop('Copper', 0, 1, 'icoil', 0, 0, 1)
-        #
-        # femm.mi_clearselected()
-
-        for num in range(0, self.n_windings):
-            if self.windings[num].conductor_type == "litz" or self.windings[num].conductor_type == "solid":
-                for i in range(0, int(self.two_d_axi.p_conductor[num].shape[0] / 5)):
-                    # 0: center | 1: left | 2: top | 3: right | 4.bottom
-                    femm.mi_drawarc(self.two_d_axi.p_conductor[num][5 * i + 1][0],
-                                    self.two_d_axi.p_conductor[num][5 * i + 1][1],
-                                    self.two_d_axi.p_conductor[num][5 * i + 3][0],
-                                    self.two_d_axi.p_conductor[num][5 * i + 3][1], 180, 2.5)
-                    femm.mi_addarc(self.two_d_axi.p_conductor[num][5 * i + 3][0],
-                                   self.two_d_axi.p_conductor[num][5 * i + 3][1],
-                                   self.two_d_axi.p_conductor[num][5 * i + 1][0],
-                                   self.two_d_axi.p_conductor[num][5 * i + 1][1], 180, 2.5)
-                    femm.mi_addblocklabel(self.two_d_axi.p_conductor[num][5 * i][0],
-                                          self.two_d_axi.p_conductor[num][5 * i][1])
-                    femm.mi_selectlabel(self.two_d_axi.p_conductor[num][5 * i][0], self.two_d_axi.p_conductor[num][5 * i][1])
-                    if num == 0:
-                        femm.mi_setblockprop('Copper', 1, 0, 'Primary', 0, 0, 1)
-                    if num == 1:
-                        # femm.mi_setblockprop('Copper', 0, 1e-4, 'Secondary', 0, 0, 1)
-                        femm.mi_setblockprop('Copper', 1, 0, 'Secondary', 0, 0, 1)
-                    femm.mi_clearselected()
-
-        # Define an "open" boundary condition using the built-in function:
-        femm.mi_makeABC()
-        """
-        # Alternative BC
-        region_add = 1.1
-
-        femm.mi_drawrectangle(0, region_add*self.two_d_axi.p_outer[0][1], region_add*self.two_d_axi.p_outer[3][0], 
-        region_add*self.two_d_axi.p_outer[3][1])
-        # mi_addboundprop('Asymptotic', 0, 0, 0, 0, 0, 0, 1 / (para.mu_0 * bound.width), 0, 2); % Mixed
-        femm.mi_addboundprop('Asymptotic', 0, 0, 0, 0, 1, 50, 0, 0, 1)
-        femm.mi_selectsegment(region_add*self.two_d_axi.p_outer[3][0], region_add*self.two_d_axi.p_outer[3][1])
-        femm.mi_setsegmentprop('Asymptotic', 1, 1, 0, 0)
-        """
-
-        # == Labels/Designations ==
-
-        # Label for core
-        femm.mi_addblocklabel(self.two_d_axi.p_outer[3, 0] - 0.001, self.two_d_axi.p_outer[3, 1] - 0.001)
-        femm.mi_selectlabel(self.two_d_axi.p_outer[3, 0] - 0.001, self.two_d_axi.p_outer[3, 1] - 0.001)
-        femm.mi_setblockprop('Ferrite', 1, 0, '<None>', 0, 0, 0)
-        femm.mi_clearselected()
-
-        # Labels for air
-        if self.air_gaps.number == 0:
-            femm.mi_addblocklabel(self.two_d_axi.r_inner - 0.0001, 0)
-            femm.mi_selectlabel(self.two_d_axi.r_inner - 0.001, 0)
-            femm.mi_setblockprop('Air', 1, 0, '<None>', 0, 0, 0)
-            femm.mi_clearselected()
-        else:
-            femm.mi_addblocklabel(0.001, 0)
-            femm.mi_selectlabel(0.001, 0)
-            femm.mi_setblockprop('Air', 1, 0, '<None>', 0, 0, 0)
-            femm.mi_clearselected()
-        femm.mi_addblocklabel(self.two_d_axi.p_outer[3, 0] + 0.001, self.two_d_axi.p_outer[3, 1] + 0.001)
-        femm.mi_selectlabel(self.two_d_axi.p_outer[3, 0] + 0.001, self.two_d_axi.p_outer[3, 1] + 0.001)
-        femm.mi_setblockprop('Air', 1, 0, '<None>', 0, 0, 0)
-        femm.mi_clearselected()
-
-        # Now, the finished input geometry can be displayed.
-        femm.mi_zoomnatural()
-        femm.mi_saveas(os.path.join(self.femm_folder_path, 'coil.fem'))
-        femm.mi_analyze()
-        femm.mi_loadsolution()
-
-        # == Losses ==
-        tmp = femm.mo_getcircuitproperties('Primary')
-        self.tot_loss_femm = 0.5 * tmp[0] * tmp[1]
-        print(self.tot_loss_femm)
-
-        """
-        # If we were interested in the flux density at specific positions,
-        # we could inquire at specific points directly:
-        b0 = femm.mo_getb(0, 0)
-        print('Flux density at the center of the bar is %g T' % np.abs(b0[1]))
-        b1 = femm.mo_getb(0.01, 0.05)
-        print(f"Flux density at r=1cm, z=5cm is {np.abs(b1[1])} T")
-
-        # The program will report the terminal properties of the circuit:
-        # current, voltage, and flux linkage
-        vals = femm.mo_getcircuitproperties('icoil')
-
-
-        # [i, v, \[Phi]] = MOGetCircuitProperties["icoil"]
-
-        # If we were interested in inductance, it could be obtained by
-        # dividing flux linkage by current
-        L = 1000 * np.abs(vals[2]) / np.abs(vals[0])
-        print('The self-inductance of the coil is %g mH' % L)
-
-        # Or we could, for example, plot the results along a line using
-        zee = []
-        bee = []
-        for n in range(-100, 101):
-            b = femm.mo_getb(0.01, n)
-            zee.append(n)
-            bee.append(b[1])
-
-        plt.plot(zee, bee)
-        plt.ylabel('Flux Density, Tesla')
-        plt.xlabel('Distance along the z-axis, mm')
-        plt.title('Plot of flux density along the axis')
-        plt.show()
-        """
-        # When the analysis is completed, FEMM can be shut down.
-        # femm.closefemm()
-
-    @staticmethod
-    def calculate_point_average(x1, y1, x2, y2):
-        """
-        Used for femm_thermaL_validation
-        """
-        return (x1 + x2) / 2, (y1 + y2) / 2
-
-    def femm_thermal_validation(self, thermal_conductivity_dict, boundary_temperature):
-        """
-        Creates a thermal model in femm and simulates it with the given thermal conductivities
-
-        :thermal_conductivity_dict: Dict containing conductivities for air, winding, case, core
-
-        :return:
-        """
-        # Get paths
-        femm_model_file_path = os.path.join(self.femm_folder_path, "thermal-validation.FEH")
-
-        self.create_folders([self.femm_folder_path])
-
-        # Extract losses
-        losses = read_results_log(self.e_m_results_log_path)
-
-        # Extract wire_radii
-        wire_radii = [winding.conductor_radius for winding in self.windings]
-
-        # == Init ==
-        femm.openfemm(0)
-        femm.newdocument(2)
-        femm.hi_probdef("meters", "axi", 1.e-8, 0)
-
-        # == Materials ==
-        # Core
-        k_core = thermal_conductivity_dict["core"]
-        q_vol_core = losses["Core_Eddy_Current"] / (2*np.pi*self.calculate_core_area())
-        # c_core = 0.007
-        c_core = 0
-
-        # Air
-        k_air = thermal_conductivity_dict["air"]
-        q_vol_air = 0
-        # c_air = 1004.7
-        c_air = 0
-
-        # Wire
-        k_wire = thermal_conductivity_dict["winding"]
-        # c_wire = 385
-        c_wire = 0
-
-        # Case
-        k_case = thermal_conductivity_dict["case"]
-        q_vol_case = 0
-        # c_case = 0.01
-        c_case = 0
-
-        # Air gap
-        k_air_gap = thermal_conductivity_dict["air_gaps"]
-        q_vol_air_gap = 0
-        c_air_gap = 0
-
-        # Setup winding list
-        winding_losses_list = []
-        for i in range(1, 3):
-            key = f"Winding_{i}"
-            inner_winding_list = []
-            if key in losses:
-                for loss in losses[key]["Turns"]:
-                    inner_winding_list.append(loss)
-            winding_losses_list.append(inner_winding_list)
-
-        # Setup materials
-        femm.hi_addmaterial('Core', k_core, k_core, q_vol_core, c_core)
-        femm.hi_addmaterial('Air', k_air, k_air, q_vol_air, c_air)
-        femm.hi_addmaterial('Air Gaps', k_air_gap, k_air_gap, q_vol_air_gap, c_air_gap)
-        for winding_index, winding in enumerate(winding_losses_list):
-            for i in range(len(winding)):
-                femm.hi_addmaterial(f'Wire_{winding_index}_{i}', k_wire, k_wire, calculate_heat_flux_round_wire(winding[i], wire_radii[winding_index]), c_wire)
-        femm.hi_addmaterial('Case', k_case, k_case, q_vol_case, c_case)
-
-        # Add boundary condition
-        femm.hi_addboundprop("Boundary", 0, boundary_temperature, 0, 0, 0, 0)
-        femm.hi_setsegmentprop("Boundary", 0, 1, 0, 2, "<None>")
-
-        # == Geometry ==
-        self.high_level_geo_gen()
-        # Add core
-        if self.air_gaps.number == 0:
-            femm.hi_drawline(self.two_d_axi.p_window[4, 0],
-                            self.two_d_axi.p_window[4, 1],
-                            self.two_d_axi.p_window[5, 0],
-                            self.two_d_axi.p_window[5, 1])
-            femm.hi_drawline(self.two_d_axi.p_window[5, 0],
-                            self.two_d_axi.p_window[5, 1],
-                            self.two_d_axi.p_window[7, 0],
-                            self.two_d_axi.p_window[7, 1])
-            femm.hi_drawline(self.two_d_axi.p_window[7, 0],
-                            self.two_d_axi.p_window[7, 1],
-                            self.two_d_axi.p_window[6, 0],
-                            self.two_d_axi.p_window[6, 1])
-            femm.hi_drawline(self.two_d_axi.p_window[6, 0],
-                            self.two_d_axi.p_window[6, 1],
-                            self.two_d_axi.p_window[4, 0],
-                            self.two_d_axi.p_window[4, 1])
-            femm.hi_drawline(0,
-                            self.two_d_axi.p_outer[2, 1],
-                            self.two_d_axi.p_outer[3, 0],
-                            self.two_d_axi.p_outer[3, 1])
-            femm.hi_drawline(self.two_d_axi.p_outer[3, 0],
-                            self.two_d_axi.p_outer[3, 1],
-                            self.two_d_axi.p_outer[1, 0],
-                            self.two_d_axi.p_outer[1, 1])
-            femm.hi_drawline(self.two_d_axi.p_outer[1, 0],
-                            self.two_d_axi.p_outer[1, 1],
-                            0,
-                            self.two_d_axi.p_outer[0, 1])
-            femm.hi_drawline(0,
-                            self.two_d_axi.p_outer[0, 1],
-                            0,
-                            self.two_d_axi.p_outer[2, 1])
-        elif self.air_gaps.number > 0:
-            femm.hi_drawline(0,
-                            self.two_d_axi.p_air_gaps[0, 1],
-                            self.two_d_axi.p_air_gaps[1, 0],
-                            self.two_d_axi.p_air_gaps[1, 1])
-            femm.hi_drawline(self.two_d_axi.p_air_gaps[1, 0],
-                            self.two_d_axi.p_air_gaps[1, 1],
-                            self.two_d_axi.p_window[4, 0],
-                            self.two_d_axi.p_window[4, 1])
-            femm.hi_drawline(self.two_d_axi.p_window[4, 0],
-                            self.two_d_axi.p_window[4, 1],
-                            self.two_d_axi.p_window[5, 0],
-                            self.two_d_axi.p_window[5, 1])
-            femm.hi_drawline(self.two_d_axi.p_window[5, 0],
-                            self.two_d_axi.p_window[5, 1],
-                            self.two_d_axi.p_window[7, 0],
-                            self.two_d_axi.p_window[7, 1])
-            femm.hi_drawline(self.two_d_axi.p_window[7, 0],
-                            self.two_d_axi.p_window[7, 1],
-                            self.two_d_axi.p_window[6, 0],
-                            self.two_d_axi.p_window[6, 1])
-            femm.hi_drawline(self.two_d_axi.p_window[6, 0],
-                            self.two_d_axi.p_window[6, 1],
-                            self.two_d_axi.p_air_gaps[3, 0],
-                            self.two_d_axi.p_air_gaps[3, 1])
-            femm.hi_drawline(self.two_d_axi.p_air_gaps[3, 0],
-                            self.two_d_axi.p_air_gaps[3, 1],
-                            0,
-                            self.two_d_axi.p_air_gaps[2, 1])
-            femm.hi_drawline(0,
-                            self.two_d_axi.p_air_gaps[2, 1],
-                            0,
-                            self.two_d_axi.p_outer[2, 1])
-            femm.hi_drawline(0,
-                            self.two_d_axi.p_outer[2, 1],
-                            self.two_d_axi.p_outer[3, 0],
-                            self.two_d_axi.p_outer[3, 1])
-            femm.hi_drawline(self.two_d_axi.p_outer[3, 0],
-                            self.two_d_axi.p_outer[3, 1],
-                            self.two_d_axi.p_outer[1, 0],
-                            self.two_d_axi.p_outer[1, 1])
-            femm.hi_drawline(self.two_d_axi.p_outer[1, 0],
-                            self.two_d_axi.p_outer[1, 1],
-                            0,
-                            self.two_d_axi.p_outer[0, 1])
-            femm.hi_drawline(0,
-                            self.two_d_axi.p_outer[0, 1],
-                            0,
-                            self.two_d_axi.p_air_gaps[0, 1])
-
-            # In order for the simulation to work the air_gap must be closed:
-            femm.hi_drawline(0, self.two_d_axi.p_air_gaps[0, 1], 0, self.two_d_axi.p_air_gaps[2, 1])
-
-            # Close air gap to seperate from air
-            femm.hi_drawline(self.two_d_axi.p_air_gaps[1, 0], self.two_d_axi.p_air_gaps[1, 1],
-                                self.two_d_axi.p_air_gaps[3, 0], self.two_d_axi.p_air_gaps[3, 1])
-        else:
-            raise Exception("Negative air gap number is not allowed")
-
-        # Add case
-        # Case size
-        case_gap_top = 0.0015
-        case_gap_right = 0.0025
-        case_gap_bot = 0.002
-
-        femm.hi_drawline(0, self.two_d_axi.p_outer[2, 1], 0, self.two_d_axi.p_outer[2, 1] + case_gap_top)  # Top left line
-        femm.hi_drawline(0, self.two_d_axi.p_outer[2, 1] + case_gap_top, self.two_d_axi.p_outer[3, 0] + case_gap_right, self.two_d_axi.p_outer[3, 1] + case_gap_top)  # Top line
-        femm.hi_drawline(self.two_d_axi.p_outer[3, 0] + case_gap_right, self.two_d_axi.p_outer[3, 1] + case_gap_top, self.two_d_axi.p_outer[1, 0] + case_gap_right,
-                         self.two_d_axi.p_outer[1, 1] - case_gap_bot)  # Right line
-        femm.hi_drawline(self.two_d_axi.p_outer[1, 0] + case_gap_right, self.two_d_axi.p_outer[1, 1] - case_gap_bot, 0, self.two_d_axi.p_outer[0, 1] - case_gap_bot)  # Bottom line
-        femm.hi_drawline(0, self.two_d_axi.p_outer[0, 1] - case_gap_bot, 0, self.two_d_axi.p_outer[0, 1])  # Bottom right line
-
-        # Create boundary
-        # femm.hi_selectsegment(*self.calculatePointAverage(0, self.two_d_axi.p_outer[2, 1], 0, self.two_d_axi.p_outer[2, 1] + caseGapTop))
-        femm.hi_selectsegment(*MagneticComponent.calculate_point_average(0, self.two_d_axi.p_outer[2, 1] + case_gap_top, self.two_d_axi.p_outer[3, 0] + case_gap_right,
-                                                                         self.two_d_axi.p_outer[3, 1] + case_gap_top))
-        femm.hi_selectsegment(*MagneticComponent.calculate_point_average(self.two_d_axi.p_outer[3, 0] + case_gap_right, self.two_d_axi.p_outer[3, 1] + case_gap_top,
-                                                                         self.two_d_axi.p_outer[1, 0] + case_gap_right, self.two_d_axi.p_outer[1, 1] - case_gap_bot))
-        femm.hi_selectsegment(*MagneticComponent.calculate_point_average(self.two_d_axi.p_outer[1, 0] + case_gap_right, self.two_d_axi.p_outer[1, 1] - case_gap_bot, 0,
-                                                                         self.two_d_axi.p_outer[0, 1] - case_gap_bot))
-        # femm.hi_selectsegment(*self.calculatePointAverage(0, self.two_d_axi.p_outer[0, 1] - caseGapBot, 0, self.two_d_axi.p_outer[0, 1]))
-        femm.hi_setsegmentprop("Boundary", 0, 1, 0, 2, "<None>")
-
-        # Add case material
-        material_x, material_y = self.calculate_point_average(0, self.two_d_axi.p_outer[2, 1], 0, self.two_d_axi.p_outer[2, 1] + case_gap_top)
-        femm.hi_addblocklabel(material_x + 0.001, material_y)
-        femm.hi_selectlabel(material_x + 0.001, material_y)
-        femm.hi_setblockprop('Case', 1, 0, 0)
-        femm.hi_clearselected()
-
-        # Add Coil
-        for num in range(0, self.n_windings):
-            for i in range(0, int(self.two_d_axi.p_conductor[num].shape[0] / 5)):
-                # 0: center | 1: left | 2: top | 3: right | 4.bottom
-                femm.hi_drawarc(self.two_d_axi.p_conductor[num][5 * i + 1][0],
-                                self.two_d_axi.p_conductor[num][5 * i + 1][1],
-                                self.two_d_axi.p_conductor[num][5 * i + 3][0],
-                                self.two_d_axi.p_conductor[num][5 * i + 3][1], 180, 2.5)
-                femm.hi_addarc(self.two_d_axi.p_conductor[num][5 * i + 3][0],
-                               self.two_d_axi.p_conductor[num][5 * i + 3][1],
-                               self.two_d_axi.p_conductor[num][5 * i + 1][0],
-                               self.two_d_axi.p_conductor[num][5 * i + 1][1], 180, 2.5)
-                femm.hi_addblocklabel(self.two_d_axi.p_conductor[num][5 * i][0],
-                                      self.two_d_axi.p_conductor[num][5 * i][1])
-                femm.hi_selectlabel(self.two_d_axi.p_conductor[num][5 * i][0], self.two_d_axi.p_conductor[num][5 * i][1])
-                if num == 0:
-                    femm.hi_setblockprop(f'Wire_{num}_{i}', 1, 0, 1)
-                if num == 1:
-                    femm.hi_setblockprop(f'Wire_{num}_{i}', 1, 0, 1)
-                femm.hi_clearselected()
-
-        # Define an "open" boundary condition using the built-in function:
-        # femm.hi_makeABC()
-
-        # == Labels/Designations ==
-        # Label for air and air gap
-        if self.air_gaps.number == 0:
-            femm.hi_addblocklabel(0.001, 0)
-            femm.hi_selectlabel(0.001, 0)
-            femm.hi_setblockprop('Air', 1, 0, 0)
-            femm.hi_clearselected()
-        else:
-            femm.hi_addblocklabel(self.two_d_axi.r_inner - 0.0001, 0)
-            femm.hi_selectlabel(self.two_d_axi.r_inner - 0.001, 0)
-            femm.hi_setblockprop('Air', 1, 0, 0)
-            femm.hi_clearselected()
-            femm.hi_addblocklabel(0.001, 0)
-            femm.hi_selectlabel(0.001, 0)
-            femm.hi_setblockprop('Air Gaps', 1, 0, 0)
-            femm.hi_clearselected()
-
-        # Label for core
-        femm.hi_addblocklabel(self.two_d_axi.p_outer[3, 0] - 0.001, self.two_d_axi.p_outer[3, 1] - 0.001)
-        femm.hi_selectlabel(self.two_d_axi.p_outer[3, 0] - 0.001, self.two_d_axi.p_outer[3, 1] - 0.001)
-        femm.hi_setblockprop('Core', 1, 0, 0)
-        femm.hi_clearselected()
-
-        # Not needed when the core is the boundary
-        # femm.hi_addblocklabel(self.two_d_axi.p_outer[3, 0] + 0.001, self.two_d_axi.p_outer[3, 1] + 0.001)
-        # femm.hi_selectlabel(self.two_d_axi.p_outer[3, 0] + 0.001, self.two_d_axi.p_outer[3, 1] + 0.001)
-        # femm.hi_setblockprop('Air', 1, 0, 0)
-        # femm.hi_clearselected()
-
-        # Now, the finished input geometry can be displayed.
-        femm.hi_zoomnatural()
-        femm.hi_saveas(femm_model_file_path)
-        femm.hi_analyze()
-        femm.hi_loadsolution()
-        input()  # So the window stays open
-        # femm.closefemm()
-
-    #  -  -  -  -  -  -  -  -  -  -  -  -  -  -  -  -  -  -  -  -  -  -  -  -  -  -  -  -  -  -  -  -  -  -  -  -  -  -
-    # Litz Approximation [internal methods]
-    def pre_simulate(self):
-        """
-        Used to determine the litz-approximation coefficients.
-
-        :return:
-
-        """
-        for num in range(0, self.n_windings):
-            if self.windings[num].conductor_type == 'litz':
-                # ---
-                # Litz Approximation Coefficients were created with 4 layers
-                # That's why here a hard-coded 4 is implemented
-                # if os.path.isfile(self.path +
-                # f"/Strands_Coefficients/coeff/pB_RS_la{self.windings[num].ff}_{self.n_layers[num]}layer.dat"):
-                if os.path.exists(os.path.join(self.e_m_strands_coefficients_folder_path, "coeff", f"pB_RS_la{self.windings[num].ff}_4layer.dat")):
-                    print("Coefficients for stands approximation are found.")
-
-                else:
-                    # Rounding X to fit it with corresponding parameters from the database
-                    X = self.red_freq[num]
-                    X = np.around(X, decimals=3)
-                    print(f"Rounded Reduced frequency X = {X}")
-                    self.create_strand_coeff(num)
-
-    def create_strand_coeff(self, num):
-        """
-
-        :return:
-
-        """
-        print(f"\n"
-              f"Pre-Simulation\n"
-              f"-----------------------------------------\n"
-              f"Create coefficients for strands approximation\n")
-        # Create a new onelab client
-        # -- Pre-Simulation Settings --
-        text_file = open(os.path.join(self.e_m_strands_coefficients_folder_path, "PreParameter.pro"), "w")
-        # ---
-        # Litz Approximation Coefficients are created with 4 layers
-        # That's why here a hard-coded 4 is implemented
-        # text_file.write(f"NbrLayers = {self.n_layers[num]};\n")
-        text_file.write(f"NbrLayers = 4;\n")
-        text_file.write(f"Fill = {self.windings[num].ff};\n")
-        print("Here")
-        text_file.write(f"Rc = {self.windings[num].strand_radius};\n")  # double named!!! must be changed
-        text_file.close()
-        cell_geo = os.path.join(self.e_m_strands_coefficients_folder_path, "cell.geo")
-
-        # Run gmsh as a sub client
-        mygmsh = os.path.join(self.onelab_folder_path, "gmsh")
-        self.onelab_client.runSubClient("myGmsh", mygmsh + " " + cell_geo + " -2 -v 2")
-
-        modes = [1, 2]  # 1 = "skin", 2 = "proximity"
-        reduced_frequencies = np.linspace(0, 1.25, 6)  # must be even
-        for mode in modes:
-            for rf in reduced_frequencies:
-                # -- Pre-Simulation Settings --
-                text_file = open(os.path.join(self.e_m_strands_coefficients_folder_path, "PreParameter.pro"), "w")
-                text_file.write(f"Rr_cell = {rf};\n")
-                text_file.write(f"Mode = {mode};\n")
-                # Litz Approximation Coefficients are created with 4 layers
-                # That's why here a hard-coded 4 is implemented
-                # text_file.write(f"NbrLayers = {self.n_layers[num]};\n")
-                text_file.write(f"NbrLayers = 4;\n")
-
-                text_file.write(f"Fill = {self.windings[num].ff};\n")
-                text_file.write(f"Rc = {self.windings[num].strand_radius};\n")  # double named!!! must be changed
-                text_file.close()
-
-                # get model file names with correct path
-                input_file = os.path.join(self.e_m_strands_coefficients_folder_path, "cell_dat.pro")
-                cell = os.path.join(self.e_m_strands_coefficients_folder_path, "cell.pro")
-
-                # Run simulations as sub clients
-                mygetdp = os.path.join(self.onelab_folder_path, "getdp")
-                self.onelab_client.runSubClient("myGetDP", mygetdp + " " + cell + " -input " + input_file + " -solve MagDyn_a -v2")
-
-        # Formatting stuff
-        # Litz Approximation Coefficients are created with 4 layers
-        # That's why here a hard-coded 4 is implemented
-        # files = [self.path + f"/Strands_Coefficients/coeff/pB_RS_la{self.windings[num].ff}_{self.n_layers[num]}layer.dat",
-        #         self.path + f"/Strands_Coefficients/coeff/pI_RS_la{self.windings[num].ff}_{self.n_layers[num]}layer.dat",
-        #         self.path + f"/Strands_Coefficients/coeff/qB_RS_la{self.windings[num].ff}_{self.n_layers[num]}layer.dat",
-        #         self.path + f"/Strands_Coefficients/coeff/qI_RS_la{self.windings[num].ff}_{self.n_layers[num]}layer.dat"]
-        
-        coeff_folder = os.path.join(self.e_m_strands_coefficients_folder_path, "coeff") 
-        if not os.path.isdir(coeff_folder):
-            os.mkdir(coeff_folder)
-
-        files = [os.path.join(coeff_folder, f"pB_RS_la{self.windings[num].ff}_4layer.dat"),
-                 os.path.join(coeff_folder, f"pI_RS_la{self.windings[num].ff}_4layer.dat"),
-                 os.path.join(coeff_folder, f"qB_RS_la{self.windings[num].ff}_4layer.dat"),
-                 os.path.join(coeff_folder, f"qI_RS_la{self.windings[num].ff}_4layer.dat")]
-        for i in range(0, 4):
-            with fileinput.FileInput(files[i], inplace=True) as file:
-                for line in file:
-                    print(line.replace(' 0\n', '\n'), end='')
-
-        # Corrects pB coefficient error at 0Hz
-        # Must be changed in future in cell.pro
-        for i in range(0, 4):
-            with fileinput.FileInput(files[i], inplace=True) as file:
-                for line in file:
-                    print(line.replace(' 0\n', ' 1\n'), end='')
-
-    def pre_simulation(self):
-        """
-        - Complete "pre-simulation" call
-
-        :return:
-
-        """
-        self.high_level_geo_gen()
-        self.excitation(frequency=100000, amplitude_list=1)  # arbitrary values: frequency and current
-        self.file_communication()
-        self.pre_simulate()
-
-    #  -  -  -  -  -  -  -  -  -  -  -  -  -  -  -  -  -  -  -  -  -  -  -  -  -  -  -  -  -  -  -  -  -  -  -  -  -  -
-    # Standard Simulations
-    def create_model(self, freq: float, skin_mesh_factor: float = 0.5, visualize_before = False):
-        self.high_level_geo_gen(frequency=freq, skin_mesh_factor=skin_mesh_factor)
-        if self.valid:
-            self.mesh.generate_hybrid_mesh(visualize_before=visualize_before)
-        else:
-            raise Exception("The model is not valid. The simulation won't start.")
-
-    def single_simulation(self, freq: float, current: List[float], phi_deg: List[float] = None, show_results = True) -> None:
-        """
-
-        Start a _single_ ONELAB simulation.
-        :param NL_core:
-        :param freq: frequency to simulate
-        :type freq: float
-        :param current: current to simulate
-        :param skin_mesh_factor:
-        :type skin_mesh_factor: float
-        :param phi_deg: phase angle in degree
-        :type phi_deg: List[float]
-
-        :return: None
-
-        """
-        phi_deg = phi_deg or []
-
-        self.mesh.generate_electro_magnetic_mesh()
-        self.excitation(frequency=freq, amplitude_list=current, phase_deg_list=phi_deg)  # frequency and current
-        self.file_communication()
-        self.pre_simulate()
-        self.simulate()
-        self.write_log()
-        if show_results:
-            self.visualize()
-        else:
-            raise Exception("Geometry is not valid. Mesh cannt be generated.")
-        # results =
-
-        # return results
-
-    def get_inductances(self, I0, op_frequency=0, skin_mesh_factor=1, visualize=False):
-        """
-
-        :param visualize:
-        :param skin_mesh_factor:
-        :param I0:
-        :param op_frequency:
-
-        :return:
-
-        """
-
-        # Remove "old" Inductance Logs
-        try:
-            os.remove(os.path.join(self.e_m_values_folder_path, "L_11.dat"))
-            os.remove(os.path.join(self.e_m_values_folder_path, "L_22.dat"))
-        except:
-            # TODO: Find better way for exception
-            pass
-
-        # -- Inductance Estimation --
-        self.mesh.mesh(frequency=op_frequency, skin_mesh_factor=skin_mesh_factor)
-        # self.high_level_geo_gen(frequency=op_frequency, skin_mesh_factor=skin_mesh_factor)
-        # self.mesh.generate_mesh()
-
-        if self.valid:
-            frequencies = [op_frequency] * 2
-            currents = [[I0, 0], [0, I0]]
-            phases = [[0, 180], [0, 180]]
-
-            # self.excitation_sweep(frequencies=frequencies, currents=currents, phi=phases, show_last=visualize, meshing=False)
-            self.excitation_sweep_old(frequencies=frequencies, currents=currents, phi=phases, show_last=visualize)
-
-            print(f"\n"
-                  f"                             == Inductances ==                             \n")
-
-            # Read the logged Flux_Linkages
-            with open(os.path.join(self.e_m_values_folder_path, "Flux_Linkage_1.dat")) as fd:
-                line = fd.readlines()[-2:]
-                # Fluxes induced in Winding 1
-                Phi_11 = float(line[0].split(sep=' ')[2])
-                Phi_12 = float(line[1].split(sep=' ')[2])
-
-            with open(os.path.join(self.e_m_values_folder_path, "Flux_Linkage_2.dat")) as fd:
-                line = fd.readlines()[-2:]
-                # Fluxes induced in Winding 2
-                Phi_21 = float(line[0].split(sep=' ')[2])
-                Phi_22 = float(line[1].split(sep=' ')[2])
-
-            print(f"\n"
-                  f"Fluxes: \n"
-                  f"Phi_11 = {Phi_11}     Induced by I_1 in Winding1 \n"
-                  f"Phi_21 = {Phi_21}     Induced by I_1 in Winding2 \n"
-                  f"Phi_12 = {Phi_12}     Induced by I_2 in Winding1 \n"
-                  f"Phi_22 = {Phi_22}     Induced by I_2 in Winding2 \n")
-
-            """
-            # Old way
-            # Calculation of inductance matrix
-            L_s1 = 0.5*(L_11-sum(self.turns[0])**2/sum(self.turns)[1]**2*L_22+L_k1)
-            L_m1 = L_11 - L_s1
-            L_m = sum(self.turns[1])/sum(self.turns[0])*L_m1
-            L_m2 = sum(self.turns[1])/sum(self.turns[0])*L_m
-            L_s2 = L_22 - L_m2
-            """
-
-            # Turns Ratio n=N1/N2 with relative winding sense
-            if phases[0][0] != phases[0][1]:
-                n = -1 * sum(self.windings[0].turns) / sum(self.windings[1].turns)
-            else:
-                n = sum(self.windings[0].turns) / sum(self.windings[1].turns)
-
-            print(f"\n"
-                  f"Turns Ratio:\n"
-                  f"n = {n}\n"
-                  )
-
-            # Coupling Factors
-            K_21 = Phi_21 / Phi_11
-            K_12 = Phi_12 / Phi_22
-            k = n / np.abs(n) * (K_21 * K_12) ** 0.5
-            print(f"Coupling Factors:\n"
-                  f"K_12 = Phi_12 / Phi_22 = {K_12}\n"
-                  f"K_21 = Phi_21 / Phi_11 = {K_21}\n"
-                  f"k = Sqrt(K_12 * K_21) = M / Sqrt(L_11 * L_22) = {k}\n"
-                  )
-
-            # Read the logged inductance values
-            with open(os.path.join(self.e_m_values_folder_path, "L_11.dat")) as fd:
-                line = fd.readlines()[-1]
-                words = line.split(sep=' ')
-                self.L_11 = float(words[2])
-            with open(os.path.join(self.e_m_values_folder_path, "L_22.dat")) as fd:
-                line = fd.readlines()[-1]
-                words = line.split(sep=' ')
-                self.L_22 = float(words[2])
-            print(f"\n"
-                  f"Self Inductances:\n"
-                  f"L_11 = {self.L_11}\n"
-                  f"L_22 = {self.L_22}\n"
-                  )
-
-            # Main/Counter Inductance
-            self.M = k * (self.L_11 * self.L_22) ** 0.5
-            M_ = self.L_11 * K_21  # Only to proof correctness - ideally: M = M_ = M__
-            M__ = self.L_22 * K_12  # Only to proof correctness - ideally: M = M_ = M__
-            print(f"\n"
-                  f"Main/Counter Inductance:\n"
-                  f"M = k * Sqrt(L_11 * L_22) = {self.M}\n"
-                  f"M_ = L_11 * K_21 = {M_}\n"
-                  f"M__ = L_22 * K_12 = {M__}\n"
-                  )
-
-            # Stray Inductance with 'Turns Ratio' n as 'Transformation Ratio' n
-            L_s1 = self.L_11 - self.M * n
-            L_s2 = self.L_22 - self.M / n
-            L_h = self.M * n
-            print(f"\n"
-                  f"T-ECD (primary side transformed):\n"
-                  f"[Underdetermined System: 'Transformation Ratio' := 'Turns Ratio']\n"
-                  f"    - Transformation Ratio: n\n"
-                  f"    - Primary Side Stray Inductance: L_s1\n"
-                  f"    - Secondary Side Stray Inductance: L_s2\n"
-                  f"    - Primary Side Main Inductance: L_h\n"
-                  f"n := n = {n}\n"
-                  f"L_s1 = L_11 - M * n = {L_s1}\n"
-                  f"L_s2 = L_22 - M / n = {L_s2}\n"
-                  f"L_h = M * n = {L_h}\n"
-                  )
-
-            # Stray Inductance concentrated on Primary Side
-            self.n_conc = self.M / self.L_22
-            self.L_s_conc = (1 - k ** 2) * self.L_11
-            self.L_h_conc = self.M ** 2 / self.L_22
-
-            print(f"\n"
-                  f"T-ECD (primary side concentrated):\n"
-                  f"[Underdetermined System: n := M / L_22  -->  L_s2 = L_22 - M / n = 0]\n"
-                  f"    - Transformation Ratio: n\n"
-                  f"    - (Primary) Stray Inductance: L_s1\n"
-                  f"    - Primary Side Main Inductance: L_h\n"
-                  f"n := M / L_22 = k * Sqrt(L_11 / L_22) = {self.n_conc}\n"
-                  f"L_s1 = (1 - k^2) * L_11 = {self.L_s_conc}\n"
-                  f"L_h = M^2 / L_22 = k^2 * L_11 = {self.L_h_conc}\n"
-                  )
-            self.visualize()
-
-        else:
-            print(f"Invalid Geometry Data!")
-
-    def excitation_sweep_old(self, frequencies, currents, phi, show_last=False):
-        """
-        Performs a sweep simulation for frequency-current pairs. Both values can
-        be passed in lists of the same length. The mesh is only created ones (fast sweep)!
-
-        :Example Code:
-            #. geo = MagneticComponent()
-            #. geo.mesh()
-            #. fs = np.linspace(0, 250000, 6)
-            #. cs = [10, 2, 1, 0.5, 0.2, 0.1]
-            #. geo.excitation_sweep(frequencies=fs, currents=cs)
-
-        :param phi:
-        :param currents:
-        :param frequencies:
-        :param show_last:
-
-        :return:
-
-        """
-        # frequencies = frequencies or []
-        # currents = currents or []
-        # phi = phi or []
-        print(frequencies, currents, phi)
-        for i in range(0, len(frequencies)):
-            self.excitation(frequency=frequencies[i], amplitude_list=currents[i], phase_deg_list=phi[i])  # frequency and current
-            self.file_communication()
-            self.pre_simulate()
-            self.simulate()
-        if show_last:
-            self.visualize()
-
-    def excitation_sweep(self, frequency_list: List, current_list_list: List, phi_deg_list_list: List,
-                         show_last: bool = False, return_results: bool = False, meshing: bool = True) -> Dict:
-        """
-        Performs a sweep simulation for frequency-current pairs. Both values can
-        be passed in lists of the same length. The mesh is only created ones (fast sweep)!
-
-        :Example Code for Inductor:
-
-        >>> import femmt as fmt
-        >>> fs_list = [0, 10000, 30000, 60000, 100000, 150000]
-        >>> amplitue_list_list = [[10], [2], [1], [0.5], [0.2], [0.1]]
-        >>> phase_list_list = [[0], [10], [20], [30], [40], [50]]
-        >>> geo.excitation_sweep(frequency_list=fs_list, current_list_list=amplitue_list_list, phi_deg_list_list=phase_list_list)
-
-        :param frequency_list: Frequency in a list
-        :type frequency_list: List
-        :param current_list_list: current amplitude, must be a list in a list, see example!
-        :type current_list_list: List
-        :param phi_deg_list_list: phase in degree, must be a list in a list, see example!
-        :type phi_deg_list_list: List
-        :param show_last: shows last simulation in gmsh if set to True
-        :type show_last: bool
-        :param return_results: returns results in a dictionary
-        :type return_results: bool
-        :param meshing:
-        :type meshing: bool
-
-        :return: Results in a dictionary
-        :rtype: Dict
-
-        """
-        # frequencies = frequencies or []
-        # currents = currents or []
-        # phi = phi or []
-        if show_last:
-            self.plot_fields = "standard"
-        else:
-            self.plot_fields = False
-
-        if meshing:
-            self.high_level_geo_gen(frequency=frequency_list[0])  # TODO: Must be changed for solid sim.
-            if self.valid:
-                self.mesh.generate_hybrid_mesh()
-                self.mesh.generate_electro_magnetic_mesh()
-
-        if self.valid:
-
-            for i in range(0, len(frequency_list)):
-                self.excitation(frequency=frequency_list[i], amplitude_list=current_list_list[i], phase_deg_list=phi_deg_list_list[i])  # frequency and current
-                self.file_communication()
-                self.pre_simulate()
-                self.simulate()
-
-            if show_last:
-                self.visualize()
-
-            if return_results:
-                # Return a Dictionary with the results
-                results = {"j2F": self.load_result("j2F", len(frequency_list), "real"),
-                           "j2H": self.load_result("j2H", len(frequency_list), "real"),
-                           "p_hyst": self.load_result("p_hyst", len(frequency_list), "real")}
-                return results
-
-        else:
-            if return_results:
-                return {"FEM_results": "invalid"}
-
-    def get_steinmetz_loss(self, Ipeak=None, ki=1, alpha=1.2, beta=2.2, t_rise=3e-6, t_fall=3e-6, f_switch=100000,
-                           skin_mesh_factor=0.5):
-        """
-
-        :param skin_mesh_factor:
-        :param Ipeak:
-        :param ki:
-        :param alpha:
-        :param beta:
-        :param t_rise:
-        :param t_fall:
-        :param f_switch:
-
-        :return:
-
-        """
-        Ipeak = Ipeak or [10, 10]
-
-        self.core.steinmetz_loss = 1
-        self.Ipeak = Ipeak
-        self.ki = ki
-        self.alpha = alpha
-        self.beta = beta
-        self.t_rise = t_rise
-        self.t_fall = t_fall
-        self.f_switch = f_switch
-
-        # TODO:
-        #  - ki calculation
-        #  - all piecewise linear functions (t_1, t_2, ... with for loop in .pro file)
-
-        # Call Simulation
-        # self.high_level_geo_gen(frequency=0, skin_mesh_factor=skin_mesh_factor)
-        # self.mesh.generate_mesh()
-        self.excitation(frequency=f_switch, amplitude_list=Ipeak, phase_deg_list=[0, 180])  # frequency and current
-        self.file_communication()
-        self.pre_simulate()
-        self.simulate()
-        self.visualize()
+# Usual Python libraries
+import csv
+import fileinput
+import numpy as np
+import os
+import sys
+from matplotlib import pyplot as plt
+from scipy.optimize import brentq
+import gmsh
+from onelab import onelab
+import json
+from scipy.integrate import quad
+from scipy.interpolate import interp1d
+import warnings
+import shutil
+
+from typing import List, Union, Optional
+from .thermal.thermal_simulation import *
+from .thermal.thermal_functions import *
+from .femmt_functions import *
+from .electro_magnetic.Analytical_Core_Data import *
+
+# Optional usage of FEMM tool by David Meeker
+# 2D Mesh and FEM interfaces (only for windows machines)
+if os.name == 'nt':
+    install_femm_if_missing()
+    import femm
+
+
+#  ===== Main Class  =====
+class MagneticComponent:
+    """
+    A MagneticComponent is the main object for all simulation purposes in femmt.
+
+        - One or more "MagneticComponents" can be created
+        - Each "MagneticComponent" owns its own instance variable values
+
+    """
+    # Initialization of all class variables
+    # Common variables for all instances
+
+    onelab_folder_path = None
+
+    def __init__(self, component_type="inductor", **kwargs):
+        """
+        :param component_type: Available options:
+                               - "inductor"
+                               - "transformer"
+                               - "integrated_transformer" (Transformer with included stray-path)
+        :type component_type: string
+        :param working_directory: Sets the working directory
+        _type working_directory: string
+        """
+        print(f"\n"
+              f"Initialized a new Magnetic Component of type {component_type}\n"
+              f"--- --- --- ---")
+
+        
+        if "working_directory" in kwargs:
+            wkdir = kwargs["working_directory"]
+            if wkdir is not None and os.path.exists(wkdir):
+                self.update_paths(wkdir)
+        else:
+            self.update_paths(os.path.dirname(__file__))
+
+        # Initialization of all instance variables
+
+        # Breaking variable
+        self.valid = True
+
+        # - - - - - - - - - - - - - - - - - - - - - - - - - - - - - - - - - - - - - - - - - - - - - - - - - - - - - - -
+        # Component Geometry
+        self.component_type = component_type  # "inductor", "transformer", "integrated_transformer" or "three-phase-transformer"
+        self.dimensionality = "2D"  # "2D" or "3D"
+        self.symmetry = "radial"  # "radial", "linear", None
+
+        # - - - - - - - - - - - - - - - - - - - - - - - - - - - - - - - - - - - - - - - - - - - - - - - - - - - - - - -
+        # Control Flags
+        self.region = None  # Apply an outer Region or directly apply a constraint on the Core Boundary
+        self.plot_fields = "standard"  # can be "standard" or False
+
+        # - - - - - - - - - - - - - - - - - - - - - - - - - - - - - - - - - - - - - - - - - - - - - - - - - - - - - - -
+        # Core
+        self.core = self.Core(self)
+        self.core.update(type="axi_symmetric", core_w=0.02, window_w=0.01, window_h=0.03)  # some initial values
+
+        # - - - - - - - - - - - - - - - - - - - - - - - - - - - - - - - - - - - - - - - - - - - - - - - - - - - - - - -
+        # Air Gaps
+        self.air_gaps = self.AirGaps(self)
+
+        # - - - - - - - - - - - - - - - - - - - - - - - - - - - - - - - - - - - - - - - - - - - - - - - - - - - - - - -
+        # Windings
+        self.n_windings = None  # Number of conductors/windings
+        if component_type == "inductor":
+            self.n_windings = 1
+            self.windings = [self.Winding()]
+
+        if component_type == "transformer":
+            self.n_windings = 2
+            self.windings = [self.Winding(), self.Winding()]
+
+        if component_type == "integrated_transformer":
+            self.n_windings = 2
+            self.windings = [self.Winding(), self.Winding()]
+            self.stray_path = self.StrayPath()
+
+        if component_type == "three_phase_transformer":
+            self.n_windings = 3
+            self.windings = [self.Winding(), self.Winding(), self.Winding()]
+            raise NotImplemented
+
+        # - - - - - - - - - - - - - - - - - - - - - - - - - - - - - - - - - - - - - - - - - - - - - - - - - - - - - - -
+        # Virtual Winding Windows
+        self.virtual_winding_windows = None
+        self.vw_type = None  # "center" and "full_window" are the only cases implemented yet; #TODO: replace
+
+        # - - - - - - - - - - - - - - - - - - - - - - - - - - - - - - - - - - - - - - - - - - - - - - - - - - - - - - -
+        # Isolation
+        self.isolation = self.Isolation()
+
+        # - - - - - - - - - - - - - - - - - - - - - - - - - - - - - - - - - - - - - - - - - - - - - - - - - - - - - - -
+        # Geometric Parameters/Coordinates
+        self.n_windows = None
+
+        # - - - - - - - - - - - - - - - - - - - - - - - - - - - - - - - - - - - - - - - - - - - - - - - - - - - - - - -
+        # Excitation Parameters
+        self.flag_imposed_reduced_frequency = None
+        self.flag_excitation_type = None
+        self.current = [None] * self.n_windings  # Defined for every conductor
+        self.current_density = [None] * self.n_windings  # Defined for every conductor
+        self.voltage = [None] * self.n_windings  # Defined for every conductor
+        self.frequency = None
+        self.phase_tmp = np.zeros(self.n_windings)  # Default is zero, Defined for every conductor
+        self.red_freq = None  # [] * self.n_windings  # Defined for every conductor
+        self.delta = None
+
+        # - - - - - - - - - - - - - - - - - - - - - - - - - - - - - - - - - - - - - - - - - - - - - - - - - - - - - - -
+        # Materials
+        self.mu0 = np.pi * 4e-7
+        self.core.steinmetz_loss = 0
+        self.core.generalized_steinmetz_loss = 0
+        self.Ipeak = None
+        self.ki = None
+        self.alpha = None
+        self.beta = None
+        self.t_rise = None
+        self.t_fall = None
+        self.f_switch = None
+
+        # - - - - - - - - - - - - - - - - - - - - - - - - - - - - - - - - - - - - - - - - - - - - - - - - - - - - - - -
+        # Meshing
+        self.mesh = self.Mesh(self)
+
+        # - - - - - - - - - - - - - - - - - - - - - - - - - - - - - - - - - - - - - - - - - - - - - - - - - - - - - - -
+        # -- Used for Litz Validation --
+        self.sweep_frequencies = None
+
+        # - - - - - - - - - - - - - - - - - - - - - - - - - - - - - - - - - - - - - - - - - - - - - - - - - - - - - - -
+        # Pre-Simulation
+        self.reluctance_model = self.ReluctanceModel(self)
+
+        # -- Results --
+        self.L_11 = None
+        self.L_22 = None
+        self.M = None
+        self.Pv = None
+        # - Primary Concentrated
+        self.n_conc = None
+        self.L_s_conc = None
+        self.L_h_conc = None
+
+        # -- FEMM variables --
+        self.tot_loss_femm = None
+
+        self.onelab_setup()
+        self.onelab_client = onelab.client(__file__)
+
+    def create_folders(self, folders):
+        if type(folders) is list:
+            for folder in folders:
+                if not os.path.exists(folder):
+                    os.mkdir(folder)
+        else:
+            raise Exception(f"{folders} needs to be a list of strings")
+
+    def update_paths(self, working_directory):
+        # Setup folder paths 
+        self.working_directory = working_directory
+        self.femmt_folder_path = os.path.dirname(__file__)
+        self.mesh_folder_path = os.path.join(self.working_directory, "mesh")
+        self.electro_magnetic_folder_path = os.path.join(self.femmt_folder_path, "electro_magnetic")
+        self.results_folder_path = os.path.join(self.working_directory, "results")
+        self.e_m_values_folder_path = os.path.join(self.results_folder_path, "values")
+        self.e_m_fields_folder_path = os.path.join(self.results_folder_path, "fields")
+        self.e_m_circuit_folder_path = os.path.join(self.results_folder_path, "circuit")
+        self.e_m_strands_coefficients_folder_path = os.path.join(self.electro_magnetic_folder_path, "Strands_Coefficients")
+        self.femm_folder_path = os.path.join(self.working_directory, "femm")
+        self.reluctance_model_folder_path = os.path.join(self.working_directory, "reluctance_model")
+        self.thermal_results_folder_path = os.path.join(self.results_folder_path, "thermal")
+
+        # Setup file paths
+        self.e_m_results_log_path = os.path.join(self.results_folder_path, "result_log_electro_magnetic.json")
+        self.config_path = os.path.join(self.femmt_folder_path, "config.json")
+        self.e_m_mesh_file = os.path.join(self.mesh_folder_path, "electro_magnetic.msh")
+        self.hybrid_mesh_file = os.path.join(self.mesh_folder_path, "hybrid.msh")
+        self.hybrid_color_mesh_file = os.path.join(self.mesh_folder_path, "hybrid_color.msh")
+        self.hybrid_color_visualize_file = os.path.join(self.mesh_folder_path, "hybrid_color.png")
+        self.thermal_mesh_file = os.path.join(self.mesh_folder_path, "thermal.msh")
+
+        # Create necessary folders
+        self.create_folders([self.femmt_folder_path, self.mesh_folder_path, self.electro_magnetic_folder_path, 
+            self.results_folder_path, self.e_m_values_folder_path, self.e_m_fields_folder_path, 
+            self.e_m_circuit_folder_path, self.e_m_strands_coefficients_folder_path])
+
+    #  -  -  -  -  -  -  -  -  -  -  -  -  -  -  -  -  -  -  -  -  -  -  -  -  -  -  -   -  -  -  -  -  -  -  -  -  -  -
+    # Thermal simulation
+
+    def calculate_core_area(self) -> float:
+        core_height = self.core.window_h + self.core.core_w / 2
+        core_width = self.two_d_axi.r_outer
+        winding_height = self.core.window_h
+        winding_width = self.core.window_w
+
+        air_gap_area = 0
+        for i in range(self.air_gaps.number):
+            position_tag = self.air_gaps.position_tag[i]
+            height = self.air_gaps.air_gap_h[i]
+            width = 0
+
+            if position_tag == -1:
+                # left leg
+                width = core_width - self.r_inner
+            elif position_tag == 0:
+                # center leg
+                width = self.two_d_axi.r_inner - winding_width
+            elif position_tag == 1:
+                # right leg
+                width = core_width - self.r_inner
+            else:
+                raise Exception(f"Unvalid position tag {i} used for an air gap.")
+
+            air_gap_area = air_gap_area + height*width
+
+        return core_height * core_width - winding_height * winding_width - air_gap_area
+
+    # Start thermal simulation
+    def thermal_simulation(self, thermal_conductivity, boundary_temperatures, boundary_flags, case_gap_top, case_gap_right, case_gap_bot, show_results=True) -> None:
+        """
+        
+        Starts the thermal simulation using thermal.py
+
+        :return: -
+        """
+        # Create necessary folders
+        self.create_folders([self.thermal_results_folder_path])
+
+        self.mesh.generate_thermal_mesh(case_gap_top, case_gap_right, case_gap_bot)
+
+        if not os.path.exists(self.e_m_results_log_path):
+            # Simulation results file not created
+            raise Exception("Cannot run thermal simulation -> Magnetic simulation needs to run first (no results_log.json found")
+
+        tags = {
+            "core_tag": self.mesh.ps_core,
+            "background_tag": self.mesh.ps_air,
+            "winding_tags": self.mesh.ps_cond,
+            "air_gaps_tag": self.mesh.ps_air_gaps if self.air_gaps.number > 0 else None,
+            "boundary_regions": self.mesh.thermal_boundary_region_tags,
+            "isolations_tag": self.mesh.ps_isolation
+        }
+
+        # Core area -> Is needed to estimate the heat flux
+        # Power density for volumes W/m^3
+        core_area = 2 * np.pi * self.calculate_core_area()
+
+        # Power density for surfaces W/m^2
+        #core_area = self.calculate_core_area()
+
+        # Set wire radii
+        wire_radii = [winding.conductor_radius for winding in self.windings]
+
+        thermal_parameters = {
+            "onelab_folder_path": self.onelab_folder_path,
+            "model_mesh_file_path": self.thermal_mesh_file,
+            "results_log_file_path": self.e_m_results_log_path,
+            "results_folder_path": self.thermal_results_folder_path,
+            "tags_dict": tags,
+            "thermal_conductivity_dict": thermal_conductivity,
+            "boundary_temperatures": boundary_temperatures,
+            "boundary_flags": boundary_flags,
+            "boundary_physical_groups": self.mesh.thermal_boundary_ps_groups,
+            "core_area": core_area,
+            "conductor_radii": wire_radii,
+            "show_results": show_results,
+            "pretty_colors": False,
+            "show_before_simulation": False
+        }
+
+        run_thermal(**thermal_parameters)
+
+    #  -  -  -  -  -  -  -  -  -  -  -  -  -  -  -  -  -  -  -  -  -  -  -  -  -  -  -   -  -  -  -  -  -  -  -  -  -  -
+    # Setup
+    def onelab_setup(self) -> None:
+        """
+
+        Either reads ONELAB parent folder path from config.json or asks the user to provide the ONELAB path it.
+        Creates a config.json inside the site-packages folder at first run.
+
+        :return: -
+        """
+        # find out path of femmt (installed module or directly opened in git)?
+        config_file_path = os.path.join(self.working_directory, 'config.json')
+
+        # check if config.json is available and not empty
+        if os.path.isfile(config_file_path) and os.stat(config_file_path).st_size != 0:
+            onelab_path = ""
+            with open(config_file_path, "r") as fd:
+                loaded_dict = json.loads(fd.read())
+                onelab_path = loaded_dict['onelab']
+
+            if os.path.exists(onelab_path) and os.path.isfile(os.path.join(onelab_path, "onelab.py")):
+                # Path found
+                self.onelab_folder_path = onelab_path
+                return
+
+        # Let the user enter the onelab_path:
+        # Find out the onelab_path of installed module, or in case of running directly from git, find the onelab_path of git repository
+        # loop until path is correct
+        onelab_path_wrong = True
+        path_wrong = True
+        while onelab_path_wrong:
+            while path_wrong:
+                onelab_path = input("Enter the parent folder of onelab in ways of 'C:.../onelab-Windows64': ")
+                if '\\' in onelab_path:
+                    path_wrong = True
+                    print("Use '/' instead of '\\'!")
+                else:
+                    path_wrong = False
+
+            onelab_path = onelab_path[:-1] if onelab_path[-1] == '/' else onelab_path
+            onelab_path = onelab_path.replace("/", os.sep)
+            if os.path.exists(onelab_path):
+                onelab_path_wrong = False
+            else:
+                onelab_path_wrong = True
+                path_wrong = True
+                print('onelab not found! Tool searches for onelab.py in the folder. Please re-enter path!')
+
+        # Write the path to the config.json
+        onelab_path_dict = {"onelab": onelab_path}
+        with open(os.path.join(config_file_path), 'w', encoding='utf-8') as fd:
+            json.dump(onelab_path_dict, fd, ensure_ascii=False)
+
+    #  -  -  -  -  -  -  -  -  -  -  -  -  -  -  -  -  -  -  -  -  -  -  -  -  -  -  -   -  -  -  -  -  -  -  -  -  -  -
+    # Geometry Parts
+    def high_level_geo_gen(self, dimensionality="2D", frequency=None, skin_mesh_factor=1.0, isolation_deltas = None):
+        """
+        - high level geometry generation
+        - based on chosen core and conductor types and simulation mode
+        - calls "low level" methods, that create all points needed for mesh generation
+     
+        :return:
+     
+        """
+        # Always reset the to valid
+        self.valid = True
+
+        # Mesh-Parameters must be updated depending on geometry size
+        self.mesh.c_core = self.core.core_w / 10. * self.mesh.global_accuracy
+        self.mesh.c_window = self.core.window_w / 30 * self.mesh.global_accuracy
+
+        # Update Skin Depth (needed for meshing)
+        self.mesh.skin_mesh_factor = skin_mesh_factor
+        if frequency is not None:
+            if frequency == 0:
+                self.delta = 1e9
+            else:
+                self.delta = np.sqrt(2 / (2 * frequency * np.pi * self.windings[0].cond_sigma * self.mu0))
+            for i in range(0, self.n_windings):
+                if self.windings[i].conductor_type == "solid":
+                    self.mesh.c_conductor[i] = min([self.delta * self.mesh.skin_mesh_factor, self.windings[i].conductor_radius / 4 * self.mesh.skin_mesh_factor])
+                    self.mesh.c_center_conductor[i] = self.windings[i].conductor_radius / 4 * self.mesh.skin_mesh_factor
+                elif self.windings[i].conductor_type == "litz":
+                    self.mesh.c_conductor[i] = self.windings[i].conductor_radius / 4 * self.mesh.global_accuracy
+                    self.mesh.c_center_conductor[i] = self.windings[i].conductor_radius / 4 * self.mesh.global_accuracy
+                else:
+                    self.mesh.c_conductor[i] = 0.0001  # TODO: dynamic inplementation
+
+        # -- Core-type --
+        self.n_windows = 2
+
+        # -- Symmetry -- [Choose between asymmetric, symmetric and axi symmetric]
+        self.dimensionality = dimensionality
+        if self.dimensionality == "2D":
+            self.two_d_axi = self.TwoDaxiSymmetric(self)
+            self.two_d_axi.update(isolation_deltas)
+
+    class VirtualWindingWindow:
+        """
+        A virtual winding window is the area, where either some kind of interleaved conductors or a one winding
+        (primary, secondary,...) is placed in a certain way.
+        """
+
+        def __init__(self):
+            # Rectangular frame:
+            self.bot_bound = None
+            self.top_bound = None
+            self.left_bound = None
+            self.right_bound = None
+
+            # Arrangement of the Conductors in the virtual winding window
+            # Obviously depends on the chosen conductor type
+            self.winding = None  # "interleaved" | "primary"/"secondary"
+            self.scheme = None  # "bifilar", "vertical", "horizontal", ["hexa", "square"] | "hexa", "square"
+            self.turns = [None]  # Must be an ordered list with the number of turns of the conductors in the window
+            # [N_primary, N_secondary,...]
+
+    class Winding:
+        """
+        A winding defines a conductor which is wound around a magnetic component such as transformer or inductance.
+        The winding is defined by its conductor and the way it is placed in the magnetic component. To allow different
+        arrangements of the conductors in several winding windows (hexagonal or square packing, interleaved, ...) in
+        this class only the conductor parameters are specified. Then, by calling class:Winding in
+        class:VirtualWindingWindow the arrangement of the conductors is specified.
+        """
+
+        def __init__(self):
+            self.cond_sigma = 5.8e7  # perfect copper
+            self.turns = None
+            self.conductor_type = None  # List of possible conductor types
+            self.ff = None
+            self.n_layers = None
+            self.n_strands = None
+            self.strand_radius = None
+            self.conductor_radius = None
+            self.a_cell = None
+            self.thickness = None
+            self.wrap_para = None
+
+    class Core:
+        """
+        frequency = 0: mu_rel only used if non_linear == False
+        frequency > 0: mu_rel is used
+
+        """
+
+        def __init__(self, component, re_mu_rel=3000):
+            """
+            :param re_mu_rel
+            
+            """
+            self.component = component  # Convention: parent
+
+            # Complex Loss
+            # TDK N95 as standard material:
+            self.re_mu_rel = re_mu_rel  # Real part of relative Core Permeability  [B-Field and frequency-dependent]
+            # self.im_mu_rel = 1750 * np.sin(10 * np.pi / 180)  # Imaginary part of relative Core Permeability
+            # B-Field and frequency-dependent:
+            self.im_mu_rel = 2500 * np.sin(20 * np.pi / 180)  # Imaginary part of relative Core Permeability
+            self.im_epsilon_rel = 6e+4 * np.sin(20 * np.pi / 180)  # Imaginary part of complex equivalent permeability  [only frequency-dependent]
+            self.material = 95_100  # 95 := TDK-N95 | Currently only works with Numbers corresponding to BH.pro
+            self.conducting = True
+
+            # Steinmetz Loss
+            self.steinmetz_loss = 0
+            self.Ipeak = None
+            self.ki = None
+            self.alpha = None
+            self.beta = None
+            self.t_rise = None
+            self.t_fall = None
+            self.f_switch = None
+
+            # Dimensions
+            self.type = "EI"  # Basic shape of magnetic conductor
+            self.core_w = None  # Axi symmetric case | core_w := core radius
+            self.window_w = None  # Winding window width
+            self.window_h = None  # Winding window height
+
+        def update(self,
+                   re_mu_rel: float = 3000,
+                   im_mu_rel: float = 2500 * np.sin(20 * np.pi / 180),
+                   im_epsilon_rel: float = 6e+4 * np.sin(20 * np.pi / 180),
+                   material=95,
+                   non_linear: bool = False,
+                   **kwargs) -> None:
+            """
+            # TODO: Steinmetz - parameters
+            Updates the core structure.
+
+            - One positional parameter: type
+            - All other core parameters can be passed or adjusted by keyword calling
+
+                - Allows single parameter changing, depending on core-type
+                - Strict keyword usage!
+                - All dimensions are in meters
+
+            :param im_epsilon_rel:
+            :type im_epsilon_rel: float
+            :param non_linear: True/False
+            :type non_linear: bool
+            :param material: specified in BH.pro. Currently available: '95_100' #ToDo: Add Values!
+            :type material: str
+            :param re_mu_rel: material's real mu_rel part, found in the datasheet (used if non_linear == False)
+            :type re_mu_rel: float
+            :param im_mu_rel: material's imaginary mu_rel part, found in the datasheet (used if non_linear == False)
+            :type im_mu_rel: float
+            :param type: There is actually only one type: "EI"
+            :type type: str
+            :param kwargs:
+                - Case "2D, axisym., EI": 'core_w', 'window_w', 'window_h'
+                - Case "3D, EI": ...tba...
+
+            :return: None
+
+            """
+
+            print(f"Update the magnetic Core to {self.type}-type with following parameters: {kwargs}\n"
+                  f"---")
+
+            # Material Properties
+            self.non_linear = non_linear
+            self.re_mu_rel = re_mu_rel
+            self.im_mu_rel = im_mu_rel
+            self.im_epsilon_rel = im_epsilon_rel
+            self.material = material
+            self.type = type
+
+            # Set attributes of core with given keywords
+            for key, value in kwargs.items():
+                setattr(self, key, value)
+
+    class StrayPath:
+        """
+
+        """
+
+        def __init__(self):
+            # Dedicated Stray Path
+            self.start_index = None  # lower air gap that characterizes the stray path
+            self.radius = None
+            self.width = None
+            self.midpoint = None
+            # TODO: Thickness of the stray path must be fitted for the real Tablet (effective area of the
+            #  "stray air gap" is different in axi-symmetric approximation
+
+        def update(self, **kwargs):
+            # Set attributes of core with given keywords
+            for key, value in kwargs.items():
+                setattr(self, key, value)
+
+    class AirGaps:
+        """
+        Contains methods and arguments to describe the air gaps in a magnetic component
+        """
+
+        def __init__(self, component):
+            """
+
+            """
+            self.component = component
+            # self.number = 1
+            self.number = None  #: Number of air gaps [==1: air gap in center | >1: random air gaps]
+
+            # self.midpoints = np.empty((self.number, 4))
+            self.midpoints = None  #: list: [position_tag, air_gap_position, air_gap_h, c_air_gap]
+
+        def update(self, method: str = None, n_air_gaps: Union[int, None] = None,
+                   position_tag: List[float] = None,
+                   air_gap_position: List[float] = None,
+                   air_gap_h: List[float] = None, **kwargs) -> None:
+            """
+            Updates the air gap structure.
+
+            - Strict keyword usage!
+            - All dimensions are in meters
+            - all parameters are in lists!
+            - first chose the method, second, transfer parameters:
+            - Method overview:
+                - "center": ONE air gap exactly in core's middle
+                - "percent": Easy way to split air gaps over the inner/outer leg
+                - "manually": Place air gaps manually
+
+            - "self.midpoints" is a list with [position_tag, air_gap_position, air_gap_h, c_air_gap]
+            -  c_air_gap: mesh accuracy factor
+            - "EI 2D axi": position_tag = 0  # '-1': left leg | '0': center leg | '1': right leg
+
+            :param n_air_gaps: number of air gaps
+            :type n_air_gaps: int
+            :param position_tag: specifies the gapped "leg"
+            :type position_tag: float
+            :param air_gap_h: List of air gap high, list length depending on total air gap count
+            :type air_gap_h: float
+            :param air_gap_position: specifies the coordinate of the air gap's center point along the specified leg
+            :type air_gap_position: float
+            :param method: "center", "percent", "manually"
+            :type method: str
+
+            :return: None
+            :rtype: None
+
+            :Example:
+
+            >>> import femmt as fmt
+            >>> geo = fmt.MagneticComponent(component_type='inductor')
+            >>> geo.air_gaps.update(method="center", n_air_gaps=1, air_gap_h=[0.002]) # 'center': single air gap in the middle
+            >>> geo.air_gaps.update(method="percent", n_air_gaps=2, position_tag=[0, 0], air_gap_h=[0.003, 0.001], air_gap_position=[10, 80]) # 'percent': Place air gaps manually using percentages
+            >>> geo.air_gaps.update(method="manually", n_air_gaps=2, position_tag=[0, 0], air_gap_h=[0.003, 0.001], air_gap_position=[0.000, 0.003]) # manually
+
+            """
+            self.number = n_air_gaps
+            self.position_tag = position_tag
+            air_gap_position = air_gap_position
+            self.air_gap_h = air_gap_h
+
+            print(f"Update the air gaps.\n"
+                  f"---")
+
+            # - - - - - - - - - - - - - - - - - - - - - - - - - - - - - - -  - - - - - - - - - - - - - - - - - - - - -
+
+            # Update the mesh accuracy of the window
+            self.component.mesh.c_window = self.component.core.window_w / 20 * self.component.mesh.global_accuracy
+
+            # Rewrite variables
+            self.midpoints = np.full((self.number, 4), None)
+            self.component.mesh.c_air_gap = [None] * self.number
+
+            # Update air gaps with chosen method
+
+            # Center
+            if method == "center" and self.component.dimensionality == "2D":
+                if self.number > 1:
+                    print(f"{self.number} are too many air gaps for the 'center' option!")
+                    raise Warning
+                else:
+                    self.component.mesh.c_air_gap[0] = air_gap_h[0] * self.component.mesh.global_accuracy
+                    self.midpoints[0, :] = np.array([0, 0, air_gap_h[0], self.component.mesh.c_air_gap[0]])
+
+            # Deterministic
+            if (method == "manually" or method == "percent") and self.component.dimensionality == "2D":
+                for i in range(0, self.number):
+                    if method == "percent":
+                        # air_gap_position[i] = air_gap_position[i] / 100 * \
+                        #                       (self.component.core.window_h - air_gap_h[i]) \
+                        #                       - (self.component.core.window_h / 2 - air_gap_h[i] / 2)
+                        air_gap_position[i] = air_gap_position[i] / 100 * self.component.core.window_h \
+                                              - self.component.core.window_h / 2
+
+                    # Overlapping Control
+                    for j in range(0, self.midpoints.shape[0]):
+                        if self.midpoints[j, 1] is not None and self.midpoints[j, 1] + self.midpoints[j, 2] / 2 > air_gap_position[i] > self.midpoints[j, 1] - self.midpoints[
+                            j, 2] / 2:
+                            if position_tag[i] == self.midpoints[j, 0]:
+                                print(f"Overlapping Air Gap")
+                                # raise Warning
+                        else:
+                            # self.component.mesh.c_air_gap[i] = air_gap_h[i] * self.component.mesh.global_accuracy
+                            self.component.mesh.c_air_gap[i] = self.component.mesh.c_window
+                            # print(f"c_window: {self.component.mesh.c_window}")
+                            self.midpoints[i, :] = np.array([position_tag[i],
+                                                             air_gap_position[i],
+                                                             air_gap_h[i],
+                                                             self.component.mesh.c_air_gap[i]])
+
+            #  TODO: Proof whether air gaps are valid
+
+    class Isolation:
+        """
+
+        """
+
+        def __init__(self, cond_cond: List = None, core_cond: List = None) -> None:
+            """
+            Isolation
+                - Between two turns of common conductors: first n_conductor arguments of cond_cond
+                - Between two neighboured conductors: last n_conductor-1 arguments
+
+            :param cond_cond: list of floats to describe the isolations between conductors
+            :type cond_cond: List
+            :param core_cond: list of floats to describe the isolations between conductors and the core
+            :type core_cond: List
+            :return: None
+            :rtype: None
+
+            :Inductor Example:
+
+            core_cond_isolation=[winding2core],
+            cond_cond_isolation=[winding2primary]
+
+            :Transformer Example:
+
+            core_cond_isolation=[primary2core, secondary2core],
+            cond_cond_isolation=[primary2primary, secondary2secondary, primary2secondary]
+            """
+            self.cond_cond = cond_cond or []
+            self.core_cond = core_cond or []
+
+    # Update Methods
+    def update_conductors(self, n_turns: List = None, parallel: List = None, conductor_type: List = None, winding: List = None,
+                          scheme: List = None, conductor_radii: List = None, litz_para_type: List = None,
+                          ff: List = None, strands_numbers: List = None, strand_radii: List = None,
+                          thickness: List = None, wrap_para: List = None, cond_cond_isolation: List = None,
+                          core_cond_isolation: List = None) -> None:
+        """
+        This Method allows the user to easily update/initialize the Windings in terms of their conductors and
+        arrangement.
+
+        Note: set all parameters in a list!
+
+        :param parallel: Number of parallel turns
+        :type parallel: list[int]
+        :param wrap_para:
+        :param ff: fill-factor, values between [0....1]
+        :param winding:
+            - "interleaved"
+            - ""
+        :param n_turns: Number of turns in a list [[n_primary], [n_secondary]].
+        :type n_turns: List
+        :param winding: Sets the mode how to insert windings in a virtual winding window
+            - "interleaved": interleaves primary and secondary windings in a single virtual winding window
+            - "primary": the primary winding in a single virtual winding window
+            - "secondary": the primary winding in a single virtual winding window
+        :type winding: List
+        :param scheme:
+            if winding != "interleaved" (e.g. "primary" or "secondary")
+                - "hexa": hexagonal turn scheme
+                - "square": square turn scheme using the full winding window height (most common use case)
+                - "square_full_width": square turn scheme using the full winding window width
+            if winding == "interleaved" (works only for transformer, not for inductor!)
+                - "horizontal": horizontal winding interleaving
+                - "vertical": vertical winding interleaving
+                - "bifilar": bifilar winding
+                - "blockwise": two windings in ONE virtual winding window
+        :type scheme: List
+        :param conductor_type:
+            - "stacked"  # Vertical packing of conductors
+            - "full"     # One massive Conductor in each window
+            - "foil"     # Horizontal packing of conductors
+            - "solid"    # Massive wires
+            - "litz"     # Litz wires
+        :type conductor_type: List
+        :param litz_para_type: 4 litz parameters, one degree of freedom (3 necessary), e.g. [litz_para_type_primary, litz_para_type_secondary]
+            - "implicit_litz_radius": needs conductor_radii, ff, strands_numbers
+            - "implicit_ff": needs conductor_radii, strand_radii, strands_numbers
+            - "implicit_strands_number": needs conductor_radii, ff, strand_radii
+        :param strand_radii: radius for a single strand-wire in a litz wire, e.g. [strand_radii_primary, strand_radii_secondary]
+        :type strand_radii: List
+        :param strands_numbers: Number of single strands in a litz wire, e.g. [strands_numbers_primary, strands_numbers_secondary]
+        :type strands_numbers: List
+        :param conductor_radii: Conductor radii of the litz or solid wire, e.g. [conductor_radii_primary, conductor_radii_secondary]
+        :type conductor_radii: List
+        :param ff: fill-factor, values between [0....1]
+        :type ff: List
+        :param thickness: foil thickness
+        :type thickness: List
+        :param wrap_para:
+        :type wrap_para: List
+        :param cond_cond_isolation: Isolation between windings and windings, e.g. [primary2primary, secondary2secondary, primary2secondary]
+        :type cond_cond_isolation: List
+        :param core_cond_isolation: Isolation between windings and the core, e.g. [windings2top_core, windings2bot_core, windings2left_core, windings2right_core],
+        :type core_cond_isolation: List
+        :return: None
+        :rtype: None
+
+        :Example Inductor:
+
+        >>> import femmt as fmt
+        >>> geo = fmt.MagneticComponent(component_type="Inductor")
+        >>> geo.update_conductors(n_turns=[[14]], conductor_type=["solid"], conductor_radii=[0.0015],
+        >>>               winding=["primary"], scheme=["square"],
+        >>>               core_cond_isolation=[0.0005, 0.0005, 0.0005, 0.0005], cond_cond_isolation=[0.0001])
+
+        :Example Transformer with solid (primary) winding and litz (secondary) winding:
+
+        >>> import femmt as fmt
+        >>> geo = fmt.MagneticComponent(component_type="transformer")
+        >>> geo.update_conductors(n_turns=[[36], [11]], conductor_type=["solid", "litz"],
+        >>>            litz_para_type=['implicit_litz_radius', 'implicit_litz_radius'],
+        >>>             ff=[None, 0.6], strands_numbers=[None, 600], strand_radii=[70e-6, 35.5e-6],
+        >>>             conductor_radii=[0.0011, None],
+        >>>             winding=["interleaved"], scheme=["horizontal"],
+        >>>             core_cond_isolation=[0.0005, 0.0005, 0.0005, 0.0005], cond_cond_isolation=[0.0002, 0.0002, 0.0005])
+
+        """
+        n_turns = n_turns or []
+        parallel = parallel or []
+        conductor_type = conductor_type or []
+        winding = winding or []
+        scheme = scheme or []
+        conductor_radii = conductor_radii or []
+        litz_para_type = litz_para_type or []
+        ff = ff or []
+        strands_numbers = strands_numbers or []
+        strand_radii = strand_radii or []
+        thickness = thickness or []
+        wrap_para = wrap_para or []
+        cond_cond_isolation = cond_cond_isolation or []
+        core_cond_isolation = core_cond_isolation or []
+
+        print(f"Update the conductors...\n"
+              f"---")
+
+        # - - - - - - - - - - - - - - - - - - - - - CHECK Input Parameters - - - - - - - - - - - - - - - - - - - - - - -
+        if self.component_type == "inductor":
+            if len(n_turns) != 1 or len(conductor_type) != 1:
+                print(f"Wrong number of conductor parameters passed to inductor model!")
+                raise Warning
+
+        if self.component_type == ("transformer" or "integrated_transformer"):
+            if len(n_turns) != 2 or len(conductor_type) != 2:
+                raise Warning(f"Wrong number of conductor parameters passed to transformer model!")
+
+        # - - - - - - - - - - - - - - - - - Definition of Virtual Winding Windows - - - - - - - - - - - - - - - - - - -
+        # Inductor: One virtual winding window
+        if self.component_type == "inductor":
+            self.vw_type = "full_window"  # One Virtual Winding Window
+
+        # Two winding transformer
+        # One virtual winding window
+        if not self.component_type == "integrated_transformer":
+            if len(winding) == 1 and winding[0] == "interleaved":
+                self.vw_type = "full_window"  # One Virtual Winding Window
+            if len(winding) == 2:
+                self.vw_type = "center"  # Two Virtual Winding Windows #TODO: Adjust center (no longer just zero line)
+        else:
+            # Dedicated stray path: Two virtual winding windows
+            # TODO: Subdivision into further Virtual Winding Windows
+            pass
+
+        self.virtual_winding_windows = []
+        for windows in range(0, len(winding)):
+            # If there is a dedicated stray path, always two Virtual Winding Windows are used!
+            self.virtual_winding_windows.append(self.VirtualWindingWindow())
+
+        # Fill the Virtual Winding Windows with the given data
+        for vww in range(0, len(self.virtual_winding_windows)):
+            self.virtual_winding_windows[vww].winding = winding[vww]
+            self.virtual_winding_windows[vww].scheme = scheme[vww]
+            #self.virtual_winding_windows[vww].turns = list(map(list, zip(*n_turns)))[vww] OLD CODE
+            self.virtual_winding_windows[vww].turns = n_turns[vww]
+            # Need number of turns per VWW but given is a form of [list_of_primary_turns, list_of_secondary_turns]
+
+        # - - - - - - - - - - - - - - - - - Definition of the Isolation Parameters - - - - - - - - - - - - - - - - - - -
+        # isolation parameters as lists:
+        self.isolation.core_cond = core_cond_isolation
+        self.isolation.cond_cond = cond_cond_isolation
+
+        # - - - - - - - - - - - - - - - - - Definition of the Conductor Parameters - - - - - - - - - - - - - - - - - - -
+        # self.n_windings is implied by component type
+
+        for i in range(0, self.n_windings):
+            # general conductor parameters
+            self.windings[i].turns = n_turns[i]  # turns in a list which corresponds to the Virtual Winding Windows
+            if parallel is not None and len(parallel)==self.n_windings:
+                if parallel[i] is None:
+                    self.windings[i].parallel = 1
+                elif type(parallel[i]) is int:
+                    self.windings[i].parallel = parallel[i]
+                else:
+                    raise TypeError("parallel must be an int")
+            else:
+                self.windings[i].parallel = 1
+
+            self.windings[i].conductor_type = conductor_type[i]
+            if self.windings[i].conductor_type == ('stacked' or 'full' or 'foil'):
+                # foil/stacked parameters
+                self.windings[i].thickness = thickness[i]
+                self.windings[i].wrap_para = wrap_para[i]
+
+            # round conductors
+            if self.windings[i].conductor_type == 'solid':
+                self.windings[i].conductor_radius = conductor_radii[i]
+                self.windings[i].a_cell = np.pi * self.windings[
+                    i].conductor_radius ** 2  # Cross section of the solid conductor
+
+            if self.windings[i].conductor_type == 'litz':
+                if litz_para_type[i] == 'implicit_ff':
+                    self.update_litz_configuration(num=i,
+                                                   litz_parametrization_type=litz_para_type[i],
+                                                   conductor_radius=conductor_radii[i],
+                                                   n_strands=strands_numbers[i],
+                                                   strand_radius=strand_radii[i])
+                if litz_para_type[i] == 'implicit_litz_radius':
+                    self.update_litz_configuration(num=i,
+                                                   litz_parametrization_type=litz_para_type[i],
+                                                   ff=ff[i],
+                                                   n_strands=strands_numbers[i],
+                                                   strand_radius=strand_radii[i])
+                if litz_para_type[i] == 'implicit_strands_number':
+                    self.update_litz_configuration(num=i,
+                                                   litz_parametrization_type=litz_para_type[i],
+                                                   ff=ff[i],
+                                                   conductor_radius=conductor_radii[i],
+                                                   strand_radius=strand_radii[i])
+
+            if self.windings[i].conductor_type == ('stacked' or 'full' or 'foil'):
+                self.windings[i].a_cell = 1  # TODO: Surface size needed?
+                self.windings[i].conductor_radius = 1  # revisit
+                # Surface of the litz approximated hexagonal cell
+                # self.a_cell = np.pi * self.conductor_radius**2  # * self.ff
+
+    def update_litz_configuration(self, num=0, litz_parametrization_type='implicit_ff', strand_radius=None, ff=None,
+                                  conductor_radius=None, n_strands=None):
+        """
+        - updates the conductor #num (simple transformer: num=0 -> primary winding,
+                                                                     num=1 -> secondary winding)
+        - used to change litz configurations
+        - also used at first initialisation of the geometry
+        - needed to always make sure that the relation between litz parameters (strand radius, fill factor, number of
+          layers/strands and conductor/litz radius) is valid and consistent
+        - 4 parameters, 1 degree of freedom (dof)
+        - all parameters are list parameters!
+
+        :param num: internal counter for primary/secondary winding. Do not change!
+        :param litz_parametrization_type:
+        :param strand_radius: radius of a single strand in [m]
+        :type strand_radius: float
+        :param ff: in 0....1
+        :type ff: float
+        :param conductor_radius: radius of conductor in [m], in a list
+        :type conductor_radius: list[float]
+        :param n_strands: number of strands for one conductor in a list
+        :type: n_strands: list[float]
+
+        :return:
+
+        """
+        # Choose one of three different parametrization types
+        if litz_parametrization_type == 'implicit_ff':
+            ff_exact = n_strands * strand_radius ** 2 / conductor_radius ** 2
+            print(f"Exact fill factor: {ff_exact}")
+            ff = np.around(ff_exact, decimals=2)  # TODO: Interpolation instead of rounding
+
+        if litz_parametrization_type == 'implicit_litz_radius':
+            conductor_radius = np.sqrt(n_strands * strand_radius ** 2 / ff)
+
+        if litz_parametrization_type == 'implicit_strands_number':
+            n_strands = conductor_radius ** 2 / strand_radius ** 2 * ff
+
+        # Save parameters in Winding objects
+        self.windings[num].conductor_radius = conductor_radius
+        self.windings[num].n_layers = NbrLayers(n_strands)
+        self.windings[num].n_strands = n_strands
+        self.windings[num].strand_radius = strand_radius
+        self.windings[num].ff = ff
+        self.windings[num].a_cell = self.windings[num].n_strands * self.windings[num].strand_radius ** 2 * np.pi \
+                                    / self.windings[num].ff
+
+        # Print updated Litz Data
+        print(f"Updated Litz Configuration: \n"
+              f" ff: {self.windings[num].ff} \n"
+              f" Number of layers/strands: {self.windings[num].n_layers}/{self.windings[num].n_strands} \n"
+              f" Strand radius: {self.windings[num].strand_radius} \n"
+              f" Conductor radius: {self.windings[num].conductor_radius}\n"
+              f"---")
+
+    #  -  -  -  -  -  -  -  -  -  -  -  -  -  -  -  -  -  -  -  -  -  -  -  -  -  -  -   -  -  -  -  -  -  -  -  -  -  -
+    # Full Geometry
+    class TwoDaxiSymmetric:
+        """
+        - creates all points needed for the radial axi-symmetric core topology
+
+        :return:
+
+        """
+
+        def __init__(self, component):
+            self.component = component
+            # -- Arrays for geometry data -- [all points with (x, y, z, mesh_accuracy)]
+            self.p_outer = None  # np.zeros((4, 4))
+            self.p_region_bound = None  # np.zeros((4, 4))
+            self.p_window = None  # np.zeros((4 * self.component.n_windows, 4))
+            self.p_air_gaps = None  # np.zeros((4 * self.component.air_gaps.number, 4))
+            self.p_conductor = []
+            self.p_iso_core_pri = []
+            self.p_iso_pri_sec = []
+            for i in range(0, self.component.n_windings):
+                self.p_conductor.insert(i, [])
+
+            self.r_inner = None
+            self.r_outer = None
+
+        def draw_outer(self):
+            """
+            Draws the
+
+            :return:
+
+            """
+            # Outer Core
+            # (A_zyl=2pi*r*h => h=0.5r=0.25core_w <=> ensure A_zyl=A_core on the tiniest point)
+            self.p_outer[0][:] = [-self.r_outer,
+                                  -(self.component.core.window_h / 2 + self.component.core.core_w / 4),
+                                  0,
+                                  self.component.mesh.c_core]
+
+            self.p_outer[1][:] = [self.r_outer,
+                                  -(self.component.core.window_h / 2 + self.component.core.core_w / 4),
+                                  0,
+                                  self.component.mesh.c_core]
+
+            self.p_outer[2][:] = [-self.r_outer,
+                                  (self.component.core.window_h / 2 + self.component.core.core_w / 4),
+                                  0,
+                                  self.component.mesh.c_core]
+
+            self.p_outer[3][:] = [self.r_outer,
+                                  (self.component.core.window_h / 2 + self.component.core.core_w / 4),
+                                  0,
+                                  self.component.mesh.c_core]
+
+        def draw_window(self):
+            # Window
+            # At this point both windows (in a cut) are modeled
+            # print(f"win: c_window: {self.component.mesh.c_window}")
+            self.p_window[0] = [-self.r_inner,
+                                -self.component.core.window_h / 2,
+                                0,
+                                self.component.mesh.c_window]
+
+            self.p_window[1] = [-self.component.core.core_w / 2,
+                                -self.component.core.window_h / 2,
+                                0,
+                                self.component.mesh.c_window]
+
+            self.p_window[2] = [-self.r_inner,
+                                self.component.core.window_h / 2,
+                                0,
+                                self.component.mesh.c_window]
+
+            self.p_window[3] = [-self.component.core.core_w / 2,
+                                self.component.core.window_h / 2,
+                                0,
+                                self.component.mesh.c_window]
+
+            self.p_window[4] = [self.component.core.core_w / 2,
+                                -self.component.core.window_h / 2,
+                                0,
+                                self.component.mesh.c_window]
+
+            self.p_window[5] = [self.r_inner,
+                                -self.component.core.window_h / 2,
+                                0,
+                                self.component.mesh.c_window]
+
+            self.p_window[6] = [self.component.core.core_w / 2,
+                                self.component.core.window_h / 2,
+                                0,
+                                self.component.mesh.c_window]
+
+            self.p_window[7] = [self.r_inner,
+                                self.component.core.window_h / 2,
+                                0,
+                                self.component.mesh.c_window]
+
+        def draw_air_gaps(self):
+            # Air gaps
+            # "air_gaps" is a list with [position_tag, air_gap_position, air_gap_h, c_air_gap]
+            #   - position_tag: specifies the gapped "leg"
+            #   - air_gap_position: specifies the coordinate of the air gap's center point along the specified leg
+            #   - air_gap_h: height/length of the air gap
+            #   - c_air_gap: mesh accuracy factor
+            # at this point the 4 corner points of each air gap are generated out of "air_gaps"
+            for i in range(0, self.component.air_gaps.number):
+
+                # # Left leg (-1)
+                # if self.component.air_gaps.midpoints[i][0] == -1:
+                #     self.p_air_gaps[i * 4] = [-(self.component.core.core_w + self.component.core.window_w),
+                #                               self.component.air_gaps.midpoints[i][1] -
+                #     self.component.air_gaps.midpoints[i][2] / 2, 0, self.component.air_gaps.midpoints[i][3]]
+                #     self.p_air_gaps[i * 4 + 1] = [-(self.component.core.core_w / 2 + self.component.core.window_w),
+                #                                   self.component.air_gaps.midpoints[i][1] -
+                #     self.component.air_gaps.midpoints[i][2] / 2, 0, self.component.air_gaps.midpoints[i][3]]
+                #     self.p_air_gaps[i * 4 + 2] = [-(self.component.core.core_w + self.component.core.window_w),
+                #                                   self.component.air_gaps.midpoints[i][1] +
+                #     self.component.air_gaps.midpoints[i][2] / 2, 0, self.component.air_gaps.midpoints[i][3]]
+                #     self.p_air_gaps[i * 4 + 3] = [-(self.component.core.core_w / 2 + self.component.core.window_w),
+                #                                   self.component.air_gaps.midpoints[i][1] +
+                #     self.component.air_gaps.midpoints[i][2] / 2, 0, self.component.air_gaps.midpoints[i][3]]
+                #
+                # # Right leg (+1)
+                # if self.component.air_gaps.midpoints[i][0] == 1:
+                #     self.p_air_gaps[i * 4] = [self.component.core.core_w / 2 + self.component.core.window_w,
+                #                               self.component.air_gaps.midpoints[i][1] -
+                #     self.component.air_gaps.midpoints[i][2] / 2, 0, self.component.air_gaps.midpoints[i][3]]
+                #     self.p_air_gaps[i * 4 + 1] = [self.component.core.core_w + self.component.core.window_w,
+                #                                   self.component.air_gaps.midpoints[i][1] -
+                #     self.component.air_gaps.midpoints[i][2] / 2, 0, self.component.air_gaps.midpoints[i][3]]
+                #     self.p_air_gaps[i * 4 + 2] = [self.component.core.core_w / 2 + self.component.core.window_w,
+                #                                   self.component.air_gaps.midpoints[i][1] +
+                #     self.component.air_gaps.midpoints[i][2] / 2, 0, self.component.air_gaps.midpoints[i][3]]
+                #     self.p_air_gaps[i * 4 + 3] = [self.component.core.core_w + self.component.core.window_w,
+                #                                   self.component.air_gaps.midpoints[i][1] +
+                #     self.component.air_gaps.midpoints[i][2] / 2, 0, self.component.air_gaps.midpoints[i][3]]
+
+                # Center leg (0)
+                if self.component.air_gaps.midpoints[i][0] == 0:
+                    # The center points are passed by air_gaps.update() and at this point transformed each into 4
+                    # corner points
+                    self.p_air_gaps[i * 4 + 0] = [-self.component.core.core_w / 2,
+                                                  self.component.air_gaps.midpoints[i][1] -
+                                                  self.component.air_gaps.midpoints[i][2] / 2,
+                                                  0,
+                                                  self.component.air_gaps.midpoints[i][3]]
+
+                    self.p_air_gaps[i * 4 + 1] = [self.component.core.core_w / 2,
+                                                  self.component.air_gaps.midpoints[i][1] -
+                                                  self.component.air_gaps.midpoints[i][2] / 2,
+                                                  0,
+                                                  self.component.air_gaps.midpoints[i][3]]
+
+                    self.p_air_gaps[i * 4 + 2] = [-self.component.core.core_w / 2,
+                                                  self.component.air_gaps.midpoints[i][1] +
+                                                  self.component.air_gaps.midpoints[i][2] / 2,
+                                                  0,
+                                                  self.component.air_gaps.midpoints[i][3]]
+
+                    self.p_air_gaps[i * 4 + 3] = [self.component.core.core_w / 2,
+                                                  self.component.air_gaps.midpoints[i][1] +
+                                                  self.component.air_gaps.midpoints[i][2] / 2,
+                                                  0,
+                                                  self.component.air_gaps.midpoints[i][3]]
+
+        def draw_virtual_winding_windows(self):
+            # Virtual Windows
+            # TODO: make this part of the class VWW...
+            #  self.component.vw_type must be an input or so to that class
+            separation_hor = 0  # self.component.core.window_h * 0.5
+            separation_vert = self.component.core.window_w * 0.5
+
+            if not self.component.component_type == "integrated_transformer":
+                # Some examples for virtual windows
+                # Concentrated windings
+
+                if self.component.vw_type == "full_window":
+                    """
+                    The winding window is completely used by one VWW.
+                    In case of a transformer, an interleaved winding scheme must be used.
+                    """
+                    # top window
+                    minimum = -self.component.core.window_h / 2 + self.component.isolation.core_cond[0]  # bottom
+                    maximum = self.component.core.window_h / 2 - self.component.isolation.core_cond[1]  # top
+                    left = self.component.core.core_w / 2 + self.component.isolation.core_cond[2]
+                    right = self.r_inner - self.component.isolation.core_cond[3]
+
+                    # Sum the windows up in a list
+                    # self.virtual_windows = [[min, max, left, right]]
+                    self.component.virtual_winding_windows[0].bot_bound = minimum
+                    self.component.virtual_winding_windows[0].top_bound = maximum
+                    self.component.virtual_winding_windows[0].left_bound = left
+                    self.component.virtual_winding_windows[0].right_bound = right
+
+                if self.component.vw_type == "center":
+                    """
+                    The winding window is split into two VWWs.
+                    The primary winding is placed in the upper half,
+                    the secondary winding is placed in the lower half of the winding window
+                    """
+                    separation_hor = 0
+
+                    # top window
+                    min21 = -separation_hor + self.component.isolation.cond_cond[-1] / 2  # separation_hor
+                    max21 = self.component.core.window_h / 2 - self.component.isolation.core_cond[0]  # top
+                    left21 = self.component.core.core_w / 2 + self.component.isolation.core_cond[2]
+                    right21 = self.r_inner - self.component.isolation.core_cond[3]
+
+                    # bottom window
+                    min11 = -self.component.core.window_h / 2 + self.component.isolation.core_cond[1] / 2  # bottom
+                    max11 = -separation_hor - self.component.isolation.cond_cond[-1] / 2  # separation_hor
+                    left11 = self.component.core.core_w / 2 + self.component.isolation.core_cond[2]
+                    right11 = self.r_inner - self.component.isolation.core_cond[3]
+
+                    # Sum the windows up in a list
+                    virtual_windows = [[min11, max11, left11, right11],
+                                       [min21, max21, left21, right21]]
+                    for vww in range(0, len(virtual_windows)):
+                        self.component.virtual_winding_windows[vww].bot_bound = virtual_windows[vww][0]
+                        self.component.virtual_winding_windows[vww].top_bound = virtual_windows[vww][1]
+                        self.component.virtual_winding_windows[vww].left_bound = virtual_windows[vww][2]
+                        self.component.virtual_winding_windows[vww].right_bound = virtual_windows[vww][3]
+
+                if self.component.vw_type == "something_else":
+                    # bottom left window
+                    min11 = -self.component.core.window_h / 2 + self.component.isolation.core_cond[0] / 2  # bottom
+                    max11 = -separation_hor - self.component.isolation.cond_cond[-1] / 2  # separation_hor
+                    left11 = self.component.core.core_w / 2 + self.component.isolation.core_cond[0]
+                    right11 = self.r_inner - self.component.isolation.cond_cond[0] - separation_vert
+
+                    # bottom right window
+                    min12 = -self.component.core.window_h / 2 + self.component.isolation.core_cond[0] / 2  # bottom
+                    max12 = -separation_hor - self.component.isolation.cond_cond[-1] / 2  # separation_hor
+                    left12 = self.r_inner + self.component.isolation.cond_cond[0] - separation_vert
+                    right12 = self.r_inner - self.component.isolation.core_cond[0]
+
+                    # top window
+                    min21 = -separation_hor + self.component.isolation.cond_cond[-1] / 2  # separation_hor
+                    max21 = self.component.core.window_h / 2 - self.component.isolation.core_cond[0]  # top
+                    left21 = self.component.core.core_w / 2 + self.component.isolation.core_cond[0]
+                    right21 = self.r_inner - self.component.isolation.core_cond[0]
+
+                    # Sum the windows up in a list
+                    virtual_windows = [[min11, max11, left11, right11],
+                                       [min12, max12, left12, right12],
+                                       [min21, max21, left21, right21]]
+                    # TODO: More flexible virtual winging windows
+
+            # With dedicated stray path:
+            if self.component.component_type == "integrated_transformer":
+                """
+                If dedicated stray path is the chosen typology the are two winding windows
+                These can either be split up into more virtual windows or (in case of bifilar windings) not
+        
+                """
+                # TODO: Separation in more Virtual Winding Windows
+
+                # bot window
+                island_right_tmp = inner_points(self.p_window[4], self.p_window[6], self.p_air_gaps)
+                min11 = -self.component.core.window_h / 2 + self.component.isolation.core_cond[1]  # bottom
+                max11 = island_right_tmp[(self.component.stray_path.start_index - 1) * 2][1] - self.component.isolation.core_cond[0]  # sep_hor
+                left11 = self.component.core.core_w / 2 + self.component.isolation.core_cond[2]
+                right11 = self.r_inner - self.component.isolation.core_cond[3]
+
+                # top window
+                min21 = island_right_tmp[(self.component.stray_path.start_index - 1) * 2 + 1][1] + self.component.isolation.core_cond[1]
+                max21 = self.component.core.window_h / 2 - self.component.isolation.core_cond[0]  # top
+                left21 = self.component.core.core_w / 2 + self.component.isolation.core_cond[2]
+                right21 = self.r_inner - self.component.isolation.core_cond[3]
+
+                # Store the window boarders in the VWW objects
+                virtual_windows = [[min21, max21, left21, right21], [min11, max11, left11, right11]]
+                for vww in range(0, len(virtual_windows)):
+                    self.component.virtual_winding_windows[vww].bot_bound = virtual_windows[vww][0]
+                    self.component.virtual_winding_windows[vww].top_bound = virtual_windows[vww][1]
+                    self.component.virtual_winding_windows[vww].left_bound = virtual_windows[vww][2]
+                    self.component.virtual_winding_windows[vww].right_bound = virtual_windows[vww][3]
+
+        def draw_conductors(self):
+            # Conductors
+            for n_win in range(0, len(self.component.virtual_winding_windows)):
+                """
+                - Work through the virtual winding windows
+                - Usual cases are one window for classical transformers or two windows for transformers 
+                   with a dedicated stray path
+                - There can be as many virtual winding windows as the user wants to define...
+                - To automatically fill a virtual winding window with windings, #TODO: self.interleaving[n_win] 
+                   can be chosen to "bifilar", "vertical", "horizontal", ["hexa", "square"] or completely with 
+                   one of the windings by "primary" or "secondary"
+        
+                """
+                # Boarders of the VWW:
+                # start with the lower one
+                bot_bound = self.component.virtual_winding_windows[n_win].bot_bound
+                top_bound = self.component.virtual_winding_windows[n_win].top_bound
+                left_bound = self.component.virtual_winding_windows[n_win].left_bound
+                right_bound = self.component.virtual_winding_windows[n_win].right_bound
+
+                if self.component.virtual_winding_windows[n_win].winding == "interleaved":
+
+                    if self.component.virtual_winding_windows[n_win].scheme == "bifilar":
+                        """
+                        - Bifilar interleaving means a uniform winding scheme of two conductors (prim. and sec.)
+                        - Can only be used for conductors of identical radius (in terms of litz radius for 
+                          stranded wires)
+                        - Excess windings are placed below the bifilar ones
+        
+                        """
+                        if self.component.windings[0].conductor_radius != self.component.windings[1].conductor_radius:
+                            print("For bifilar winding scheme both conductors must be of the same radius!")
+                        else:
+                            print("Bifilar winding scheme is applied")
+                            # n1 = self.n_turns[0]/self.n_turns[1]
+                            # n2 = self.n_stray_turns[0]/self.n_stray_turns[1]
+
+                            # for
+                            #     if self.component.virtual_winding_windows[num].scheme == "hexa":
+                            #         y = bot_bound + self.component.windings[num].conductor_radius
+                            #         x = left_bound + self.component.windings[num].conductor_radius
+                            #         i = 0
+                            #         base_line = True
+                            #         # Case n_conductors higher that "allowed" is missing
+                            #         while x < right_bound - self.component.windings[num].conductor_radius and
+                            #         i < self.component.windings[num].turns:
+                            #             while y < top_bound - self.component.windings[num].conductor_radius and
+                            #             i < self.component.windings[num].turns:
+                            #                 self.p_conductor[num].append([x, y, 0,
+                            #                                           self.component.mesh.c_center_conductor[num]])
+                            #                 self.p_conductor[num].append(
+                            #                     [x - self.component.windings[num].conductor_radius, y, 0,
+                            #                 self.component.mesh.c_conductor[num]])
+                            #                 self.p_conductor[num].append(
+                            #                     [x, y + self.component.windings[num].conductor_radius, 0,
+                            #                 self.component.mesh.c_conductor[num]])
+                            #                 self.p_conductor[num].append(
+                            #                     [x + self.component.windings[num].conductor_radius, y, 0,
+                            #                 self.component.mesh.c_conductor[num]])
+                            #                 self.p_conductor[num].append(
+                            #                     [x, y - self.component.windings[num].conductor_radius, 0,
+                            #                 self.component.mesh.c_conductor[num]])
+                            #                 i += 1
+                            #                 y += self.component.windings[num].conductor_radius * 2 + \
+                            #                      self.component.isolation.cond_cond[num]
+                            #                 # from bottom to top
+                            #             x += 2 * np.cos(np.pi / 6) * (self.component.windings[num].conductor_radius +
+                            #             self.component.isolation.cond_cond[
+                            #                 num] / 2)  # * np.sqrt(2 / 3 * np.pi / np.sqrt(3))  # one step from
+                            #     # left to
+                            #                 # right
+                            #             # depending on what line, hexa scheme starts shifted
+                            #             # reset y to "new" bottom
+                            #             base_line = (not base_line)
+                            #             if base_line:
+                            #                 y = bot_bound + self.component.windings[num].conductor_radius
+                            #             else:
+                            #                 y = bot_bound + 2 * self.component.windings[num].conductor_radius +
+                            #                 self.component.isolation.cond_cond[num] / 2
+
+                    if self.component.virtual_winding_windows[n_win].scheme == "vertical":
+                        """
+                        - Vertical interleaving means a winding scheme where the two conductors are alternating 
+                           in vertical (y-)direction
+                        - This is practically uncommon
+                        - If the turns ratio is != 1, the scheme always begins with the "higher-turns-number's" 
+                           conductor
+                        """
+
+                    if self.component.virtual_winding_windows[n_win].scheme == "horizontal":
+                        """
+                        - Horizontal interleaving means a winding scheme where the two conductors are alternating in 
+                        horizontal  (x-)direction (Tonnenwicklung)
+                        - This is practically most common
+                        - If the turns ratio is != 1, the scheme always begins with the "higher-turns-number's" 
+                          conductor
+                          
+                        """
+
+                        # assume 2 winding transformer and dedicated stray path:
+                        if self.component.component_type == "integrated_transformer" or self.component.n_windings == 2:
+
+                            # top window
+                            if n_win == 0:
+                                # Initialize the list, that counts the already placed conductors
+                                N_completed = [0, 0]
+
+                                # Initialize the starting conductor
+                                if self.component.windings[0].turns[n_win] >= self.component.windings[1].turns[n_win]:
+                                    # Primary starts first
+                                    self.col_cond_start = 0
+                                else:
+                                    # Secondary starts fist
+                                    self.col_cond_start = 1
+
+                                col_cond = self.col_cond_start
+
+                                # Initialize the x and y coordinate
+                                x = left_bound + self.component.windings[col_cond].conductor_radius
+                                y = top_bound - self.component.windings[col_cond].conductor_radius
+                                self.top_window_iso_counter = 0
+                                # Continue placing as long as not all conductors have been placed
+                                while (self.component.windings[0].turns[n_win] - N_completed[0] != 0) or \
+                                        (self.component.windings[1].turns[n_win] - N_completed[1] != 0):
+                                    if self.component.windings[col_cond].turns[n_win] - N_completed[col_cond] != 0:
+                                        # is this winding not already finished?
+                                        if x < right_bound - self.component.windings[col_cond].conductor_radius:
+                                            while y > bot_bound + self.component.windings[col_cond].conductor_radius and \
+                                                    N_completed[col_cond] < self.component.windings[col_cond].turns[n_win]:
+                                                self.p_conductor[col_cond].append([x, y, 0, self.component.mesh.c_center_conductor[col_cond]])
+
+                                                self.p_conductor[col_cond].append(
+                                                    [x - self.component.windings[col_cond].conductor_radius,
+                                                     y,
+                                                     0,
+                                                     self.component.mesh.c_conductor[col_cond]])
+
+                                                self.p_conductor[col_cond].append([x,
+                                                                                   y + self.component.windings[col_cond].conductor_radius,
+                                                                                   0,
+                                                                                   self.component.mesh.c_conductor[col_cond]])
+
+                                                self.p_conductor[col_cond].append(
+                                                    [x + self.component.windings[col_cond].conductor_radius,
+                                                     y,
+                                                     0,
+                                                     self.component.mesh.c_conductor[col_cond]])
+
+                                                self.p_conductor[col_cond].append([x,
+                                                                                   y - self.component.windings[col_cond].conductor_radius,
+                                                                                   0,
+                                                                                   self.component.mesh.c_conductor[col_cond]])
+
+                                                N_completed[col_cond] += 1
+
+                                                y -= self.component.windings[col_cond].conductor_radius * 2 + self.component.isolation.cond_cond[col_cond]  # one from bot to top
+
+                                            x += self.component.windings[col_cond].conductor_radius + \
+                                                 self.component.windings[(col_cond + 1) % 2].conductor_radius + \
+                                                 self.component.isolation.cond_cond[2]  # from left to right
+
+                                            # Reset y
+                                            col_cond = (col_cond + 1) % 2
+                                            y = top_bound - self.component.windings[col_cond].conductor_radius
+                                            self.top_window_iso_counter += 1
+                                        else:
+                                            break
+
+                                    else:
+                                        # is this winding already finished? - continue with the other one
+                                        col_cond = (col_cond + 1) % 2
+
+                                        # Correct the reset of y and correct x displacement
+                                        x += self.component.windings[col_cond].conductor_radius - \
+                                             self.component.windings[(col_cond + 1) % 2].conductor_radius \
+                                             - self.component.isolation.cond_cond[2] + self.component.isolation.cond_cond[
+                                                 col_cond]
+
+                                        y = top_bound - self.component.windings[col_cond].conductor_radius
+                                        self.top_window_iso_counter -= 1
+                            #  bottom window
+                            if n_win == 1:
+                                # Initialize the list, that counts the already placed conductors
+                                N_completed = [0, 0]
+
+                                # Initialize the starting conductor
+                                if self.component.windings[0].turns[n_win] >= self.component.windings[1].turns[n_win]:
+                                    col_cond = 0
+                                else:
+                                    col_cond = 1
+
+                                # Initialize the x and y coordinate
+                                x = left_bound + self.component.windings[col_cond].conductor_radius
+                                y = bot_bound + self.component.windings[col_cond].conductor_radius
+
+                                # Continue placing as long as not all conductors have been placed
+                                while (self.component.windings[0].turns[n_win] - N_completed[0] != 0) or \
+                                        (self.component.windings[1].turns[n_win] - N_completed[1] != 0):
+                                    if self.component.windings[col_cond].turns[n_win] - N_completed[col_cond] != 0:
+                                        # is this winding not already finished?
+                                        if x < right_bound - self.component.windings[col_cond].conductor_radius:
+                                            while y < top_bound - self.component.windings[col_cond].conductor_radius and \
+                                                    N_completed[col_cond] < self.component.windings[col_cond].turns[
+                                                n_win]:
+                                                self.p_conductor[col_cond].append(
+                                                    [x, y, 0, self.component.mesh.c_center_conductor[col_cond]])
+
+                                                self.p_conductor[col_cond].append(
+                                                    [x - self.component.windings[col_cond].conductor_radius,
+                                                     y,
+                                                     0,
+                                                     self.component.mesh.c_conductor[col_cond]])
+
+                                                self.p_conductor[col_cond].append([x,
+                                                                                   y + self.component.windings[
+                                                                                       col_cond].conductor_radius,
+                                                                                   0,
+                                                                                   self.component.mesh.c_conductor[
+                                                                                       col_cond]])
+
+                                                self.p_conductor[col_cond].append(
+                                                    [x + self.component.windings[col_cond].conductor_radius,
+                                                     y,
+                                                     0,
+                                                     self.component.mesh.c_conductor[col_cond]])
+
+                                                self.p_conductor[col_cond].append([x,
+                                                                                   y - self.component.windings[
+                                                                                       col_cond].conductor_radius,
+                                                                                   0,
+                                                                                   self.component.mesh.c_conductor[
+                                                                                       col_cond]])
+
+                                                N_completed[col_cond] += 1
+
+                                                y += self.component.windings[col_cond].conductor_radius * 2 + \
+                                                     self.component.isolation.cond_cond[col_cond]  # one from bot to top
+
+                                            x += self.component.windings[col_cond].conductor_radius + \
+                                                 self.component.windings[(col_cond + 1) % 2].conductor_radius + \
+                                                 self.component.isolation.cond_cond[2]  # from left to right
+
+                                            # Reset y
+                                            col_cond = (col_cond + 1) % 2
+                                            y = bot_bound + self.component.windings[col_cond].conductor_radius
+
+                                        else:
+                                            break
+
+                                    else:
+                                        # is this winding already finished? - continue with the other one
+                                        col_cond = (col_cond + 1) % 2
+
+                                        # Correct the reset of y and correct x displacement
+                                        x += self.component.windings[col_cond].conductor_radius - \
+                                             self.component.windings[(col_cond + 1) % 2].conductor_radius \
+                                             - self.component.isolation.cond_cond[2] + \
+                                             self.component.isolation.cond_cond[
+                                                 col_cond]
+
+                                        y = bot_bound + self.component.windings[col_cond].conductor_radius
+
+                    """Blockwise concentrated"""
+                    if isinstance(self.component.virtual_winding_windows[n_win].scheme, list):
+                        """
+                        - interleaving with a list means a concentrated winding scheme of ("hexagonal", "square" or 
+                          mixed) in virtual winding window
+                        - only valid for two winding case (=transformer) 
+                        - vertical stacking
+                        - block winding
+
+                        how many turns fit in arrow?
+                        from top to bot
+                        while (not placed all cond.):
+                            1. start with the primary winding from bot / left
+                            2. continue with the secondary from top / right
+                            3.CHECK solution conditions
+                       
+                        """
+                        # CHECK for two winding transformer
+                        if len(self.component.virtual_winding_windows[n_win].scheme) != 2:
+                            print(f"Interleaving with a list is only valid for the two winding case.\n"
+                                  f"Therefore the scheme must be a list of length 2 but is of length "
+                                  f"{len(self.component.virtual_winding_windows[n_win].scheme)}")
+                            raise Warning
+
+                        for num in range(0, len(self.component.virtual_winding_windows[n_win].scheme)):
+
+                            y = None
+
+                            # Cases
+                            if num == 0:
+                                y = bot_bound + self.component.windings[num].conductor_radius
+                            if num == 1:
+                                y = top_bound - self.component.windings[num].conductor_radius
+
+                            # Initialization
+                            x = left_bound + self.component.windings[num].conductor_radius
+                            i = 0
+
+                            if self.component.virtual_winding_windows[n_win].scheme[num] == "square":
+
+                                # Primary winding from bottom to top
+                                if num == 0:
+                                    while y < top_bound - self.component.windings[num].conductor_radius and \
+                                            i < self.component.windings[num].turns[n_win]:
+                                        while x < right_bound - self.component.windings[num].conductor_radius and \
+                                                i < self.component.windings[num].turns[n_win]:
+                                            self.p_conductor[num].append(
+                                                [x, y, 0, self.component.mesh.c_center_conductor[num]])
+                                            self.p_conductor[num].append(
+                                                [x - self.component.windings[num].conductor_radius, y, 0,
+                                                 self.component.mesh.c_conductor[num]])
+                                            self.p_conductor[num].append(
+                                                [x, y + self.component.windings[num].conductor_radius, 0,
+                                                 self.component.mesh.c_conductor[num]])
+                                            self.p_conductor[num].append(
+                                                [x + self.component.windings[num].conductor_radius, y, 0,
+                                                 self.component.mesh.c_conductor[num]])
+                                            self.p_conductor[num].append(
+                                                [x, y - self.component.windings[num].conductor_radius, 0,
+                                                 self.component.mesh.c_conductor[num]])
+                                            i += 1
+                                            x += self.component.windings[num].conductor_radius * 2 + \
+                                                 self.component.isolation.cond_cond[
+                                                     num]  # from left to right
+                                        y += self.component.windings[num].conductor_radius * 2 + \
+                                             self.component.isolation.cond_cond[
+                                                 num]  # one step from bot to top
+                                        x = left_bound + self.component.windings[
+                                            num].conductor_radius  # always the same
+
+                                # Secondary winding from top to bottom
+                                if num == 1:
+                                    while y > bot_bound + self.component.windings[num].conductor_radius and i < \
+                                            self.component.windings[num].turns[n_win]:
+                                        while x < right_bound - self.component.windings[num].conductor_radius and i < \
+                                                self.component.windings[num].turns[n_win]:
+                                            self.p_conductor[num].append(
+                                                [x, y, 0, self.component.mesh.c_center_conductor[num]])
+                                            self.p_conductor[num].append(
+                                                [x - self.component.windings[num].conductor_radius, y, 0,
+                                                 self.component.mesh.c_conductor[num]])
+                                            self.p_conductor[num].append(
+                                                [x, y + self.component.windings[num].conductor_radius, 0,
+                                                 self.component.mesh.c_conductor[num]])
+                                            self.p_conductor[num].append(
+                                                [x + self.component.windings[num].conductor_radius, y, 0,
+                                                 self.component.mesh.c_conductor[num]])
+                                            self.p_conductor[num].append(
+                                                [x, y - self.component.windings[num].conductor_radius, 0,
+                                                 self.component.mesh.c_conductor[num]])
+                                            i += 1
+
+                                            x += self.component.windings[num].conductor_radius * 2 + \
+                                                 self.component.isolation.cond_cond[
+                                                     num]  # from left to right
+                                        y += -(self.component.windings[num].conductor_radius * 2) - \
+                                             self.component.isolation.cond_cond[
+                                                 num]  # one step from bot to top
+                                        x = left_bound + self.component.windings[
+                                            num].conductor_radius  # always the same
+
+                            if self.component.virtual_winding_windows[n_win].scheme[num] == "hexa":
+
+                                # Primary winding from bottom to top
+                                if num == 0:
+
+                                    base_line = True
+
+                                    while y < top_bound - self.component.windings[num].conductor_radius and \
+                                            i < self.component.windings[num].turns[n_win]:
+                                        while x < right_bound - self.component.windings[num].conductor_radius and \
+                                                i < self.component.windings[num].turns[n_win]:
+
+                                            self.p_conductor[num].append(
+                                                [x, y, 0, self.component.mesh.c_center_conductor[num]])
+                                            self.p_conductor[num].append(
+                                                [x - self.component.windings[num].conductor_radius, y, 0,
+                                                 self.component.mesh.c_conductor[num]])
+                                            self.p_conductor[num].append(
+                                                [x, y + self.component.windings[num].conductor_radius, 0,
+                                                 self.component.mesh.c_conductor[num]])
+                                            self.p_conductor[num].append(
+                                                [x + self.component.windings[num].conductor_radius, y, 0,
+                                                 self.component.mesh.c_conductor[num]])
+                                            self.p_conductor[num].append(
+                                                [x, y - self.component.windings[num].conductor_radius, 0,
+                                                 self.component.mesh.c_conductor[num]])
+                                            i += 1
+
+                                            x += 2 * np.cos(np.pi / 6) * (
+                                                    self.component.windings[num].conductor_radius +
+                                                    self.component.isolation.cond_cond[num] / 2)
+
+                                            # depending on what line, hexa scheme starts shifted
+                                            # reset y to "new" bottom
+                                            base_line = (not base_line)
+                                            if base_line:
+                                                y -= (self.component.windings[num].conductor_radius +
+                                                      self.component.isolation.cond_cond[num])
+                                            else:
+                                                y += (self.component.windings[num].conductor_radius +
+                                                      self.component.isolation.cond_cond[num])
+
+                                        # Undo last base_line reset
+                                        if base_line:
+                                            y += (self.component.windings[num].conductor_radius +
+                                                  self.component.isolation.cond_cond[num])
+                                        else:
+                                            y -= (self.component.windings[num].conductor_radius +
+                                                  self.component.isolation.cond_cond[num])
+
+                                        base_line = True
+                                        x = left_bound + self.component.windings[num].conductor_radius
+                                        y += self.component.windings[num].conductor_radius + \
+                                             self.component.isolation.cond_cond[num]
+
+                                # Secondary winding from top to bottom
+                                if num == 1:
+
+                                    base_line = True
+
+                                    while y > bot_bound + self.component.windings[num].conductor_radius and \
+                                            i < self.component.windings[num].turns[n_win]:
+                                        while x < right_bound - self.component.windings[num].conductor_radius and \
+                                                i < self.component.windings[num].turns[n_win]:
+                                            print(f"i: {i} "
+                                                  f"x: {x} "
+                                                  f"y: {y} ")
+
+                                            self.p_conductor[num].append(
+                                                [x, y, 0, self.component.mesh.c_center_conductor[num]])
+                                            self.p_conductor[num].append(
+                                                [x - self.component.windings[num].conductor_radius, y, 0,
+                                                 self.component.mesh.c_conductor[num]])
+                                            self.p_conductor[num].append(
+                                                [x, y + self.component.windings[num].conductor_radius, 0,
+                                                 self.component.mesh.c_conductor[num]])
+                                            self.p_conductor[num].append(
+                                                [x + self.component.windings[num].conductor_radius, y, 0,
+                                                 self.component.mesh.c_conductor[num]])
+                                            self.p_conductor[num].append(
+                                                [x, y - self.component.windings[num].conductor_radius, 0,
+                                                 self.component.mesh.c_conductor[num]])
+
+                                            i += 1
+                                            x += 2 * np.cos(np.pi / 6) * (
+                                                    self.component.windings[num].conductor_radius +
+                                                    self.component.isolation.cond_cond[num] / 2)
+
+                                            # depending on what line, hexa scheme starts shifted
+                                            # reset y to "new" bottom
+                                            base_line = (not base_line)
+                                            if base_line:
+                                                y += (self.component.windings[num].conductor_radius +
+                                                      self.component.isolation.cond_cond[num])
+                                            else:
+                                                y -= (self.component.windings[num].conductor_radius +
+                                                      self.component.isolation.cond_cond[num])
+
+                                        # Undo last base_line reset
+                                        if base_line:
+                                            y -= (self.component.windings[num].conductor_radius +
+                                                  self.component.isolation.cond_cond[num])
+                                        else:
+                                            y += (self.component.windings[num].conductor_radius +
+                                                  self.component.isolation.cond_cond[num])
+
+                                        base_line = True
+                                        x = left_bound + self.component.windings[num].conductor_radius
+                                        # from top to bottom
+                                        y -= (self.component.windings[num].conductor_radius +
+                                              self.component.isolation.cond_cond[num])
+
+                else:
+                    # other case is non-interleaved
+                    if self.component.virtual_winding_windows[n_win].winding == "primary":
+                        num = 0
+                    if self.component.virtual_winding_windows[n_win].winding == "secondary":
+                        num = 1
+
+                    if self.component.windings[num].conductor_type == "full":
+                        if sum(self.component.windings[num].turns) != 1:
+                            print(f"For a \"full\" conductor you must choose 1 turn for each conductor!")
+                        # full window conductor
+                        self.p_conductor[num].append([left_bound, bot_bound, 0, self.component.mesh.c_conductor[num]])
+                        self.p_conductor[num].append([right_bound, bot_bound, 0, self.component.mesh.c_conductor[num]])
+                        self.p_conductor[num].append([left_bound, top_bound, 0, self.component.mesh.c_conductor[num]])
+                        self.p_conductor[num].append([right_bound, top_bound, 0, self.component.mesh.c_conductor[num]])
+
+                    if self.component.windings[num].conductor_type == "stacked":
+                        # Stack defined number of turns and chosen thickness
+                        for i in range(0, self.component.windings[num].turns[n_win]):
+                            # CHECK if top bound is reached
+                            if (bot_bound + (i + 1) * self.component.windings[num].thickness +
+                                i * self.component.isolation.cond_cond[num]) <= top_bound:
+                                # stacking from the ground
+                                self.p_conductor[num].append(
+                                    [left_bound, bot_bound + i * self.component.windings[num].thickness + i *
+                                     self.component.isolation.cond_cond[num], 0, self.component.mesh.c_conductor[num]])
+                                self.p_conductor[num].append([right_bound,
+                                                              bot_bound + i * self.component.windings[
+                                                                  num].thickness + i *
+                                                              self.component.isolation.cond_cond[num], 0,
+                                                              self.component.mesh.c_conductor[num]])
+                                self.p_conductor[num].append([left_bound,
+                                                              bot_bound + (i + 1) * self.component.windings[
+                                                                  num].thickness + i *
+                                                              self.component.isolation.cond_cond[num], 0,
+                                                              self.component.mesh.c_conductor[num]])
+                                self.p_conductor[num].append([right_bound,
+                                                              bot_bound + (i + 1) * self.component.windings[
+                                                                  num].thickness + i *
+                                                              self.component.isolation.cond_cond[num], 0,
+                                                              self.component.mesh.c_conductor[num]])
+
+                    if self.component.windings[num].conductor_type == "foil":
+                        # Wrap defined number of turns and chosen thickness
+                        if self.component.wrap_para[num] == "fixed_thickness":
+                            for i in range(0, self.component.windings[num].turns[n_win]):
+                                # CHECK if right bound is reached
+                                if (left_bound + (i + 1) * self.component.windings[num].thickness +
+                                    i * self.component.isolation.cond_cond[num]) <= right_bound:
+                                    # Foils
+                                    self.p_conductor[num].append(
+                                        [left_bound + i * self.component.windings[num].thickness + i *
+                                         self.component.isolation.cond_cond[num],
+                                         bot_bound, 0, self.component.mesh.c_conductor[num]])
+                                    self.p_conductor[num].append(
+                                        [left_bound + (i + 1) * self.component.windings[num].thickness + i *
+                                         self.component.isolation.cond_cond[num], bot_bound, 0,
+                                         self.component.mesh.c_conductor[num]])
+                                    self.p_conductor[num].append(
+                                        [left_bound + i * self.component.windings[num].thickness + i *
+                                         self.component.isolation.cond_cond[num],
+                                         top_bound, 0, self.component.mesh.c_conductor[num]])
+                                    self.p_conductor[num].append(
+                                        [left_bound + (i + 1) * self.component.windings[num].thickness + i *
+                                         self.component.isolation.cond_cond[num], top_bound, 0,
+                                         self.component.mesh.c_conductor[num]])
+
+                        # Fill the allowed space in the Winding Window with a chosen number of turns
+                        if self.component.wrap_para[num] == "interpolate":
+                            x_interpol = np.linspace(left_bound, right_bound + self.component.isolation.cond_cond[num],
+                                                     self.component.windings[num].turns + 1)
+                            for i in range(0, self.component.windings[num].turns):
+                                # Foils
+                                self.p_conductor[num].append(
+                                    [x_interpol[i], bot_bound, 0, self.component.mesh.c_conductor[num]])
+                                self.p_conductor[num].append(
+                                    [x_interpol[i + 1] - self.component.isolation.cond_cond[num], bot_bound, 0,
+                                     self.component.mesh.c_conductor[num]])
+                                self.p_conductor[num].append(
+                                    [x_interpol[i], top_bound, 0, self.component.mesh.c_conductor[num]])
+                                self.p_conductor[num].append(
+                                    [x_interpol[i + 1] - self.component.isolation.cond_cond[num], top_bound, 0,
+                                     self.component.mesh.c_conductor[num]])
+
+                    # Round Conductors:
+                    if self.component.windings[num].conductor_type == "litz" or \
+                            self.component.windings[num].conductor_type == "solid":
+
+                        if self.component.virtual_winding_windows[num].scheme == "square":
+                            y = bot_bound + self.component.windings[num].conductor_radius
+                            x = left_bound + self.component.windings[num].conductor_radius
+                            i = 0
+                            # Case n_conductors higher that "allowed" is missing
+                            while x < right_bound - self.component.windings[num].conductor_radius and i < self.component.windings[num].turns[n_win]:
+                                while y < top_bound - self.component.windings[num].conductor_radius and i < self.component.windings[num].turns[n_win]:
+                                    self.p_conductor[num].append([x, y, 0, self.component.mesh.c_center_conductor[num]])
+                                    self.p_conductor[num].append(
+                                        [x - self.component.windings[num].conductor_radius, y, 0,
+                                         self.component.mesh.c_conductor[num]])
+                                    self.p_conductor[num].append(
+                                        [x, y + self.component.windings[num].conductor_radius, 0,
+                                         self.component.mesh.c_conductor[num]])
+                                    self.p_conductor[num].append(
+                                        [x + self.component.windings[num].conductor_radius, y, 0,
+                                         self.component.mesh.c_conductor[num]])
+                                    self.p_conductor[num].append(
+                                        [x, y - self.component.windings[num].conductor_radius, 0,
+                                         self.component.mesh.c_conductor[num]])
+                                    i += 1
+                                    y += self.component.windings[num].conductor_radius * 2 + self.component.isolation.cond_cond[num]  # one step from left to right
+                                x += self.component.windings[num].conductor_radius * 2 + self.component.isolation.cond_cond[num]  # from left to top
+                                y = bot_bound + self.component.windings[num].conductor_radius
+
+                        if self.component.virtual_winding_windows[num].scheme == "square_full_width":
+                            y = bot_bound + self.component.windings[num].conductor_radius
+                            x = left_bound + self.component.windings[num].conductor_radius
+                            i = 0
+                            # Case n_conductors higher that "allowed" is missing
+                            while y < top_bound - self.component.windings[num].conductor_radius \
+                                    and i < self.component.windings[num].turns[n_win]:
+                                while x < right_bound - self.component.windings[num].conductor_radius \
+                                        and i < self.component.windings[num].turns[n_win]:
+                                    self.p_conductor[num].append([x, y, 0, self.component.mesh.c_center_conductor[num]])
+                                    self.p_conductor[num].append(
+                                        [x - self.component.windings[num].conductor_radius, y, 0,
+                                         self.component.mesh.c_conductor[num]])
+                                    self.p_conductor[num].append(
+                                        [x, y + self.component.windings[num].conductor_radius, 0,
+                                         self.component.mesh.c_conductor[num]])
+                                    self.p_conductor[num].append(
+                                        [x + self.component.windings[num].conductor_radius, y, 0,
+                                         self.component.mesh.c_conductor[num]])
+                                    self.p_conductor[num].append(
+                                        [x, y - self.component.windings[num].conductor_radius, 0,
+                                         self.component.mesh.c_conductor[num]])
+                                    i += 1
+                                    x += self.component.windings[num].conductor_radius * 2 + \
+                                         self.component.isolation.cond_cond[
+                                             num]  # from left to top
+                                y += self.component.windings[num].conductor_radius * 2 + \
+                                     self.component.isolation.cond_cond[
+                                         num]  # one step from left to right
+                                x = left_bound + self.component.windings[num].conductor_radius  # always the same
+
+                        if self.component.virtual_winding_windows[num].scheme == "hexa":
+                            y = bot_bound + self.component.windings[num].conductor_radius
+                            x = left_bound + self.component.windings[num].conductor_radius
+                            i = 0
+                            base_line = True
+                            # Case n_conductors higher that "allowed" is missing
+                            while x < right_bound - self.component.windings[num].conductor_radius \
+                                    and i < self.component.windings[num].turns[n_win]:
+                                while y < top_bound - self.component.windings[num].conductor_radius and \
+                                        i < self.component.windings[num].turns[n_win]:
+                                    self.p_conductor[num].append([x, y, 0, self.component.mesh.c_center_conductor[num]])
+                                    self.p_conductor[num].append(
+                                        [x - self.component.windings[num].conductor_radius, y, 0,
+                                         self.component.mesh.c_conductor[num]])
+                                    self.p_conductor[num].append(
+                                        [x, y + self.component.windings[num].conductor_radius, 0,
+                                         self.component.mesh.c_conductor[num]])
+                                    self.p_conductor[num].append(
+                                        [x + self.component.windings[num].conductor_radius, y, 0,
+                                         self.component.mesh.c_conductor[num]])
+                                    self.p_conductor[num].append(
+                                        [x, y - self.component.windings[num].conductor_radius, 0,
+                                         self.component.mesh.c_conductor[num]])
+                                    i += 1
+                                    y += self.component.windings[num].conductor_radius * 2 + \
+                                         self.component.isolation.cond_cond[
+                                             num]  # from bottom to top
+                                x += 2 * np.cos(np.pi / 6) * (
+                                        self.component.windings[num].conductor_radius +
+                                        self.component.isolation.cond_cond[num] / 2)
+                                # * np.sqrt(2 / 3 * np.pi / np.sqrt(3))  # one step from left to right
+                                # depending on what line, hexa scheme starts shifted
+                                # reset y to "new" bottom
+                                base_line = (not base_line)
+                                if base_line:
+                                    y = bot_bound + self.component.windings[num].conductor_radius
+                                else:
+                                    y = bot_bound + 2 * self.component.windings[num].conductor_radius + \
+                                        self.component.isolation.cond_cond[
+                                            num] / 2
+
+            # Checking the Conductors
+            for num in range(0, self.component.n_windings):
+                # Convert to numpy
+                # Check if all Conductors could be resolved
+                self.p_conductor[num] = np.asarray(self.p_conductor[num])
+
+                # TODO:CHECKS for rect. conductors
+                """ CHECK: rectangle conductors with 4 points
+                if self.component.windings[num].conductor_type == "full" or 
+                        self.component.windings[num].conductor_type == "stacked" or \
+                        self.component.windings[num].conductor_type == "foil":
+                    if int(self.p_conductor[num].shape[0]/4) < self.component.windings[num].turns:
+                        warnings.warn("Too many turns that do not fit in the winding window.")
+                        # self.component.windings[num].turns = int(self.p_conductor[num].shape[0]/4)
+                        self.component.valid = None
+                """
+
+                # CHECK: round conductors with 5 points
+                if self.component.windings[num].conductor_type == "solid" or \
+                        self.component.windings[num].conductor_type == "litz":
+                    if int(self.p_conductor[num].shape[0] / 5) < sum(self.component.windings[num].turns):
+                        # Warning: warnings.warn("Too many turns that do not fit in the winding window.")
+                        # Correct: self.component.windings[num].turns = int(self.p_conductor[num].shape[0]/5)
+                        # TODO: break, but remove warning. valid bit should be set to False
+                        #  Code must go to the next parameter-iteration step for geometric sweep
+                        self.component.valid = False
+                        warnings.warn("Too many turns that do not fit in the winding window.")
+
+            # Region for Boundary Condition
+            self.p_region_bound[0][:] = [-self.r_outer * self.component.mesh.padding,
+                                         -(self.component.core.window_h / 2 + self.component.core.core_w / 4)
+                                         * self.component.mesh.padding,
+                                         0,
+                                         self.component.mesh.c_core * self.component.mesh.padding]
+            self.p_region_bound[1][:] = [self.r_outer * self.component.mesh.padding,
+                                         -(self.component.core.window_h / 2 + self.component.core.core_w / 4)
+                                         * self.component.mesh.padding,
+                                         0,
+                                         self.component.mesh.c_core * self.component.mesh.padding]
+            self.p_region_bound[2][:] = [-self.r_outer * self.component.mesh.padding,
+                                         (self.component.core.window_h / 2 + self.component.core.core_w / 4)
+                                         * self.component.mesh.padding,
+                                         0,
+                                         self.component.mesh.c_core * self.component.mesh.padding]
+            self.p_region_bound[3][:] = [self.r_outer * self.component.mesh.padding,
+                                         (self.component.core.window_h / 2 + self.component.core.core_w / 4)
+                                         * self.component.mesh.padding,
+                                         0,
+                                         self.component.mesh.c_core * self.component.mesh.padding]
+
+        def draw_isolations(self, isolation_deltas):
+            """
+            DISCLAIMER
+            Because the distance from the core to the winding is set by
+            iso.core_cond, a delta, which is used in order for no overlapping lines will cause
+            the "real" isolation to be slightly smaller than set by the user.
+            """
+
+            window_h = self.component.core.window_h
+            iso = self.component.isolation
+            mesh = self.component.mesh
+
+            # Using the delta the lines and points from the isolation and the core/windings are not overlapping
+            # which makes creating the mesh more simpler
+            # Isolation between winding and core
+            iso_core_delta_left = isolation_deltas["core_left"] # Distance from iso to the core (left)
+            iso_core_delta_top = isolation_deltas["core_top"] # Distance from iso to the core (top)
+            iso_core_delta_bot = isolation_deltas["core_bot"] # Distance from iso to the core (bot)
+            iso_winding_delta = isolation_deltas["winding"] # Distance from iso to the winding
+
+            # Only used in primary/secondary winding scheme
+            # Distance between the core-winding iso and the winding-winding iso 
+            # (only when 2 virtual winding windows are set and therefore the winding-winding iso is horizontal)
+            iso_iso_delta = isolation_deltas["iso_iso_hor"] 
+
+            # Distance from the right end of the horizontal isolation to the core
+            # (only exists when 2 vww are set)
+            hor_iso_delta_right = isolation_deltas["iso_iso_right"]
+
+            self.p_iso_core_pri = []
+            self.p_iso_pri_sec = []
+
+            if self.component.component_type == "integrated_transformer":
+                # TODO implement for integrated_transformers
+                warnings.warn("Isolations are not set because they are not implemented for integrated transformers.")
+            else:
+                # Core to Pri isolation
+                self.p_iso_core_pri = [
+                    [
+                        self.component.core.core_w / 2 + iso_core_delta_left,
+                        window_h / 2 - iso_core_delta_top,
+                        0,
+                        mesh.c_window
+                    ],
+                    [
+                        self.component.core.core_w / 2 + iso.core_cond[2] - iso_winding_delta,
+                        window_h / 2 - iso_core_delta_top,
+                        0,
+                        mesh.c_window
+                    ],
+                    [
+                        self.component.core.core_w / 2 + iso.core_cond[2] - iso_winding_delta,
+                        -window_h / 2 + iso_core_delta_bot,
+                        0,
+                        mesh.c_window
+                    ],
+                    [
+                        self.component.core.core_w / 2 + iso_core_delta_left,
+                        -window_h / 2 + iso_core_delta_bot,
+                        0,
+                        mesh.c_window
+                    ]
+                ]
+
+                # Isolation between virtual winding windows
+                if self.component.vw_type == "full_window":
+                    # Only one vww -> The winding can be interleaved 
+                    # -> still an isolation between pri and sec necessary
+                    if len(self.component.virtual_winding_windows) == 1 and self.component.virtual_winding_windows[0].winding == "interleaved":
+                        # vertical isolations needed between the layers
+                        # bifilar and vertical do not exist yet
+                        vww = self.component.virtual_winding_windows[0]
+                        winding_0 = self.component.windings[0]
+                        winding_1 = self.component.windings[1]
+                        current_x = vww.left_bound + 2 * winding_0.conductor_radius
+                        if vww.scheme == "horizontal":
+                            self.p_iso_pri_sec = []
+                            for index in range(self.top_window_iso_counter-1):
+                                self.p_iso_pri_sec.append([
+                                    [
+                                        current_x + iso_winding_delta,
+                                        window_h / 2 - iso_core_delta_top,
+                                        0,
+                                        mesh.c_window
+                                    ],
+                                    [
+                                        current_x + iso.cond_cond[2] - iso_winding_delta,
+                                        window_h / 2 - iso_core_delta_top,
+                                        0,
+                                        mesh.c_window
+                                    ],
+                                    [
+                                        current_x + iso.cond_cond[2] - iso_winding_delta,
+                                        -window_h / 2 + iso_core_delta_bot,
+                                        0,
+                                        mesh.c_window
+                                    ],
+                                    [
+                                        current_x + iso_winding_delta,
+                                        -window_h / 2 + iso_core_delta_bot,
+                                        0,
+                                        mesh.c_window
+                                    ]
+                                ])
+                                # The sec winding can start first when it has a higher number of turns
+                                # col_cond
+                                if index % 2 == self.col_cond_start:
+                                    current_x += iso.cond_cond[2] + 2 * winding_1.conductor_radius
+                                else:
+                                    current_x += iso.cond_cond[2] + 2 * winding_0.conductor_radius
+                        elif vww.scheme == "vertical":
+                            raise Exception("Vertical scheme not implemented yet!")
+                        elif vww.scheme == "bifilar":
+                            raise Exception("Bifilar scheme not implemented yet!")
+                        else:
+                            raise Exception(f"The winding scheme {vww.scheme} is unknown.")
+                elif self.component.vw_type == "center":
+                    # Two vwws -> a horizontal isolation is needed
+                    vww_bot = self.component.virtual_winding_windows[0]
+                    vww_top = self.component.virtual_winding_windows[1]
+                    self.p_iso_pri_sec.append([
+                        [
+                            vww_top.left_bound - iso_winding_delta + iso_iso_delta,
+                            vww_top.bot_bound - iso_winding_delta,
+                            0,
+                            mesh.c_window
+                        ],
+                        [
+                            vww_top.right_bound - hor_iso_delta_right,
+                            vww_top.bot_bound - iso_winding_delta,
+                            0,
+                            mesh.c_window
+                        ],
+                        [
+                            vww_top.right_bound - hor_iso_delta_right,
+                            vww_bot.top_bound + iso_winding_delta,
+                            0,
+                            mesh.c_window
+                        ],
+                        [
+                            vww_top.left_bound - iso_winding_delta + iso_iso_delta,
+                            vww_bot.top_bound + iso_winding_delta,
+                            0,
+                            mesh.c_window
+                        ]
+                    ])
+                else:
+                    warnings.warn(f"Isolations are not implemented for components with type {self.component.vw_type}")
+
+        def update(self, isolation_deltas = None):
+
+            # Preallocate the arrays, in which the geometries' point coordinates will be stored
+            self.p_outer = np.zeros((4, 4))
+            self.p_region_bound = np.zeros((4, 4))
+            self.p_window = np.zeros((4 * self.component.n_windows, 4))
+            self.p_air_gaps = np.zeros((4 * self.component.air_gaps.number, 4))
+
+            # Fitting the outer radius to ensure surface area
+            self.r_inner = self.component.core.window_w + self.component.core.core_w / 2
+            self.r_outer = np.sqrt((self.component.core.core_w / 2) ** 2 + self.r_inner ** 2)
+            # np.sqrt(window_w**2 + window_w * core_w + core_w**2/2)
+
+            #
+            self.draw_outer()
+
+            self.draw_window()
+
+            self.draw_air_gaps()
+
+            self.draw_virtual_winding_windows()
+
+            self.draw_conductors()
+
+            if isolation_deltas is None:
+                isolation_deltas = {
+                    "core_left": 0.0001,
+                    "core_top": 0.0001,
+                    "core_bot": 0.0001,
+                    "winding": 0.0001,
+                    "iso_iso_hor" : 0.0001,
+                    "iso_iso_right": 0.0001
+                }
+
+            self.draw_isolations(isolation_deltas)
+
+    #  -  -  -  -  -  -  -  -  -  -  -  -  -  -  -  -  -  -  -  -  -  -  -  -  -  -  -   -  -  -  -  -  -  -  -  -  -  -
+    # Pre-Processing
+    class ReluctanceModel:
+        """
+        Depending on Core-Configurations, given number of turns and Inductance-goals, calculate air gap lengths
+        """
+
+        def __init__(self, component):
+            """
+            f.e.:   n_reluctances = 1 without stray path
+                    n_reluctances = 3 with stray path
+
+                    n_air_gaps = air_gap_division * n_reluctances or sth. like that for distributed air gaps
+
+            """
+            self.component = component
+
+            # Control
+            self.singularity = False
+            self.visualize_waveforms = False
+            self.visualize_airgaps = False
+            self.visualize_max = False
+            self.visualize_nom = False
+            self.stray_path_parametrization = None  # "max_flux", "given_flux", "mean_flux"
+            self.n_singularities = 0
+
+            # Goals
+            self.n_theo = None
+            self.L_goal = None
+
+            # Geometric/Material Parameters
+            self.N = None
+            self.max_length = None
+            self.n_ag_per_rel = None
+            self.air_gap_types = None
+            self.air_gap_lengths = None
+            self.material = None
+            self.b_peaks = None
+            self.b_max = None
+            self.b_stray = None
+            self.b_stray_rel_overshoot = 1
+            self.A_stray = None
+            self.A_core = None
+            self.real_core_width = None
+
+            # Excitation
+            self.f_1st = None
+            self.max_current = None
+            self.nom_current = None
+            self.max_phi = None
+            self.nom_phi = None
+            self.nom_current_1st = None
+            self.nom_phase_1st = None
+
+            # Results
+            self.p_hyst_nom_1st = None
+            self.p_hyst_nom = None
+
+            self.component.create_folders([self.component.reluctance_model_folder_path])
+
+        def calculate_air_gap_lengths_idealized(self, reluctances: List, types: str) -> List:
+            """
+            :param reluctances: List with reluctances
+            :type reluctances: List
+            :param types:
+                - "round-round":
+                - "round-inf":
+                - "cyl-cyl":
+            :type types: str
+            :return: air gap length idealized
+            :rtype: List
+            """
+            air_gap_lengths = [None] * len(reluctances)
+
+            # Go through reluctances
+            for n_reluctance, R_0 in enumerate(reluctances):
+                if self.component.dimensionality == "2D":
+
+                    if types[n_reluctance] == ("round-round" or "round-inf"):
+                        A_core = (self.component.core.core_w / 2) ** 2 * np.pi
+                        length = R_0 * self.component.mu0 * A_core
+
+                    if types[n_reluctance] == "cyl-cyl":
+                        # return R_0 * self.component.mu0 * w * np.pi * (r_o + r_i)
+                        length = None  # TODO: Find explicit formula of idealized air gap length
+                air_gap_lengths[n_reluctance] = length
+
+            return air_gap_lengths
+
+        def calculate_air_gap_lengths_with_sct(self, reluctances: List):
+            """
+            Method calculates air gap lengths according to the given reluctances.
+            Method uses several instance variables of the Reluctance Model.
+
+            .. TODO:: List with lists of air gap lengths important to always keep the order of elements [or use a dictionary] future use case integrated_transformer:
+                [[l_top_1, l_top_2, ...], [l_bot_1, l_bot_2, ...], [l_stray_1, l_stray_2, ...]]
+                use case now to be implemented:  [[l_top_1], [l_bot_1], [l_stray_1]]
+
+            :param reluctances:
+            :type reluctances: List
+            :return: Dictionary with air gap names and the associated lengths
+            """
+            air_gap_lengths = {}
+            b_peaks = {}
+
+            # Go through reluctances
+            for n_reluctance, R_0 in enumerate(reluctances):
+
+                # Define the Reluctance function to be solved for the air gap length
+                if self.component.dimensionality == "2D":
+
+                    if n_reluctance == 2:
+                        self.A_stray = self.component.stray_path.width * self.component.core.core_w * np.pi
+                        A_part = self.A_stray
+                        air_gap_name = "R_stray"
+
+                    else:
+                        self.A_core = (self.component.core.core_w / 2) ** 2 * np.pi
+                        A_part = self.A_core
+
+                        if n_reluctance == 0:
+                            air_gap_name = "R_top"
+
+                        if n_reluctance == 1:
+                            air_gap_name = "R_bot"
+
+                        # Define tablet height for SCT
+                        h_basis = self.max_length[n_reluctance] - self.component.stray_path.width / 2
+
+                    # Check for saturation
+                    b_peak = self.max_phi[n_reluctance] / A_part
+                    b_peaks[air_gap_name + "_b_peak"] = b_peak
+
+                    # print(f"{b_peak=}")
+                    # print(f"{A_part=}")
+
+                    if b_peak > self.b_max:
+                        air_gap_lengths[air_gap_name] = "saturated"
+                        # print("saturated")
+                        # break the outer for loop
+                        break
+
+                    # Go through the distributed air gaps (of each reluctance)
+                    for n_distributed in range(0, self.n_ag_per_rel[n_reluctance]):
+
+                        if self.air_gap_types[n_reluctance][n_distributed] == "round-inf":
+                            # print(self.component.core.window_h,
+                            #       self.component.stray_path.midpoint,
+                            #       self.component.stray_path.width)
+
+                            def r_sct(length):
+                                return r_round_inf(l=length,
+                                                   r=self.component.core.core_w / 2,
+                                                   sigma=sigma(l=length,
+                                                               w=self.component.core.core_w / 2,
+                                                               R_equivalent=r_basis(l=length,
+                                                                                    w=self.component.core.core_w,
+                                                                                    h=h_basis))
+                                                   ) - R_0
+
+                            if self.visualize_airgaps:
+                                def r_sct_ideal(length):
+                                    return r_round_inf(l=length,
+                                                       r=self.component.core.core_w / 2,
+                                                       sigma=1
+                                                       ) - R_0
+
+                        if self.air_gap_types[n_reluctance][n_distributed] == "round-round":
+                            # def r_sct(length):
+                            #    return r_round_round(length)
+                            pass
+
+                        if self.air_gap_types[n_reluctance][n_distributed] == "cyl-cyl":
+                            def r_sct(length):
+                                return r_cyl_cyl(l=length,
+                                                 sigma=sigma(l=length,
+                                                             w=self.component.stray_path.width,
+                                                             R_equivalent=r_basis(l=length,
+                                                                                  w=self.component.stray_path.width,
+                                                                                  h=self.component.core.window_w
+                                                                                    - length) / 2),
+                                                 w=self.component.stray_path.width,
+                                                 r_o=self.component.core.window_w + self.component.core.core_w / 2
+                                                 ) - R_0
+
+                            def r_sct_real(length):
+                                return r_cyl_cyl_real(l=length,
+                                                      sigma=sigma(l=length,
+                                                                  w=self.component.stray_path.width,
+                                                                  R_equivalent=r_basis(l=length,
+                                                                                       w=self.component.stray_path.width,
+                                                                                       h=self.component.core.window_w
+                                                                                         - length) / 2),
+                                                      w=self.component.stray_path.width,
+                                                      r_o=self.component.core.window_w + self.component.core.core_w / 2,
+                                                      h_real_core=self.real_core_width
+                                                      ) - R_0
+
+                        # print(f"\n  {air_gap_name}")
+                        # print(f"n_reluctance {n_reluctance}")
+                        # print(f"self.component.stray_path.width {self.component.stray_path.width}")
+                        # print(f"max_length[n_reluctance] {self.max_length[n_reluctance]}")
+                        # print(f"R_0 {R_0}")
+                        # print(f"r_sct(a) {r_sct(1e-6)}")
+                        # print(f"r_sct(b) {r_sct(self.max_length[n_reluctance])}")
+
+                        # Check for different signs (zero crossing)
+                        if r_sct(1e-6) * r_sct(self.max_length[n_reluctance]) > 0:
+                            air_gap_lengths[air_gap_name] = "out of bounds"
+                            # print("out of bounds")
+
+                        else:
+                            if self.visualize_airgaps:
+                                length_vec = np.linspace(1e-6, self.max_length[n_reluctance] / 4)
+                                R_res = np.array([r_sct(length) + R_0 for length in length_vec])
+                                R_res_ideal = np.array([r_sct_ideal(length) + R_0 for length in length_vec])
+                                R_0_vec = np.array([R_0 for length in length_vec])
+                                length_vec = length_vec * 1000
+
+                                plt.figure(figsize=(5, 3))
+                                plt.plot(length_vec, R_res * 1e-6, label=r"$R_{\mathrm{fringing}}$")
+                                plt.plot(length_vec, R_res_ideal * 1e-6, label=r"$R_{\mathrm{ideal}}$")
+                                plt.plot(length_vec, R_0_vec * 1e-6, label=r"$R_{\mathrm{goal}}$")
+                                plt.xlabel(r"$l / \mathrm{mm}$")
+                                plt.ylabel(r"$R / \mathrm{(\mu H)^{-1}}$")
+                                plt.legend()
+                                plt.grid()
+                                plt.savefig(f"C:/Users/tillp/sciebo/Exchange Till/04_Documentation/Inkscape/Reluctance_Model/sct_resistance.pdf",
+                                            bbox_inches="tight")
+
+                                plt.show()
+
+                            air_gap_lengths[air_gap_name] = brentq(r_sct, 1e-6, self.max_length[n_reluctance])
+                            if air_gap_name == "R_stray":
+                                air_gap_lengths[air_gap_name + "_real"] = brentq(r_sct_real, 1e-9, self.max_length[n_reluctance])
+
+            # print(f"{air_gap_lengths=}")
+            return air_gap_lengths, b_peaks
+
+        def get_core_loss(self):
+            """
+            Calculates the hysteresis loss corresponding to complex core parameters.
+            :return:
+            """
+            # print(f"Calculate Analytical Core Losses:")
+
+            # time domain
+            Phi_top_nom, Phi_bot_nom, Phi_stray_nom = \
+                self.phi_from_time_currents(self.nom_current[0], self.nom_current[1], self.visualize_nom)
+
+            # Peaks of time domain
+            Phi_top_nom_peak, Phi_bot_nom_peak, Phi_stray_nom_peak = \
+                self.max_phi_from_time_phi(Phi_top_nom, Phi_bot_nom, Phi_stray_nom)
+
+            # Phases of time domain
+            phase_top, phase_bot, phase_stray = self.phases_from_time_phi(Phi_top_nom, Phi_bot_nom, Phi_stray_nom)
+
+            # fundamental
+            Phi_top_nom_1st, Phi_bot_nom_1st, Phi_stray_nom_1st = self.phi_fundamental()
+
+            # Amplitudes of fundamental
+            Phi_top_nom_1st_peak, Phi_bot_nom_1st_peak, Phi_stray_nom_1st_peak = \
+                self.max_phi_from_time_phi(Phi_top_nom_1st, Phi_bot_nom_1st, Phi_stray_nom_1st)
+
+            p_top_1st, p_bot_1st, p_stray_1st = self.hysteresis_loss(Phi_top_nom_1st_peak, Phi_bot_nom_1st_peak, Phi_stray_nom_1st_peak)
+            # print(p_top_1st, p_bot_1st, p_stray_1st)
+            self.p_hyst_nom_1st = sum([p_top_1st, p_bot_1st, p_stray_1st])
+
+            p_top, p_bot, p_stray = self.hysteresis_loss(Phi_top_nom_peak, Phi_bot_nom_peak, Phi_stray_nom_peak)
+            # print(p_top, p_bot, p_stray)
+            self.p_hyst_nom = sum([p_top, p_bot, p_stray])
+
+            self.visualize_phi_core_loss(Phi_top_nom, Phi_bot_nom, Phi_stray_nom,
+                                         phase_top, phase_bot, phase_stray)
+
+            # print(f"Analytical Core Losses = \n\n")
+
+        def visualize_phi_core_loss(self, Phi_top_init, Phi_bot_init, Phi_stray_init,
+                                    phase_top, phase_bot, phase_stray):
+            """
+            Visualization of the fluxes used for the core loss calculation.
+            :return:
+            """
+            Phi_top_nom_peak, Phi_bot_nom_peak, Phi_stray_nom_peak = \
+                self.max_phi_from_time_phi(Phi_top_init, Phi_bot_init, Phi_stray_init)
+
+            # time
+            t = np.linspace(min(self.nom_current[0][0]), max(self.nom_current[0][0]), 500) / self.f_1st / 2 / np.pi
+            # phase = 0
+            Phi_top = Phi_top_nom_peak * np.cos(t * self.f_1st * 2 * np.pi - phase_top)
+            Phi_bot = Phi_bot_nom_peak * np.cos(t * self.f_1st * 2 * np.pi - phase_bot)
+            Phi_stray = Phi_stray_nom_peak * np.cos(t * self.f_1st * 2 * np.pi - phase_stray)
+
+            if self.visualize_nom:
+                # figure, axis = plt.subplots(3, figsize=(4, 6))
+
+                # t = np.array(t) * 10 ** 6 / 200000 / 2 / np.pi
+                # for i, phi in enumerate([Phi_top, Phi_bot, Phi_stray]):
+                #     axis[i].plot(t, 1000 * np.array(phi), label=r"$\mathcal{\phi}_{\mathrm{top}}$")
+                #     axis[i].set_ylabel("Magnetic fluxes / mWb")
+                #     axis[i].set_xlabel(r"$t$ / \mu s")
+                #     axis[i].legend()
+                #     axis[i].grid()
+
+                plt.figure(figsize=(6, 3))
+                plt.plot(t, 1000 * np.array(Phi_top), color="tab:blue", label=r"$\mathcal{\phi}_{\mathrm{top, fd}}$")
+                plt.plot(t, 1000 * np.array(Phi_bot), color="tab:orange", label=r"$\mathcal{\phi}_{\mathrm{bot, fd}}$")
+                plt.plot(t, 1000 * np.array(Phi_stray), color="tab:green", label=r"$\mathcal{\phi}_{\mathrm{stray, fd}}$")
+
+                time = np.array(self.nom_current[0][0]) / 200000 / 2 / np.pi
+
+                plt.plot(time, 1000 * np.array(Phi_top_init), ":", color="tab:blue", label=r"$\mathcal{\phi}_{\mathrm{top, td}}$")
+                plt.plot(time, 1000 * np.array(Phi_bot_init), ":", color="tab:orange", label=r"$\mathcal{\phi}_{\mathrm{bot, td}}$")
+                plt.plot(time, 1000 * np.array(Phi_stray_init), ":", color="tab:green", label=r"$\mathcal{\phi}_{\mathrm{stray, td}}$")
+
+                plt.ylabel("Magnetic fluxes / mWb")
+                plt.xlabel(r"$t$ / s")
+                plt.yticks([-0.03, -0.02, -0.01, 0, 0.01, 0.02, 0.03])
+                plt.legend(bbox_to_anchor=(1.05, 1), loc=2, borderaxespad=0.)
+                plt.grid()
+
+                plt.savefig(f"C:/Users/tillp/sciebo/Exchange Till/04_Documentation/Reluctance_Model_Current_Shapes/core_loss.pdf",
+                            bbox_inches="tight")
+
+                plt.show()
+
+        def phi_fundamental(self):
+            """
+
+            :return:
+            """
+            # time
+            t = np.linspace(min(self.nom_current[0][0]), max(self.nom_current[0][0]), 500) / self.f_1st / 2 / np.pi
+
+            # time functions
+            # f_I1 = interp1d(self.nom_current[0][0], self.nom_current[0][1])  # current_pairs_nom[0]
+            # f_I2 = interp1d(self.nom_current[1][0], self.nom_current[1][1])  # current_pairs_nom[1]
+
+            # 1st harmonic
+
+            # Imax_in = max(time_nom_in[1])
+            # I1 = Imax_in * np.cos(t * f + phase_pairs_nom[0][0])
+            I1 = self.nom_current_1st[0] * np.cos(t * self.f_1st * 2 * np.pi + self.nom_phase_1st[0])
+
+            # Imax_out = max(time_nom_out[1])
+            # I2 = Imax_out * np.cos(t * f + phase_pairs_nom[0][1]+np.pi)
+            I2 = self.nom_current_1st[1] * np.cos(t * self.f_1st * 2 * np.pi + self.nom_phase_1st[1] + np.pi)
+
+            # Calc fluxes
+            Phi_top = []
+            Phi_bot = []
+            Phi_stray = []
+
+            for i in range(0, len(I1)):
+                CurrentVector = [I1[i], I2[i]]
+
+                #     [Phi_top, Phi_bot] = np.matmul(np.matmul(np.linalg.inv(R), N), self.current)
+                [Phi_top_s, Phi_bot_s] = np.matmul(np.matmul(np.linalg.inv(np.transpose(self.N)), self.L_goal),
+                                                   np.transpose(CurrentVector))
+                Phi_stray_s = Phi_bot_s - Phi_top_s
+
+                # Append to lists (for all time-steps)
+                Phi_top.append(Phi_top_s)
+                Phi_bot.append(Phi_bot_s)
+                Phi_stray.append(Phi_stray_s)
+
+            if self.visualize_nom:
+                self.visualize_current_and_flux(t, Phi_top, Phi_bot, Phi_stray, I1, I2)
+
+            return Phi_top, Phi_bot, Phi_stray
+
+        def hysteresis_loss(self, Phi_top, Phi_bot, Phi_stray):
+            """
+            Returns the hysteresis losses. Assumptions: homogeneous flux, sinusoidal excitation
+            :return:
+            """
+            length_corner = self.A_core / self.component.core.core_w / np.pi
+            ri = self.component.core.core_w / 2
+            ro = ri + self.component.core.window_w
+
+            # Top Part
+            b_top = Phi_top / self.A_core
+            Vol_top = self.A_core * (100 - self.component.stray_path.midpoint) / 100 * self.component.core.window_h + \
+                      self.A_core * ((100 - self.component.stray_path.midpoint) / 100 * self.component.core.window_h - \
+                                     self.air_gap_lengths["R_top"])
+
+            p_top = 0.5 * self.component.mu0 * f_N95_mu_imag(self.f_1st, b_top) * Vol_top * 2 * np.pi * self.f_1st * \
+                    (b_top / self.component.core.re_mu_rel / self.component.mu0) ** 2 + \
+                    self.p_loss_cyl(Phi_top, length_corner, ri, ro)[0]
+
+            # Bot Part
+            b_bot = Phi_bot / self.A_core
+            Vol_bot = self.A_core * self.component.stray_path.midpoint / 100 * self.component.core.window_h + \
+                      self.A_core * (self.component.stray_path.midpoint / 100 * self.component.core.window_h + \
+                                     self.air_gap_lengths["R_bot"])
+            p_bot = 0.5 * self.component.mu0 * f_N95_mu_imag(self.f_1st, b_bot) * Vol_bot * 2 * np.pi * self.f_1st * \
+                    (b_bot / self.component.core.re_mu_rel / self.component.mu0) ** 2 + \
+                    self.p_loss_cyl(Phi_bot, length_corner, ri, ro)[0]
+
+            # Stray Path
+            p_stray = self.p_loss_cyl(Phi_stray, self.component.stray_path.width, ri,
+                                      ro - self.air_gap_lengths["R_stray"])[0]
+
+            return p_top, p_bot, p_stray
+
+        def p_loss_cyl(self, Phi, w, ri, ro):
+            """
+
+            :return:
+            """
+
+            def b(r, Phi, w):
+                return Phi / (2 * np.pi * r * w)
+
+            def p_loss_density(r, Phi, w):
+                return 2 * np.pi * r * w * \
+                       np.pi * self.f_1st * \
+                       self.component.mu0 * f_N95_mu_imag(self.f_1st, b(r, Phi, w)) * \
+                       (b(r, Phi, w) / self.component.core.re_mu_rel / self.component.mu0) ** 2
+
+            return quad(p_loss_density, ri, ro, args=(Phi, w), epsabs=1e-4)
+
+        @staticmethod
+        def max_phi_from_time_phi(Phi_top, Phi_bot, Phi_stray):
+            """
+
+            :param Phi_stray:
+            :param Phi_bot:
+            :param Phi_top:
+            :return:
+            """
+            Phi_top_peak = max([abs(ele) for ele in Phi_top])
+            Phi_bot_peak = max([abs(ele) for ele in Phi_bot])
+            Phi_stray_peak = max([abs(ele) for ele in Phi_stray])
+
+            # print(f"{Phi_top_peak=}\n"
+            #       f"{Phi_bot_peak=}\n"
+            #       f"{Phi_stray_peak=}\n")
+
+            return Phi_top_peak, Phi_bot_peak, Phi_stray_peak
+
+        def phases_from_time_phi(self, Phi_top, Phi_bot, Phi_stray):
+            """
+            Returns the phases of the peaks
+            :param Phi_stray:
+            :param Phi_bot:
+            :param Phi_top:
+            :return:
+            """
+            # print(np.array(Phi_top))
+            # print(np.array(Phi_top).argmax(axis=0))
+            # print(self.nom_current[0][0])
+
+            phase_top = self.nom_current[0][0][np.array(Phi_top).argmax(axis=0)]
+            phase_bot = self.nom_current[0][0][np.array(Phi_bot).argmax(axis=0)]
+            phase_stray = self.nom_current[0][0][np.array(Phi_stray).argmax(axis=0)]
+
+            # print(np.array(Phi_top).argmax(axis=0))
+            # print(np.array(Phi_bot).argmax(axis=0))
+            # print(np.array(Phi_stray).argmax(axis=0))
+
+            return phase_top, phase_bot, phase_stray
+
+        def phi_from_time_currents(self, time_current_1, time_current_2, visualize=False):
+            """
+
+            :param visualize:
+            :param time_current_2:
+            :param time_current_1:
+            :return:
+            """
+            I1 = time_current_1[1]
+            I2 = time_current_2[1]
+
+            t = None
+            if time_current_1[0] == time_current_2[0]:
+                t = time_current_1[0]
+            else:
+                warnings.warn("Time values do not match equally for both currents!")
+
+            Phi_top = []
+            Phi_bot = []
+            Phi_stray = []
+
+            for i in range(0, len(I1)):
+                # Negative sign is placed here
+                CurrentVector = [I1[i], -I2[i]]
+
+                #     [Phi_top, Phi_bot] = np.matmul(np.matmul(np.linalg.inv(R), N), self.max_current)
+                [Phi_top_s, Phi_bot_s] = np.matmul(np.matmul(np.linalg.inv(np.transpose(self.N)), self.L_goal),
+                                                   np.transpose(CurrentVector))
+                Phi_stray_s = Phi_bot_s - Phi_top_s
+
+                # Append to lists (for all time-steps)
+                Phi_top.append(Phi_top_s)
+                Phi_bot.append(Phi_bot_s)
+                Phi_stray.append(Phi_stray_s)
+
+            # Visualize
+            if visualize:
+                self.visualize_current_and_flux(t, Phi_top, Phi_bot, Phi_stray, I1, I2)
+
+            return Phi_top, Phi_bot, Phi_stray
+
+        @staticmethod
+        def visualize_current_and_flux(t, Phi_top, Phi_bot, Phi_stray, I1, I2):
+            figure, axis = plt.subplots(2, figsize=(4, 4))
+
+            t = np.array(t) * 10 ** 6 / 200000 / 2 / np.pi
+
+            axis[0].plot(t, 1000 * np.array(Phi_top), label=r"$\mathcal{\phi}_{\mathrm{top}}$")
+            axis[0].plot(t, 1000 * np.array(Phi_bot), label=r"$\mathcal{\phi}_{\mathrm{bot}}$")
+            axis[0].plot(t, 1000 * np.array(Phi_stray), label=r"$\mathcal{\phi}_{\mathrm{stray}}$")
+
+            axis[0].set_yticks([-0.03, -0.02, -0.01, 0, 0.01, 0.02, 0.03])
+
+            axis[1].plot(t, I1, label=r"$I_{\mathrm{in}}$")
+            axis[1].plot(t, -np.array(I2), label=r"$I_{\mathrm{out}}$")
+            # axis[1].plot(t, np.array(I2)/3.2 - np.array(I1), label=f"Im")
+
+            axis[0].set_ylabel("Magnetic fluxes / mWb")
+            axis[0].set_xlabel(r"$t$ / \mu s")
+            axis[1].set_ylabel("Currents / A")
+            axis[1].set_xlabel(r"$t$ / $\mathrm{\mu s}$")
+
+            axis[0].legend()
+            axis[1].legend()
+
+            axis[0].grid()
+            axis[1].grid()
+
+            plt.savefig(f"C:/Users/tillp/sciebo/Exchange Till/04_Documentation/Reluctance_Model_Current_Shapes/{I1[0]}.pdf",
+                        bbox_inches="tight")
+
+            # plt.show()
+
+        def stray_path_parametrization_two_d_axi(self):
+            """
+            Method defines instance variables.
+            :return:
+            """
+            # Calculate stray path width
+
+            if np.linalg.cond(np.transpose(self.N)) < 1 / sys.float_info.epsilon:
+
+                # Get fluxes for max current
+                Phi_top_max, Phi_bot_max, Phi_stray_max = self.phi_from_time_currents(self.max_current[0],
+                                                                                      self.max_current[1],
+                                                                                      visualize=self.visualize_max)
+
+                Phi_top_max_peak, Phi_bot_max_peak, Phi_stray_max_peak = \
+                    self.max_phi_from_time_phi(Phi_top_max, Phi_bot_max, Phi_stray_max)
+
+                # Store max peak fluxes in instance variable -> used for saturation check
+                self.max_phi = [Phi_top_max_peak, Phi_bot_max_peak, Phi_stray_max_peak]
+                # print(self.max_phi)
+
+                # self.component.stray_path.width = (Phi_stray+np.abs(Phi_top + Phi_bot)) / self.b_stray /
+                # (np.pi * self.component.core.core_w)
+
+                # Calculate stray path width corresponding to ...
+                # ... externally set magnetic flux density or ...
+                if self.stray_path_parametrization == "given_flux":
+                    self.component.stray_path.width = Phi_stray_max_peak / self.b_stray / (np.pi * self.component.core.core_w)
+                # ... to mean flux density of top and bottom flux density
+                if self.stray_path_parametrization == "mean":
+                    b_stray_mean = (np.abs(Phi_top_max_peak) + np.abs(Phi_bot_max_peak)) / 2 / np.pi / (self.component.core.core_w / 2) ** 2
+                    self.component.stray_path.width = Phi_stray_max_peak / b_stray_mean / (np.pi * self.component.core.core_w)
+                if self.stray_path_parametrization == "max_flux":
+                    phi_abs = np.array([np.abs(Phi_top_max_peak), np.abs(Phi_bot_max_peak)])
+                    b_stray_max = phi_abs.max(0) / np.pi / (self.component.core.core_w / 2) ** 2
+                    self.component.stray_path.width = Phi_stray_max_peak / b_stray_max / self.b_stray_rel_overshoot \
+                                                      / (np.pi * self.component.core.core_w)
+
+                # Max allowed lengths in each leg
+                # TODO: Fit values a bit
+                self.max_length = [self.component.core.window_h * (100 - self.component.stray_path.midpoint) / 100,
+                                   self.component.core.window_h * self.component.stray_path.midpoint / 100,
+                                   self.component.core.window_w / 2]
+
+                # Air gap types: "round-round", "round-inf", "cyl-cyl"
+                self.air_gap_types = [["round-inf"],  # top
+                                      ["round-inf"],  # bot
+                                      ["cyl-cyl"]]  # stray
+
+                # TODO: R_top and R_bot can be realized with distributed air gaps
+                self.n_ag_per_rel = [1, 1, 1]
+
+            else:
+                # Singular Matrices cannot be treated
+                self.n_singularities += 1
+                self.singularity = True
+                # print(N)
+                [Phi_top_max_peak, Phi_bot_max_peak, Phi_stray_max_peak] = [0, 0, 0]  # TODO:Case treatment
+
+        def get_air_gaps_from_winding_matrix(self):
+            """
+            Calculates air gap lengths according to a given winding matrix.
+            Uses several instance variables.
+
+            :return: Dictionary with air gap results or None
+
+            """
+            results = None
+            # Core and Component type decide about air gap characteristics
+            if self.component.dimensionality == "2D":
+
+                # Check winding matrix
+
+                # Inductor
+                if self.N.shape == (1,) and self.component.component_type == "inductor":
+                    raise NotImplemented
+
+                # Transformer
+                if self.N.shape == (2,) and self.component.component_type == "transformer":
+                    raise NotImplemented
+
+                # Dedicated stray path
+                if self.N.shape == (2, 2) and self.component.component_type == "integrated_transformer":
+
+                    # Calculate goal reluctance matrix
+                    R_matrix = calculate_reluctances(N=self.N, L=self.L_goal)
+
+                    # R_goal = [R_top, R_bot, R_stray]
+                    R_goal = [R_matrix[0, 0] + R_matrix[0, 1], R_matrix[1, 1] + R_matrix[0, 1], -R_matrix[0, 1]]
+
+                    # Stray path specific parameters
+                    # print(R_matrix)
+                    # print(R_goal)
+                    # print(self.L_goal)
+                    self.stray_path_parametrization_two_d_axi()
+
+                    # Check for negative Reluctances
+                    if all(R >= 0 for R in R_goal) and self.singularity == False:
+
+                        # Calculate the air gap lengths with the help of SCT
+                        # air_gap_lengths is a dictionary with air gap names and the associated length
+                        self.air_gap_lengths, self.b_peaks = self.calculate_air_gap_lengths_with_sct(reluctances=R_goal)
+
+                        # print(air_gap_lengths.values())
+
+                        # Check for invalid data
+                        if "saturated" in self.air_gap_lengths.values() or \
+                                "out of bounds" in self.air_gap_lengths.values():
+                            results = None
+                            # print("Invalid Data\n\n")
+
+                        else:
+                            # Width of the stray path is added to the result data
+                            stray_path_width = {"stray_path_width": self.component.stray_path.width}
+
+                            # Put together the single dictionaries
+                            lengths_and_peaks = dict(self.b_peaks, **self.air_gap_lengths)
+                            results = dict(stray_path_width, **lengths_and_peaks)
+
+                    else:
+                        results = None
+
+                # Save resulting parameter set
+                # air_gap_lengths_valid = np.asarray(air_gap_lengths_valid)
+                # np.save('Reluctance_Model/air_gap_lengths_valid.npy', air_gap_lengths_valid)
+
+                # print(f"{results=}")
+                return results
+
+        def air_gap_design(self, L_goal, parameters_init, stray_path_parametrization=None, f_1st=None,
+                           max_current=None, nom_current=None, b_max=None, b_stray=None, material=None,
+                           visualize_waveforms=False, nom_current_1st=None, nom_phase_1st=None):
+            """
+            Performs calculation of air gap lengths according to given data.
+
+            :param f_1st:
+            :param nom_phase_1st:
+            :param nom_current_1st:
+            :param max_current:
+            :param nom_current:
+            :param material:
+            :param visualize_waveforms:
+            :param stray_path_parametrization: the width of the stray path may be parametrized by "max_flux" or
+                "mean_flux" of the other two legs (top and bot) or by a "given_flux" which can be defined with param:b_stray
+            :param b_max:
+            :param parameters_init:
+            :param b_stray:
+            :param L_goal: list of inductance goals [inductor: single value L;
+                                                     transformer: Inductance Matrix [[L_11, M], [M, L_22]]
+
+            :return: Dictionary with resulting air gap (and stray path) parameters. Saturated and other invalid
+                        parameter combinations are set to None
+
+            """
+            # Excitation
+            self.f_1st = f_1st
+            self.max_current = max_current
+            self.nom_current = nom_current
+            self.nom_current_1st = nom_current_1st
+            self.nom_phase_1st = nom_phase_1st
+
+
+            # Others
+            self.stray_path_parametrization = stray_path_parametrization
+            self.b_stray = b_stray
+            self.b_max = b_max
+            self.material = material
+
+            # Visualization
+            self.visualize_waveforms = visualize_waveforms
+            if self.visualize_waveforms == "max":
+                self.visualize_max = True
+                self.visualize_nom = False
+            if self.visualize_waveforms == "nom":
+                self.visualize_max = False
+                self.visualize_nom = True
+            if self.visualize_waveforms == "all":
+                self.visualize_max = True
+                self.visualize_nom = True
+
+            if not os.path.exists(self.reluctance_model_folder):
+                os.mkdir(self.reluctance_model_folder)
+
+            # Save initial parameter set
+            # parameters_init = np.asarray(parameters_init)
+            # np.save('Reluctance_Model/parameters_init.npy', parameters_init)
+
+            # Save goal inductance values
+            self.L_goal = np.asarray(L_goal)
+            np.save(self.component.path + '/Reluctance_Model/goals.npy', self.L_goal)
+
+            # Initialize result list
+            parameter_results = []
+
+            # Put to Terminal
+            print(f"\n"
+                  f"--- ---\n"
+                  f"Perform reluctance calculations\n\n"
+                  # f"Goal inductance values                   : {L_goal}\n\n"
+                  f"Number of initial reluctance parameters  : {len(parameters_init)}\n")
+
+            # Update the core to use its internal core parameter calculation functionality
+            # Set attributes of core with given keywords
+            for index, parameters in enumerate(parameters_init):
+                for key, value in parameters.items():
+                    # print(key, value)
+                    if hasattr(self, key):
+                        setattr(self, key, value)
+
+                    if hasattr(self.component.core, key):
+                        setattr(self.component.core, key, value)
+
+                    if hasattr(self.component.stray_path, key):
+                        setattr(self.component.stray_path, key, value)
+
+                    if key == "N":
+                        self.N = value
+
+                self.singularity = False
+                air_gap_results = self.get_air_gaps_from_winding_matrix()
+
+                # Check if the result is valid
+                if air_gap_results is None:
+                    all_parameters = None
+                else:
+                    # Add frequency to results
+                    wp_frequency = {"frequency": self.f_1st}
+                    model_results = dict(air_gap_results, **wp_frequency)
+
+                    # Calculate analytical Hysteresis Loss
+                    self.get_core_loss()
+                    losses = {"p_hyst_nom_1st": self.p_hyst_nom_1st, "p_hyst_nom": self.p_hyst_nom}
+
+                    model_results = dict(model_results, **losses)
+
+                    all_parameters = dict(parameters, **model_results)
+
+                parameter_results.append(all_parameters)
+
+            print(f"Number of singularities: {self.n_singularities}\n")
+
+            # Save Results including invalid parameters
+            # print(f"{parameter_results=}")
+
+            np.save(self.component.path + '/Reluctance_Model/parameter_results.npy', parameter_results)
+
+            # Filter all entries, that are None
+            # Elements of list reluctance_parameters are either a dictionary or None
+            valid_parameter_results = [x for x in parameter_results if x is not None]
+
+            # Save resulting valid parameters
+            np.save(self.component.path + '/Reluctance_Model/valid_parameter_results.npy', valid_parameter_results)
+
+            print(f"Number of valid parameters: {len(valid_parameter_results)}\n\n"
+                  f"Ready with reluctance calculations\n"
+                  f"--- ---\n")
+
+            return valid_parameter_results
+
+    #  -  -  -  -  -  -  -  -  -  -  -  -  -  -  -  -  -  -  -  -  -  -  -  -  -  -  -  -  -  -  -  -  -  -  -  -  -  -
+    # Meshing
+    class Mesh:
+        """
+
+        """
+
+        def __init__(self, component):
+            self.component = component
+
+            # Characteristic lengths [for mesh sizes]
+            self.global_accuracy = 0.5  # Parameter for mesh-accuracy
+            self.padding = 1.5  # ... > 1
+
+            self.skin_mesh_factor = None
+            self.c_core = None
+            self.c_window = None
+            self.c_conductor = [None] * self.component.n_windings
+            self.c_center_conductor = [None] * self.component.n_windings  # used for the mesh accuracy in the conductors
+            # self.c_air_gap = None  # TODO: make usable again ?
+
+            # - - - - - - - - - - - - - - - - - - - - - - - - - - - - - - - - - - - - - - - - - - - - - - -
+            # Pre-Definitions
+            # Points
+            self.p_core = []
+            self.p_island = []
+            self.p_cond = [[], []]
+            self.p_region = []
+            self.p_iso_core_pri = []
+            self.p_iso_pri_sec = []
+            # Curves
+            self.l_bound_core = []
+            self.l_bound_air = []
+            self.l_core_air = []
+            self.l_cond = [[], []]
+            self.l_region = []
+            self.l_air_gaps_air = []
+            self.l_iso_core_pri = []
+            self.l_iso_pri_sec = []
+            # Curve Loops
+            self.curve_loop_cond = [[], []]
+            self.curve_loop_island = []
+            self.curve_loop_air = []
+            self.curve_loop_air_gaps = []
+            self.curve_loop_iso_core_pri = []
+            self.curve_loop_iso_pri_sec = []
+            # curve_loop_outer_air = []
+            # curve_loop_bound = []
+            # Plane Surfaces
+            self.plane_surface_core = []
+            self.plane_surface_cond = [[], []]
+            self.plane_surface_air = []
+            self.plane_surface_outer_air = []
+            self.plane_surface_air_gaps = []
+            self.plane_surface_iso_core_pri = []
+            self.plane_surface_iso_pri_sec = []
+
+        def generate_hybrid_mesh(self, do_meshing=True, visualize_before=False, save_png=True, refine=0, alternative_error=0):
+            """
+            - interaction with gmsh
+            - mesh generation
+                - Skin depth based forward meshing
+                - adaptive refinement [future TODO]
+                    - with the help of mesh-size-fields/background meshes
+                    - with an appropriate local error metric
+
+            :return:
+
+            """
+            print("Initialize Gmsh")
+            # Initialization
+            if not do_meshing:
+                gmsh.initialize()
+
+            """
+            if refine == 1:
+                # TODO: Adaptive Meshing
+                # Choose applied Error Function
+                if alternative_error == 1:
+                    local_error = self.alternative_local_error()  # something like current density
+                else:
+                    local_error = self.local_error()  # Here a "real" numeric error should be applied
+
+                self.create_background_mesh(local_error)
+            """
+
+            # gmsh.option.setNumber("General.Terminal", 1)
+            gmsh.model.add(os.path.join(self.component.e_m_mesh_file, "geometry"))
+
+
+            # ------------------------------------------ Geometry -------------------------------------------
+            # Core generation
+            # --------------------------------------- Points --------------------------------------------
+            if self.component.dimensionality == "2D":
+
+                # Find points of air gaps (used later)
+                if self.component.air_gaps.number > 0:
+                    # Top and bottom point
+                    center_right = min_max_inner_points(self.component.two_d_axi.p_window[4],
+                                                        self.component.two_d_axi.p_window[6],
+                                                        self.component.two_d_axi.p_air_gaps)
+                    island_right = inner_points(self.component.two_d_axi.p_window[4],
+                                                self.component.two_d_axi.p_window[6],
+                                                self.component.two_d_axi.p_air_gaps)
+
+                    # Dedicated stray path:
+                    if self.component.component_type == "integrated_transformer":
+                        # mshopt stray_path_gap = [[], []]
+                        # mshopt stray_path_gap[0][:] = island_right[(self.stray_path.start_index-1)*2][:]
+                        # mshopt stray_path_gap[1][:] = island_right[(self.stray_path.start_index-1)*2+1][:]
+                        island_right[(self.component.stray_path.start_index - 1) * 2][0] = \
+                            self.component.stray_path.radius
+                        island_right[(self.component.stray_path.start_index - 1) * 2 + 1][0] = \
+                            self.component.stray_path.radius
+
+
+                # - - - - - - - - - - - - - - - - - - - - - - - - - - - - - - - - - - - - - - - - - - - - - - -
+                # Geometry definitions: points -> lines -> curve loops -> surfaces
+                # - - - - - - - - - - - - - - - - - - - - - - - - - - - - - - - - - - - - - - - - - - - - - - -
+                # Main Core
+
+                # Points
+                # (index refers to sketch)
+
+                # First point (left point of lowest air gap)
+                if self.component.air_gaps.number > 0:
+                    self.p_core.append(gmsh.model.geo.addPoint(0,
+                                                               center_right[0][1],
+                                                               center_right[0][2],
+                                                               self.c_core))
+                if self.component.air_gaps.number == 0:
+                    self.p_core.append(None)  # dummy filled for no air gap special case
+
+                # Go down and counter-clockwise
+                # Four points around the core
+                self.p_core.append(gmsh.model.geo.addPoint(0,
+                                                           self.component.two_d_axi.p_outer[1][1],
+                                                           self.component.two_d_axi.p_outer[1][2],
+                                                           self.component.two_d_axi.p_outer[1][3]))
+
+                self.p_core.append(gmsh.model.geo.addPoint(self.component.two_d_axi.p_outer[1][0],
+                                                           self.component.two_d_axi.p_outer[1][1],
+                                                           self.component.two_d_axi.p_outer[1][2],
+                                                           self.component.two_d_axi.p_outer[1][3]))
+
+                self.p_core.append(gmsh.model.geo.addPoint(self.component.two_d_axi.p_outer[3][0],
+                                                           self.component.two_d_axi.p_outer[3][1],
+                                                           self.component.two_d_axi.p_outer[3][2],
+                                                           self.component.two_d_axi.p_outer[3][3]))
+
+                self.p_core.append(gmsh.model.geo.addPoint(0,
+                                                           self.component.two_d_axi.p_outer[3][1],
+                                                           self.component.two_d_axi.p_outer[3][2],
+                                                           self.component.two_d_axi.p_outer[3][3]))
+
+                # Two points of highest air gap
+                if self.component.air_gaps.number > 0:
+                    self.p_core.append(gmsh.model.geo.addPoint(0,
+                                                               center_right[1][1],
+                                                               center_right[1][2],
+                                                               self.c_core))
+
+                    self.p_core.append(gmsh.model.geo.addPoint(center_right[1][0],
+                                                               center_right[1][1],
+                                                               center_right[1][2],
+                                                               self.c_window))
+
+                if self.component.air_gaps.number == 0:
+                    self.p_core.append(None)  # dummy filled for no air gap special case
+                    self.p_core.append(None)  # dummy filled for no air gap special case
+
+                # Clockwise
+                # Four points of the window
+                self.p_core.append(gmsh.model.geo.addPoint(self.component.two_d_axi.p_window[6][0],
+                                                           self.component.two_d_axi.p_window[6][1],
+                                                           self.component.two_d_axi.p_window[6][2],
+                                                           self.component.two_d_axi.p_window[6][3]))
+
+                self.p_core.append(gmsh.model.geo.addPoint(self.component.two_d_axi.p_window[7][0],
+                                                           self.component.two_d_axi.p_window[7][1],
+                                                           self.component.two_d_axi.p_window[7][2],
+                                                           self.component.two_d_axi.p_window[7][3]))
+
+                self.p_core.append(gmsh.model.geo.addPoint(self.component.two_d_axi.p_window[5][0],
+                                                           self.component.two_d_axi.p_window[5][1],
+                                                           self.component.two_d_axi.p_window[5][2],
+                                                           self.component.two_d_axi.p_window[5][3]))
+
+                self.p_core.append(gmsh.model.geo.addPoint(self.component.two_d_axi.p_window[4][0],
+                                                           self.component.two_d_axi.p_window[4][1],
+                                                           self.component.two_d_axi.p_window[4][2],
+                                                           self.component.two_d_axi.p_window[4][3]))
+
+                # Last point of lowest air gap
+                if self.component.air_gaps.number > 0:
+                    self.p_core.append(gmsh.model.geo.addPoint(center_right[0][0],
+                                                               center_right[0][1],
+                                                               center_right[0][2],
+                                                               self.c_window))
+
+                if self.component.air_gaps.number == 0:
+                    self.p_core.append(None)  # dummy filled for no air gap special case
+
+                # - - - - - - - - - - - - - - - - - - - - - - - - - - - - - - - - - - - - - - - - - - - - - - -
+                # Curves
+                # (index refers to sketch)
+                # To be added: Case Air Gaps directly on outer leg
+
+                # Curves: Boundary - Core
+                if self.component.air_gaps.number > 0:
+                    self.l_bound_core.append(gmsh.model.geo.addLine(self.p_core[0],
+                                                                    self.p_core[1]))
+                self.l_bound_core.append(gmsh.model.geo.addLine(self.p_core[1],
+                                                                self.p_core[2]))
+                self.l_bound_core.append(gmsh.model.geo.addLine(self.p_core[2],
+                                                                self.p_core[3]))
+                self.l_bound_core.append(gmsh.model.geo.addLine(self.p_core[3],
+                                                                self.p_core[4]))
+                if self.component.air_gaps.number > 0:
+                    self.l_bound_core.append(gmsh.model.geo.addLine(self.p_core[4],
+                                                                    self.p_core[5]))
+                if self.component.air_gaps.number == 0:
+                    self.l_bound_core.append(gmsh.model.geo.addLine(self.p_core[4],
+                                                                    self.p_core[1]))
+                # Curves: Core - Air
+                if self.component.air_gaps.number > 0:
+                    self.l_core_air.append(gmsh.model.geo.addLine(self.p_core[5],
+                                                                  self.p_core[6]))
+                    self.l_core_air.append(gmsh.model.geo.addLine(self.p_core[6],
+                                                                  self.p_core[7]))
+                self.l_core_air.append(gmsh.model.geo.addLine(self.p_core[7],
+                                                              self.p_core[8]))
+                self.l_core_air.append(gmsh.model.geo.addLine(self.p_core[8],
+                                                              self.p_core[9]))
+                self.l_core_air.append(gmsh.model.geo.addLine(self.p_core[9],
+                                                              self.p_core[10]))
+
+                if self.component.air_gaps.number > 0:
+                    self.l_core_air.append(gmsh.model.geo.addLine(self.p_core[10],
+                                                                  self.p_core[11]))
+                    self.l_core_air.append(gmsh.model.geo.addLine(self.p_core[11],
+                                                                  self.p_core[0]))
+                if self.component.air_gaps.number == 0:
+                    self.l_core_air.append(gmsh.model.geo.addLine(self.p_core[10],
+                                                                  self.p_core[7]))
+
+                # Plane: Main Core --> plane_surface_core[0]
+                if self.component.air_gaps.number > 0:
+                    curve_loop_core = gmsh.model.geo.addCurveLoop(self.l_bound_core + self.l_core_air)
+                    self.plane_surface_core.append(gmsh.model.geo.addPlaneSurface([curve_loop_core]))
+                if self.component.air_gaps.number == 0:
+                    curve_loop_bound_core = gmsh.model.geo.addCurveLoop(self.l_bound_core)
+                    curve_loop_core_air = gmsh.model.geo.addCurveLoop(self.l_core_air)
+                    self.plane_surface_core.append(
+                        gmsh.model.geo.addPlaneSurface([curve_loop_bound_core, curve_loop_core_air]))
+
+                # - - - - - - - - - - - - - - - - - - - - - - - - - - - - - - - - - - - - - - - - - - - - - - -
+                # - Core parts between Air Gaps
+                # Points of Core Islands (index refers to sketch)
+                if self.component.air_gaps.number != 0:
+                    while island_right.shape[0] > 0:
+                        # take two points with lowest y-coordinates
+                        min_island_right = np.argmin(island_right[:, 1])
+                        self.p_island.append(gmsh.model.geo.addPoint(0,
+                                                                     island_right[min_island_right, 1],
+                                                                     island_right[min_island_right, 2],
+                                                                     self.c_core))
+                        self.p_island.append(gmsh.model.geo.addPoint(island_right[min_island_right, 0],
+                                                                     island_right[min_island_right, 1],
+                                                                     island_right[min_island_right, 2],
+                                                                     self.c_window))
+
+                        island_right = np.delete(island_right, min_island_right, 0)
+
+                    # Curves of Core Islands (index refers to sketch)
+                    for i in range(0, int(len(self.p_island) / 4)):
+                        self.l_core_air.append(gmsh.model.geo.addLine(self.p_island[4 * i + 0], self.p_island[4 * i + 1]))
+                        self.l_core_air.append(gmsh.model.geo.addLine(self.p_island[4 * i + 1], self.p_island[4 * i + 3]))
+                        self.l_core_air.append(gmsh.model.geo.addLine(self.p_island[4 * i + 3], self.p_island[4 * i + 2]))
+                        self.l_bound_core.append(gmsh.model.geo.addLine(self.p_island[4 * i + 2], self.p_island[4 * i + 0]))
+                        # Iterative plane creation
+                        self.curve_loop_island.append(gmsh.model.geo.addCurveLoop(
+                            [self.l_core_air[-3], self.l_core_air[-2], self.l_core_air[-1], self.l_bound_core[-1]]))
+                        self.plane_surface_core.append(gmsh.model.geo.addPlaneSurface([self.curve_loop_island[-1]]))
+
+                # Curves: Boundary - Air
+                if self.component.air_gaps.number == 1:
+                    self.l_bound_air.append(gmsh.model.geo.addLine(self.p_core[0], self.p_core[5]))
+                else:
+                    for i in range(0, int(len(self.p_island) / 4)):
+                        if i == 0:  # First Line
+                            self.l_bound_air.append(gmsh.model.geo.addLine(self.p_core[0], self.p_island[0]))
+                        else:  # Middle Lines
+                            self.l_bound_air.append(
+                                gmsh.model.geo.addLine(self.p_island[4 * (i - 1) + 2], self.p_island[4 * i + 0]))
+                        if i == int(len(self.p_island) / 4) - 1:  # Last Line
+                            self.l_bound_air.append(gmsh.model.geo.addLine(self.p_island[-2], self.p_core[5]))
+
+                
+                # Curves: Close air gap
+                if self.component.air_gaps.number > 0:
+                    for i in range(0, self.component.air_gaps.number):
+                        bottom_point = 0
+                        top_point = 0
+                        if i == 0:
+                            bottom_point = self.p_core[11]
+                        else:
+                            bottom_point = self.p_island[(i-1)*4+3]
+                        if i == self.component.air_gaps.number-1:
+                            top_point = self.p_core[6]
+                        else:
+                            top_point = self.p_island[i*4+1]
+
+                        self.l_air_gaps_air.append(gmsh.model.geo.addLine(bottom_point, top_point))
+
+                for i in range(0, self.component.air_gaps.number):
+                    left = self.l_bound_air[i]
+                    top = None
+                    bottom = None
+                    right  = self.l_air_gaps_air[i]
+                    if i == 0:
+                        bottom = self.l_core_air[6]
+                    else:
+                        bottom = self.l_core_air[6+3*i]
+                    if i == self.component.air_gaps.number-1:
+                        top = self.l_core_air[0]
+                    else:
+                        top = self.l_core_air[7+3*i]
+
+                    curve_loop = gmsh.model.geo.addCurveLoop([left, top, bottom, right], -1, True)
+                    self.curve_loop_air_gaps.append(curve_loop)
+                    self.plane_surface_air_gaps.append(gmsh.model.geo.addPlaneSurface([curve_loop]))
+                
+                # - - - - - - - - - - - - - - - - - - - - - - - - - - - - - - - - - - - - - - - - - - - - - - -
+                # Conductors
+                # Points of Conductors
+                for num in range(0, self.component.n_windings):
+                    for i in range(0, self.component.two_d_axi.p_conductor[num].shape[0]):
+                        self.p_cond[num].append(
+                            gmsh.model.geo.addPoint(
+                                self.component.two_d_axi.p_conductor[num][i][0],  # x
+                                self.component.two_d_axi.p_conductor[num][i][1],  # y
+                                0,  # z
+                                self.component.two_d_axi.p_conductor[num][i][3]))
+
+                    # Curves of Conductors
+                    if self.component.windings[num].conductor_type == "litz" or \
+                            self.component.windings[num].conductor_type == "solid":
+                        for i in range(0, int(len(self.p_cond[num]) / 5)):
+                            self.l_cond[num].append(gmsh.model.geo.addCircleArc(
+                                self.p_cond[num][5 * i + 1],
+                                self.p_cond[num][5 * i + 0],
+                                self.p_cond[num][5 * i + 2]))
+                            self.l_cond[num].append(gmsh.model.geo.addCircleArc(
+                                self.p_cond[num][5 * i + 2],
+                                self.p_cond[num][5 * i + 0],
+                                self.p_cond[num][5 * i + 3]))
+                            self.l_cond[num].append(gmsh.model.geo.addCircleArc(
+                                self.p_cond[num][5 * i + 3],
+                                self.p_cond[num][5 * i + 0],
+                                self.p_cond[num][5 * i + 4]))
+                            self.l_cond[num].append(gmsh.model.geo.addCircleArc(
+                                self.p_cond[num][5 * i + 4],
+                                self.p_cond[num][5 * i + 0],
+                                self.p_cond[num][5 * i + 1]))
+                            # Iterative plane creation
+                            self.curve_loop_cond[num].append(gmsh.model.geo.addCurveLoop(
+                                [self.l_cond[num][i * 4 + 0],
+                                 self.l_cond[num][i * 4 + 1],
+                                 self.l_cond[num][i * 4 + 2],
+                                 self.l_cond[num][i * 4 + 3]]))
+                            self.plane_surface_cond[num].append(
+                                gmsh.model.geo.addPlaneSurface([self.curve_loop_cond[num][i]]))
+                    else:
+                        # Rectangle conductor cut
+                        for i in range(0, int(len(self.p_cond[num]) / 4)):
+                            self.l_cond[num].append(gmsh.model.geo.addLine(self.p_cond[num][4 * i + 0],
+                                                                           self.p_cond[num][4 * i + 2]))
+                            self.l_cond[num].append(gmsh.model.geo.addLine(self.p_cond[num][4 * i + 2],
+                                                                           self.p_cond[num][4 * i + 3]))
+                            self.l_cond[num].append(gmsh.model.geo.addLine(self.p_cond[num][4 * i + 3],
+                                                                           self.p_cond[num][4 * i + 1]))
+                            self.l_cond[num].append(gmsh.model.geo.addLine(self.p_cond[num][4 * i + 1],
+                                                                           self.p_cond[num][4 * i + 0]))
+                            # Iterative plane creation
+                            self.curve_loop_cond[num].append(gmsh.model.geo.addCurveLoop([self.l_cond[num][i * 4 + 0],
+                                                                                          self.l_cond[num][i * 4 + 1],
+                                                                                          self.l_cond[num][i * 4 + 2],
+                                                                                          self.l_cond[num][i * 4 + 3]]))
+                            self.plane_surface_cond[num].append(
+                                gmsh.model.geo.addPlaneSurface([self.curve_loop_cond[num][i]]))
+
+                # - - - - - - - - - - - - - - - - - - - - - - - - - - - - - - - - - - - - - - - - - - - - -
+                # Isolations
+                # Core to Pri
+                if self.component.two_d_axi.p_iso_core_pri: # Check if list is not empty
+                    # Points
+                    for i in self.component.two_d_axi.p_iso_core_pri:
+                                        self.p_iso_core_pri.append(gmsh.model.geo.addPoint(i[0], i[1], i[2], i[3]))
+                    
+                    # Lines
+                    self.l_iso_core_pri = [gmsh.model.geo.addLine(self.p_iso_core_pri[i], self.p_iso_core_pri[(i+1)%4]) for i in range(4)] 
+
+                    # Curve loop and surface
+                    self.curve_loop_iso_core_pri.append(gmsh.model.geo.addCurveLoop(self.l_iso_core_pri))
+                    self.plane_surface_iso_core_pri.append(gmsh.model.geo.addPlaneSurface(self.curve_loop_iso_core_pri))
+
+                # Pri to Sec
+                if self.component.two_d_axi.p_iso_pri_sec: # Check if list is not empty
+                    # Points
+                    for iso in self.component.two_d_axi.p_iso_pri_sec:
+                        p_iso = []
+                        for i in iso:
+                            p_iso.append(gmsh.model.geo.addPoint(i[0], i[1], i[2], i[3]))
+                        self.p_iso_pri_sec.append(p_iso)
+
+                    # Lines
+                    # iso_pri_sec contains a list of multiple isolations
+                    self.l_iso_pri_sec = [[gmsh.model.geo.addLine(iso[i], iso[(i+1)%4]) for i in range(4)] for iso in self.p_iso_pri_sec]
+                        
+                    # Curve loops and surfaces
+                    self.curve_loop_iso_pri_sec = []
+                    self.plane_surface_iso_pri_sec = []
+                    for iso in self.l_iso_pri_sec:
+                        cl = gmsh.model.geo.addCurveLoop(iso)
+                        self.curve_loop_iso_pri_sec.append(cl)
+                        self.plane_surface_iso_pri_sec.append(gmsh.model.geo.addPlaneSurface([cl]))
+
+                # - - - - - - - - - - - - - - - - - - - - - - - - - - - - - - - - - - - - - - - - - - - - -
+                # Air
+                # Points are partwise double designated
+
+                """ This is without the split of the air gaps
+                l_air_tmp = self.l_core_air[:7]
+                for i in range(0, len(self.l_bound_air)):
+                    l_air_tmp.append(self.l_bound_air[i])
+                    if i < len(self.l_bound_air) - 1:
+                        l_air_tmp.append(self.l_core_air[7 + 3 * i])
+                        l_air_tmp.append(self.l_core_air[7 + 3 * i + 1])
+                        l_air_tmp.append(self.l_core_air[7 + 3 * i + 2])
+
+                self.curve_loop_air.append(gmsh.model.geo.addCurveLoop(l_air_tmp))
+                """
+
+                # With splitted air gaps
+                l_air_tmp = []
+                if self.component.air_gaps.number == 0:
+                    l_air_tmp = self.l_core_air
+                elif self.component.air_gaps.number > 0:
+                    l_air_tmp = self.l_core_air[1:6] + self.l_air_gaps_air
+                    for i in range(self.component.air_gaps.number - 1):
+                        l_air_tmp.append(self.l_core_air[8+3*i])
+                else:
+                    raise Exception("Air gaps number is negative. Can only be positive")
+                #for i in range(0, self.component.air_gaps.number):
+                #    l_air_tmp.append(self.l_air_gaps_air[i])
+                #    l_air_tmp.append(self.l_air_gaps_air[i+1])
+
+                #self.curve_loop_air.append(gmsh.model.geo.addCurveLoop(l_air_tmp, -1, True))
+                #for i in range(0, self.component.air_gaps.number):
+                #    l_air_tmp.append(self.l_air_gaps_air[i])
+                #    l_air_tmp.append(self.l_air_gaps_air[i+1])
+
+
+                self.curve_loop_air.append(gmsh.model.geo.addCurveLoop(l_air_tmp, -1, True))
+
+                # Need flatten list of all! conductors
+                flatten_curve_loop_cond = [j for sub in self.curve_loop_cond for j in sub]
+
+
+                # The first curve loop represents the outer bounds: self.curve_loop_air (should only contain one element)
+                # The other curve loops represent holes in the surface -> For each conductor as well as each isolation
+                self.plane_surface_air.append(
+                    gmsh.model.geo.addPlaneSurface(self.curve_loop_air + flatten_curve_loop_cond + self.curve_loop_iso_core_pri + self.curve_loop_iso_pri_sec))
+
+                # - - - - - - - - - - - - - - - - - - - - - - - - - - - - - - - - - - - - - - - - - - - - -
+                # Boundary
+                if self.component.region is None:
+                    self.l_bound_tmp = self.l_bound_core[:5]
+                    for i in range(0, len(self.l_bound_air)):
+                        self.l_bound_tmp.append(self.l_bound_air[-i - 1])
+                        if i != len(self.l_bound_air) - 1:  # last run
+                            self.l_bound_tmp.append(self.l_bound_core[-i - 1])
+
+                else:
+                    # Generate Lines of Region
+                    # start top left and go clockwise
+                    self.p_region.append(gmsh.model.geo.addPoint(0,
+                                                                 self.component.two_d_axi.p_region_bound[2][1],
+                                                                 self.component.two_d_axi.p_region_bound[2][2],
+                                                                 self.component.two_d_axi.p_region_bound[2][3]))
+
+                    self.p_region.append(gmsh.model.geo.addPoint(self.component.two_d_axi.p_region_bound[3][0],
+                                                                 self.component.two_d_axi.p_region_bound[3][1],
+                                                                 self.component.two_d_axi.p_region_bound[3][2],
+                                                                 self.component.two_d_axi.p_region_bound[3][3]))
+
+                    self.p_region.append(gmsh.model.geo.addPoint(self.component.two_d_axi.p_region_bound[1][0],
+                                                                 self.component.two_d_axi.p_region_bound[1][1],
+                                                                 self.component.two_d_axi.p_region_bound[1][2],
+                                                                 self.component.two_d_axi.p_region_bound[1][3]))
+
+                    self.p_region.append(gmsh.model.geo.addPoint(0,
+                                                                 self.component.two_d_axi.p_region_bound[0][1],
+                                                                 self.component.two_d_axi.p_region_bound[0][2],
+                                                                 self.component.two_d_axi.p_region_bound[0][3]))
+
+                    # Outer Region Lines
+                    self.l_region.append(gmsh.model.geo.addLine(self.p_core[4],
+                                                                self.p_region[0]))
+                    self.l_region.append(gmsh.model.geo.addLine(self.p_region[0],
+                                                                self.p_region[1]))
+                    self.l_region.append(gmsh.model.geo.addLine(self.p_region[1],
+                                                                self.p_region[2]))
+                    self.l_region.append(gmsh.model.geo.addLine(self.p_region[2],
+                                                                self.p_region[3]))
+                    self.l_region.append(gmsh.model.geo.addLine(self.p_region[3],
+                                                                self.p_core[1]))
+
+                    # Boundary Line
+                    self.l_bound_tmp = [self.l_bound_core[4]]
+
+                    for i in range(0, len(self.l_region)):
+                        self.l_bound_tmp.append(self.l_region[i])
+
+                    self.l_bound_tmp.append(self.l_bound_core[0])
+
+                    for i in range(0, len(self.l_bound_air)):
+                        self.l_bound_tmp.append(self.l_bound_air[-i - 1])
+                        if i != len(self.l_bound_air) - 1:  # last run
+                            self.l_bound_tmp.append(self.l_bound_core[-i - 1])
+
+                    # Outer Air Surface
+                    curve_loop_outer_air = gmsh.model.geo.addCurveLoop(self.l_region + self.l_bound_core[1:4])
+                    self.plane_surface_outer_air.append(gmsh.model.geo.addPlaneSurface([curve_loop_outer_air]))
+
+            gmsh.model.geo.synchronize()
+
+            # - - - - - - - - - - - - - - - - - - - - - - - - - - - - - - - - - - - - - - - - - - - - - - - - -
+            # - Forward Meshing -
+            self.forward_meshing()
+
+            # - - - - - - - - - - - - - - - - - - - - - - - - - - - - - - - - - - - - - - - - - - - - - - - - -
+            if visualize_before or save_png:
+
+                # Colors
+                for i in range(0, len(self.plane_surface_core)):
+                    gmsh.model.setColor([(2, self.plane_surface_core[i])], 50, 50, 50, recursive=True)  # Core in gray
+                # gmsh.model.setColor([(2, self.plane_surface_air[0])], 0, 0, 0, recursive=True)
+                # gmsh.model.setColor([(2, self.plane_surface_air[0])], 255, 255, 255, recursive=True)  # Air in white
+                for num in range(0, self.component.n_windings):
+                    for i in range(0, len(self.plane_surface_cond[num])):
+                        gmsh.model.setColor([(2, self.plane_surface_cond[num][i])], 200 * num, 200 * (1 - num), 0, recursive=True)   # Conductors in green/red
+
+
+                if visualize_before:
+                    gmsh.fltk.run()
+
+                # Output .msh file
+                # gmsh.option.setNumber("Mesh.SaveAll", 1)
+                if save_png:
+                    if '-nopopup' not in sys.argv:
+                        gmsh.fltk.initialize()
+                    gmsh.write(self.component.hybrid_color_visualize_file)  # save png
+
+                    # gmsh.model.mesh.generate(2)
+
+            if do_meshing:
+                gmsh.model.mesh.generate(2)
+                gmsh.write(self.component.hybrid_mesh_file)
+
+            gmsh.finalize()
+
+
+        def generate_electro_magnetic_mesh(self, refine = 0):
+            gmsh.initialize()
+            gmsh.open(self.component.hybrid_mesh_file)
+
+            # - - - - - - - - - - - - - - - - - - - - - - - - - - - - - - - - - - - - - - - - - - - - - - - - -
+            # Define physical Surfaces and Curves
+            # - - - - - - - - - - - - - - - - - - - - - - - - - - - - - - - - - - - - - - - - - - - - - - - - -
+            # Core
+            self.ps_core = gmsh.model.geo.addPhysicalGroup(2, self.plane_surface_core, tag=2000)
+
+            # - - - - - - - - - - - - - - - - - - - - - - - - - - - - - - - - - - - - - - - - - - - - - - - - -
+            # Conductors
+            self.ps_cond = [[], []]
+            for num in range(0, self.component.n_windings):
+
+                if self.component.windings[num].conductor_type == "foil" or \
+                        self.component.windings[num].conductor_type == "solid" or \
+                        self.component.windings[num].conductor_type == "full" or \
+                        self.component.windings[num].conductor_type == "stacked":
+                    for i in range(0, sum(self.component.windings[num].turns)):
+                        self.ps_cond[num].append(
+                            gmsh.model.geo.addPhysicalGroup(2, [self.plane_surface_cond[num][i]], tag=4000 + 1000 * num + i))
+                if self.component.windings[num].conductor_type == "litz":
+                    for i in range(0, sum(self.component.windings[num].turns)):
+                        self.ps_cond[num].append(
+                            gmsh.model.geo.addPhysicalGroup(2, [self.plane_surface_cond[num][i]], tag=6000 + 1000 * num + i))
+
+            # - - - - - - - - - - - - - - - - - - - - - - - - - - - - - - - - - - - - - - - - - - - - - - - - -
+            # Air, air_gaps and iso (since isolation is handled as air, as well as the air gaps)
+            air_and_air_gaps = self.plane_surface_air + self.plane_surface_air_gaps + self.plane_surface_iso_core_pri + self.plane_surface_iso_pri_sec
+            self.ps_air = gmsh.model.geo.addPhysicalGroup(2, air_and_air_gaps, tag=1000)
+            # ps_air_ext = gmsh.model.geo.addPhysicalGroup(2, plane_surface_outer_air, tag=1001)
+
+            # - - - - - - - - - - - - - - - - - - - - - - - - - - - - - - - - - - - - - - - - - - - - - - - - -
+            # Boundary
+            self.pc_bound = gmsh.model.geo.addPhysicalGroup(1, self.l_bound_tmp, tag=1111)
+            # print(f"Physical Conductor Surfaces: {ps_cond}")
+
+            # - - - - - - - - - - - - - - - - - - - - - - - - - - - - - - - - - - - - - - - - - - - - - - - - -
+            # Set names [optional]
+            gmsh.model.setPhysicalName(2, self.ps_core, "CORE")
+            for num in range(0, self.component.n_windings):
+                for i in range(0, len(self.ps_cond[num])):
+                    gmsh.model.setPhysicalName(2, self.ps_cond[num][i], f"COND{num + 1}")
+            gmsh.model.setPhysicalName(2, self.ps_air, "AIR")
+            gmsh.model.setPhysicalName(1, self.pc_bound, "BOUND")
+
+
+
+
+            # mshopt # Explicit stray path air gap optimization
+            # mshopt if not self.component.component_type == "integrated_transformer":
+            # mshopt     stray_path_mesh_optimizer = []
+            # mshopt     stray_path_mesh_optimizer.append(gmsh.model.geo.addPoint(stray_path_gap[0][0],
+            # stray_path_gap[0][1]+0.0001, stray_path_gap[0][2], 0.5*stray_path_gap[0][3]))
+            # mshopt     stray_path_mesh_optimizer.append(gmsh.model.geo.addPoint(stray_path_gap[1][0],
+            # stray_path_gap[1][1]-0.0001, stray_path_gap[1][2], 0.5*stray_path_gap[1][3]))
+            # mshopt     print(f"plane_surface_core: {plane_surface_core}")
+            # mshopt     print(f"stray_path_mesh_optimizer: {stray_path_mesh_optimizer}")
+            # mshopt     print(f"stray_path_mesh_optimizer coordinates: {stray_path_gap[0][0], stray_path_gap[0][1],
+            # stray_path_gap[0][2], stray_path_gap[0][3]}\n"
+            # mshopt           f"{stray_path_gap[1][0], stray_path_gap[1][1], stray_path_gap[1][2],
+            # stray_path_gap[1][3]}")
+
+            # Synchronize
+            gmsh.model.geo.synchronize()
+
+            # Output .msh file
+            # TODO: What are these flags about???
+            gmsh.option.setNumber("Mesh.SaveAll", 1)
+            gmsh.option.setNumber("Mesh.MshFileVersion", 4.1)
+            gmsh.option.setNumber("Mesh.SurfaceFaces", 1)
+
+            # - - - - - - - - - - - - - - - - - - - - - - - - - - - - - - - - - - - - - - - - - - - - - - - - -
+            # TODO: Adaptive Meshing
+            if refine == 1:
+                print("\n ------- \nRefined Mesh Creation ")
+                # mesh the new gmsh.model using the size field
+                bg_field = gmsh.model.mesh.field.add("PostView")
+                # TODO: gmsh.model.mesh.field.setNumber(bg_field, "ViewTag", sf_view)
+                gmsh.model.mesh.field.setAsBackgroundMesh(bg_field)
+                print("\nMeshing...\n")
+                gmsh.model.mesh.generate(2)
+            else:
+                print("\nMeshing...\n")
+                gmsh.model.mesh.generate(2)
+
+            if not os.path.exists(self.component.mesh_folder_path):
+                os.mkdir(self.component.mesh_folder_path)
+
+            gmsh.write(self.component.e_m_mesh_file)
+            # - - - - - - - - - - - - - - - - - - - - - - - - - - - - - - - - - - - - - - - - - - - - - - - - -
+            # Open gmsh GUI for visualization
+            # gmsh.fltk.run()
+            # Terminate gmsh
+            gmsh.finalize()
+
+        def generate_thermal_mesh(self, case_gap_top, case_gap_right, case_gap_bot, refine = 0):
+            gmsh.initialize()
+            gmsh.open(self.component.hybrid_mesh_file)
+
+            # - - - - - - - - - - - - - - - - - - - - - - - - - - - - - - - - - - - - - - - - - - - - - - - - -
+            # Create case around the core
+
+            # Core line tags
+            core_line_tags = []
+            if self.component.air_gaps.number == 0:
+                core_line_tags = [3, 2, 1]
+            else:
+                core_line_tags = [4, 3, 2]
+
+            # Core point tags
+            core_point_tags = []
+            if self.component.air_gaps.number == 0:
+                core_point_tags = [4, 3, 2, 1]
+            else:
+                core_point_tags = [5, 4, 3, 2]
+
+            tl_point = core_point_tags[0] # Top left - default 5
+            tr_point = core_point_tags[1] # Top right - default 4
+            br_point = core_point_tags[2] # Bottom right - default 3
+            bl_point = core_point_tags[3] # Bottom left - default 2
+
+            top_line = core_line_tags[0] # default 4
+            right_line = core_line_tags[1] # default 3 
+            bottom_line = core_line_tags[2] # default 2
+
+            # Get positions from points
+            tl_point_pos  = gmsh.model.getValue(0, tl_point, [])
+            tr_point_pos  = gmsh.model.getValue(0, tr_point, [])
+            br_point_pos  = gmsh.model.getValue(0, br_point, [])
+            bl_point_pos  = gmsh.model.getValue(0, bl_point, [])
+
+            # Create 5 new areas: top, top right, right, bottom right, bottom
+            # top
+            top_case_left_point = gmsh.model.geo.addPoint(tl_point_pos[0], tl_point_pos[1] + case_gap_top, tl_point_pos[2], self.c_core)
+            top_case_right_point = gmsh.model.geo.addPoint(tr_point_pos[0], tr_point_pos[1] + case_gap_top, tr_point_pos[2], self.c_core)
+            top_case_left_line = gmsh.model.geo.addLine(tl_point, top_case_left_point)
+            top_case_top_line = gmsh.model.geo.addLine(top_case_left_point, top_case_right_point)
+            top_case_right_line = gmsh.model.geo.addLine(top_case_right_point, tr_point)
+            top_case_curve_loop = gmsh.model.geo.addCurveLoop([top_case_left_line, top_case_top_line, top_case_right_line, top_line])
+            top_case_surface = gmsh.model.geo.addPlaneSurface([top_case_curve_loop])
+
+            # top right
+            top_right_case_top_right_point = gmsh.model.geo.addPoint(tr_point_pos[0] + case_gap_right, tr_point_pos[1] + case_gap_top, tr_point_pos[2], self.c_core)
+            top_right_case_right_point = gmsh.model.geo.addPoint(tr_point_pos[0] + case_gap_right, tr_point_pos[1], tr_point_pos[2], self.c_core)
+            top_right_case_bottom_line = gmsh.model.geo.addLine(tr_point, top_right_case_right_point)
+            top_right_case_right_line = gmsh.model.geo.addLine(top_right_case_right_point, top_right_case_top_right_point)
+            top_right_case_top_line = gmsh.model.geo.addLine(top_right_case_top_right_point, top_case_right_point)
+            top_right_case_curve_loop = gmsh.model.geo.addCurveLoop([top_case_right_line, top_right_case_bottom_line, top_right_case_right_line, top_right_case_top_line])
+            top_right_case_surface = gmsh.model.geo.addPlaneSurface([top_right_case_curve_loop])
+
+            # right
+            right_case_bottom_point = gmsh.model.geo.addPoint(br_point_pos[0] + case_gap_right, br_point_pos[1], br_point_pos[2], self.c_core)
+            right_case_right_line = gmsh.model.geo.addLine(top_right_case_right_point, right_case_bottom_point)
+            right_case_bottom_line = gmsh.model.geo.addLine(right_case_bottom_point, br_point)
+            right_case_curve_loop = gmsh.model.geo.addCurveLoop([top_right_case_bottom_line, right_case_right_line, right_case_bottom_line, right_line])
+            right_case_surface = gmsh.model.geo.addPlaneSurface([right_case_curve_loop])
+
+            # bottom right
+            bottom_right_case_bottom_right_point = gmsh.model.geo.addPoint(br_point_pos[0] + case_gap_right, br_point_pos[1] - case_gap_bot, br_point_pos[2], self.c_core)
+            bottom_right_case_bottom_point = gmsh.model.geo.addPoint(br_point_pos[0], br_point_pos[1] - case_gap_bot, br_point_pos[2], self.c_core)
+            bottom_right_case_left_line = gmsh.model.geo.addLine(br_point, bottom_right_case_bottom_point)
+            bottom_right_case_bottom_line = gmsh.model.geo.addLine(bottom_right_case_bottom_point, bottom_right_case_bottom_right_point)
+            bottom_right_case_right_line = gmsh.model.geo.addLine(bottom_right_case_bottom_right_point, right_case_bottom_point)
+            bottom_right_case_curve_loop = gmsh.model.geo.addCurveLoop([right_case_bottom_line, bottom_right_case_left_line, bottom_right_case_bottom_line, bottom_right_case_right_line])
+            bottom_right_case_surface = gmsh.model.geo.addPlaneSurface([bottom_right_case_curve_loop])
+
+            # bottom
+            bottom_case_bottom_left_point = gmsh.model.geo.addPoint(bl_point_pos[0], bl_point_pos[1] - case_gap_bot, bl_point_pos[2], self.c_core)
+            bottom_case_bottom_line = gmsh.model.geo.addLine(bottom_right_case_bottom_point, bottom_case_bottom_left_point)
+            bottom_case_left_line = gmsh.model.geo.addLine(bottom_case_bottom_left_point, bl_point)
+            bottom_case_curve_loop = gmsh.model.geo.addCurveLoop([bottom_case_bottom_line, bottom_case_left_line, bottom_line, bottom_right_case_left_line])
+            bottom_case_surface = gmsh.model.geo.addPlaneSurface([bottom_case_curve_loop])
+
+            gmsh.model.geo.synchronize()
+
+            # - - - - - - - - - - - - - - - - - - - - - - - - - - - - - - - - - - - - - - - - - - - - - - - - -
+            # Define physical Surfaces and Curves
+            # - - - - - - - - - - - - - - - - - - - - - - - - - - - - - - - - - - - - - - - - - - - - - - - - -
+            # Core
+            self.ps_core = gmsh.model.geo.addPhysicalGroup(2, self.plane_surface_core, tag=2000)
+
+            # - - - - - - - - - - - - - - - - - - - - - - - - - - - - - - - - - - - - - - - - - - - - - - - - -
+            # Conductors
+            self.ps_cond = [[], []]
+            for num in range(0, self.component.n_windings):
+                if self.component.windings[num].conductor_type == "foil" or \
+                        self.component.windings[num].conductor_type == "solid" or \
+                        self.component.windings[num].conductor_type == "full" or \
+                        self.component.windings[num].conductor_type == "stacked":
+                    for i in range(0, sum(self.component.windings[num].turns)):
+                        self.ps_cond[num].append(
+                            gmsh.model.geo.addPhysicalGroup(2, [self.plane_surface_cond[num][i]], tag=4000 + 1000 * num + i))
+                if self.component.windings[num].conductor_type == "litz":
+                    for i in range(0, sum(self.component.windings[num].turns)):
+                        self.ps_cond[num].append(
+                            gmsh.model.geo.addPhysicalGroup(2, [self.plane_surface_cond[num][i]], tag=6000 + 1000 * num + i))
+
+            # - - - - - - - - - - - - - - - - - - - - - - - - - - - - - - - - - - - - - - - - - - - - - - - - -
+            # Air
+            self.ps_air = gmsh.model.geo.addPhysicalGroup(2, self.plane_surface_air, tag=1000)
+
+            # - - - - - - - - - - - - - - - - - - - - - - - - - - - - - - - - - - - - - - - - - - - - - - - - -
+            # Air gaps
+            self.ps_air_gaps = gmsh.model.geo.addPhysicalGroup(2, self.plane_surface_air_gaps, tag=1001)
+
+            # - - - - - - - - - - - - - - - - - - - - - - - - - - - - - - - - - - - - - - - - - - - - - - - - -
+            # Isolations
+            # TODO Currently isolations can only have the same material
+            self.ps_isolation = gmsh.model.geo.addPhysicalGroup(2, self.plane_surface_iso_pri_sec + self.plane_surface_iso_core_pri)
+
+            # - - - - - - - - - - - - - - - - - - - - - - - - - - - - - - - - - - - - - - - - - - - - - - - - -
+            # Boundary
+            self.thermal_boundary_region_tags = {
+                "BOUNDARY_TOP"            : top_case_top_line,
+                "BOUNDARY_TOP_RIGHT"      : top_right_case_top_line,
+                "BOUNDARY_RIGHT_TOP"      : top_right_case_right_line,
+                "BOUNDARY_RIGHT"          : right_case_right_line,
+                "BOUNDARY_RIGHT_BOTTOM"   : bottom_right_case_right_line,
+                "BOUNDARY_BOTTOM_RIGHT"   : bottom_right_case_bottom_line,
+                "BOUNDARY_BOTTOM"         : bottom_case_bottom_line
+            }
+
+            for key in self.thermal_boundary_region_tags:
+                self.thermal_boundary_region_tags[key] = create_physical_group(1, [self.thermal_boundary_region_tags[key]], key)
+
+            # Add surface physical groups
+            # INFO: The physical groups are not created in the createRectWithPhysicalGroup because it causes a bug with the index counter when
+            # 1D physical groups (lines) are added after 2D physical groups (surfaces)
+            top_surface_physical_group = create_physical_group(2, [top_case_surface], "TopCase")
+            top_right_surface_physical_group = create_physical_group(2, [top_right_case_surface], "TopRightCase")
+            right_surface_physical_group = create_physical_group(2, [right_case_surface], "RightCase")
+            bottom_right_surface_physical_group = create_physical_group(2, [bottom_right_case_surface], "BottomRightCase")
+            bottom_surface_physical_group = create_physical_group(2, [bottom_case_surface], "BottomCase")
+
+            self.thermal_boundary_ps_groups = [top_surface_physical_group, top_right_surface_physical_group, 
+                right_surface_physical_group, bottom_right_surface_physical_group, bottom_surface_physical_group]
+
+            # - - - - - - - - - - - - - - - - - - - - - - - - - - - - - - - - - - - - - - - - - - - - - - - - -
+            # Set names [optional]
+            gmsh.model.setPhysicalName(2, self.ps_core, "CORE")
+            for num in range(0, self.component.n_windings):
+                for i in range(0, len(self.ps_cond[num])):
+                    gmsh.model.setPhysicalName(2, self.ps_cond[num][i], f"COND{num + 1}")
+            gmsh.model.setPhysicalName(2, self.ps_air, "AIR")
+            gmsh.model.setPhysicalName(2, self.ps_air_gaps, "AIR_GAPS")
+            gmsh.model.setPhysicalName(2, self.ps_isolation, "ISOLATIONS")
+            # - - - - - - - - - - - - - - - - - - - - - - - - - - - - - - - - - - - - - - - - - - - - - - - - -
+            # - Forward Meshing -
+            p_inter = None
+            # Inter Conductors
+            for n_win in range(0, len(self.component.virtual_winding_windows)):
+                if self.component.virtual_winding_windows[n_win].winding != "interleaved":
+                    for num in range(0, self.component.n_windings):
+                        p_inter = []
+                        x_inter = []
+                        y_inter = []
+                        j = 0
+
+                        if self.component.windings[num].conductor_type == "solid" and \
+                                self.component.windings[num].turns[n_win] > 1:
+                            while self.component.two_d_axi.p_conductor[num][5 * j][1] == \
+                                    self.component.two_d_axi.p_conductor[num][5 * j + 5][1]:
+                                x_inter.append(
+                                    0.5 * (self.component.two_d_axi.p_conductor[num][5 * j][0] +
+                                           self.component.two_d_axi.p_conductor[num][5 * j + 5][0]))
+                                j += 1
+                                if j == self.component.windings[num].turns[n_win] - 1:
+                                    break
+                            j += 1
+                            if int(self.component.windings[num].turns[n_win] / j) > 1:
+                                for i in range(0, int(self.component.windings[num].turns[n_win] / j)):
+                                    if 5 * j * i + 5 * j >= len(self.component.two_d_axi.p_conductor[num][:]):
+                                        break
+                                    y_inter.append(0.5 * (self.component.two_d_axi.p_conductor[num][5 * j * i][1] +
+                                                          self.component.two_d_axi.p_conductor[num][5 * j * i + 5 * j][1]))
+                                for x in x_inter:
+                                    for y in y_inter:
+                                        p_inter.append(gmsh.model.geo.addPoint(x,
+                                                                               y,
+                                                                               0,
+                                                                               self.c_center_conductor[num]))
+
+            # Synchronize
+            gmsh.model.geo.synchronize()
+
+            # Conductor Center
+            for num in range(0, self.component.n_windings):
+                for i in range(0, int(len(self.p_cond[num]) / 5)):
+                    gmsh.model.mesh.embed(0, [self.p_cond[num][5 * i + 0]], 2, self.plane_surface_cond[num][i])
+
+            # Embed points for mesh refinement
+            # Inter Conductors
+            for n_win in range(0, len(self.component.virtual_winding_windows)):
+                if self.component.virtual_winding_windows[n_win].winding != "interleaved":
+                    gmsh.model.mesh.embed(0, p_inter, 2, self.plane_surface_air[0])
+
+            # Synchronize again
+            gmsh.model.geo.synchronize()
+
+            # Output .msh file
+            # TODO: Adaptive Meshing
+            if refine == 1:
+                print("\n ------- \nRefined Mesh Creation ")
+                # mesh the new gmsh.model using the size field
+                bg_field = gmsh.model.mesh.field.add("PostView")
+                # TODO: gmsh.model.mesh.field.setNumber(bg_field, "ViewTag", sf_view)
+                gmsh.model.mesh.field.setAsBackgroundMesh(bg_field)
+                print("\nMeshing...\n")
+                gmsh.model.mesh.generate(2)
+            else:
+                print("\nMeshing...\n")
+                gmsh.model.mesh.generate(2)
+
+            if not os.path.exists(self.component.mesh_folder_path):
+                os.mkdir(self.component.mesh_folder_path)
+
+            gmsh.write(self.component.thermal_mesh_file)
+            gmsh.finalize()
+
+        def mesh(self, frequency=None, skin_mesh_factor=1):
+            self.component.high_level_geo_gen(frequency=frequency, skin_mesh_factor=skin_mesh_factor)
+            if self.component.valid:
+                self.generate_hybrid_mesh()
+                self.generate_electro_magnetic_mesh()
+
+        def forward_meshing(self):
+            """
+
+            :return:
+            """
+            p_inter = None
+            # Inter Conductors
+            for n_win in range(0, len(self.component.virtual_winding_windows)):
+                if self.component.virtual_winding_windows[n_win].winding != "interleaved":
+                    for num in range(0, self.component.n_windings):
+                        p_inter = []
+                        x_inter = []
+                        y_inter = []
+                        j = 0
+
+                        if self.component.windings[num].conductor_type == "solid" and \
+                                self.component.windings[num].turns[n_win] > 1:
+                            while self.component.two_d_axi.p_conductor[num][5 * j][1] == \
+                                    self.component.two_d_axi.p_conductor[num][5 * j + 5][1]:
+                                x_inter.append(
+                                    0.5 * (self.component.two_d_axi.p_conductor[num][5 * j][0] +
+                                           self.component.two_d_axi.p_conductor[num][5 * j + 5][0]))
+                                j += 1
+                                if j == self.component.windings[num].turns[n_win] - 1:
+                                    break
+                            j += 1
+                            if int(self.component.windings[num].turns[n_win] / j) > 1:
+                                for i in range(0, int(self.component.windings[num].turns[n_win] / j)):
+                                    if 5 * j * i + 5 * j >= len(self.component.two_d_axi.p_conductor[num][:]):
+                                        break
+                                    y_inter.append(0.5 * (self.component.two_d_axi.p_conductor[num][5 * j * i][1] +
+                                                          self.component.two_d_axi.p_conductor[num][5 * j * i + 5 * j][1]))
+                                for x in x_inter:
+                                    for y in y_inter:
+                                        p_inter.append(gmsh.model.geo.addPoint(x,
+                                                                               y,
+                                                                               0,
+                                                                               self.c_center_conductor[num]))
+
+
+
+            # TODO: Inter conductor meshing!
+            if all(winding.conductor_type == "solid" for winding in self.component.windings):
+                print(f"Making use of skin based meshing\n")
+                for num in range(0, self.component.n_windings):
+                    for i in range(0, int(len(self.p_cond[num]) / 5)):
+                        gmsh.model.mesh.embed(0, [self.p_cond[num][5 * i + 0]], 2, self.plane_surface_cond[num][i])
+
+
+                # Embed points for mesh refinement
+                # Inter Conductors
+                for n_win in range(0, len(self.component.virtual_winding_windows)):
+                    if self.component.virtual_winding_windows[n_win].winding != "interleaved":
+                        gmsh.model.mesh.embed(0, p_inter, 2, self.plane_surface_air[0])
+                # Stray path
+                # mshopt gmsh.model.mesh.embed(0, stray_path_mesh_optimizer, 2, plane_surface_core[2])
+
+            # Synchronize again
+            gmsh.model.geo.synchronize()
+
+    #  -  -  -  -  -  -  -  -  -  -  -  -  -  -  -  -  -  -  -  -  -  -  -  -  -  -  -  -  -  -  -  -  -  -  -  -  -  -
+    # GetDP Interaction / Simulation / Excitation
+    def excitation(self, frequency: float, amplitude_list: List, phase_deg_list: List = None, ex_type: str = 'current', imposed_red_f=0) -> None:
+        """
+        - excitation of the electromagnetic problem
+        - current, voltage or current density
+        - frequency or reduced frequency
+
+
+        :param frequency: Frequency in a list
+        :type frequency: float
+        :param amplitude_list: Amplitude in a list
+        :type amplitude_list: List
+        :param phase_deg_list: Phase in degree in a list
+        :type phase_deg_list: List
+        :param ex_type: Excitation type. 'Current' implemented only. Future use may: 'voltage' and 'current_density'
+        :type ex_type: str
+        :param imposed_red_f:
+        :type imposed_red_f:
+
+        :return: None
+        :rtype: None
+
+        """
+        phase_deg_list = phase_deg_list or []
+
+        print(f"\n---\n"
+              f"Excitation: \n"
+              f"Frequency: {frequency}\n"
+              f"Current(s): {amplitude_list}\n"
+              f"Phase(s): {phase_deg_list}\n")
+
+        # -- Excitation --
+        self.flag_imposed_reduced_frequency = imposed_red_f  # if == 0 --> impose frequency f
+        self.flag_excitation_type = ex_type  # 'current', 'current_density', 'voltage'
+
+        phase_deg_list = np.asarray(phase_deg_list)
+        self.red_freq = np.empty(2)
+
+        for num in range(0, self.n_windings):
+            # Imposed current, current density or voltage
+            if self.flag_excitation_type == 'current':
+                self.current[num] = amplitude_list[num]
+                if len(phase_deg_list) != 0:
+                    self.phase_tmp = phase_deg_list / 180
+            if self.flag_excitation_type == 'current_density':
+                raise NotImplementedError
+            if self.flag_excitation_type == 'voltage':
+                raise NotImplementedError
+                # self.voltage = 2
+
+            # -- Frequency --
+            self.frequency = frequency  # in Hz
+            if self.flag_imposed_reduced_frequency == 1:
+                self.red_freq[num] = 4
+            else:
+                if self.frequency != 0:
+                    self.delta = np.sqrt(2 / (2 * self.frequency * np.pi * self.windings[0].cond_sigma * self.mu0))
+
+                    if self.windings[num].conductor_type == "litz":
+                        self.red_freq[num] = self.windings[num].strand_radius / self.delta
+                    elif self.windings[num].conductor_type == "solid":
+                        self.red_freq[num] = self.windings[num].conductor_radius / self.delta
+                    else:
+                        print("Wrong???")
+                        print(self.windings[num].conductor_type)
+                        self.red_freq[num] = 1  # TODO: doesn't make sense like this
+                else:
+                    self.delta = 1e20  # random huge value
+                    self.red_freq[num] = 0
+
+    def file_communication(self):
+        """
+        Interaction between python and Prolog files.
+
+        :return:
+
+        """
+        # --------------------------------- File Communication --------------------------------
+        # All shared control variables and parameters are passed to a temporary Prolog file
+        print(f"\n---\n"
+              f"File Communication\n")
+
+        # Write initialization parameters for simulation in .pro file
+        self.write_electro_magnetic_parameter_pro()
+
+        # Write postprocessing parameters in .pro file
+        self.write_electro_magnetic_post_pro()
+
+    def write_electro_magnetic_parameter_pro(self):
+        """
+
+        :return:
+        """
+        text_file = open(os.path.join(self.electro_magnetic_folder_path, "Parameter.pro"), "w")
+
+
+
+        # Magnetic Component Type
+        if self.component_type == 'inductor':
+            text_file.write(f"Flag_Transformer = 0;\n")
+        if self.component_type == 'transformer':
+            text_file.write(f"Flag_Transformer = 1;\n")
+        if self.component_type == 'integrated_transformer':
+            text_file.write(f"Flag_Transformer = 1;\n")
+
+        # Frequency
+        text_file.write("Freq = %s;\n" % self.frequency)
+        text_file.write(f"delta = {self.delta};\n")
+
+        # Core Loss
+        text_file.write(f"Flag_Steinmetz_loss = {self.core.steinmetz_loss};\n")
+        text_file.write(f"Flag_Generalized_Steinmetz_loss = {self.core.generalized_steinmetz_loss};\n")
+
+        # TODO: Make following definitions general
+        self.core.im_epsilon_rel = f_N95_er_imag(f=self.frequency)
+        text_file.write(f"e_r_imag = {self.core.im_epsilon_rel};\n")
+        text_file.write(f"mu_r_imag = {self.core.im_mu_rel};\n")
+
+        if self.core.conducting:
+            text_file.write(f"Flag_Conducting_Core = 1;\n")
+        else:
+            text_file.write(f"Flag_Conducting_Core = 0;\n")
+
+        if self.core.steinmetz_loss:
+            text_file.write(f"ki = {self.ki};\n")
+            text_file.write(f"alpha = {self.alpha};\n")
+            text_file.write(f"beta = {self.beta};\n")
+        if self.core.generalized_steinmetz_loss:
+            text_file.write(f"t_rise = {self.t_rise};\n")
+            text_file.write(f"t_fall = {self.t_fall};\n")
+            text_file.write(f"f_switch = {self.f_switch};\n")
+
+        # Conductor specific definitions
+        for num in range(0, self.n_windings):
+            # -- Control Flags --
+            if self.flag_excitation_type == 'current':
+                text_file.write(f"Flag_ImposedVoltage = 0;\n")
+            if self.flag_excitation_type == 'voltage':
+                text_file.write(f"Flag_ImposedVoltage = 1;\n")
+            if self.windings[num].conductor_type == 'litz':
+                text_file.write(f"Flag_HomogenisedModel{num + 1} = 1;\n")
+            else:
+                text_file.write(f"Flag_HomogenisedModel{num + 1} = 0;\n")
+            text_file.write("Flag_imposedRr = %s;\n" % self.flag_imposed_reduced_frequency)
+
+            # -- Geometry --
+            # Number of conductors
+            text_file.write(f"NbrCond{num + 1} = {sum(self.windings[num].turns)};\n")
+
+            # For stranded Conductors:
+            # text_file.write(f"NbrstrandedCond = {self.turns};\n")  # redundant
+            if self.windings[num].conductor_type == "litz":
+                text_file.write(f"NbrStrands{num + 1} = {self.windings[num].n_strands};\n")
+                text_file.write(f"Fill{num + 1} = {self.windings[num].ff};\n")
+                # ---
+                # Litz Approximation Coefficients were created with 4 layers
+                # That's why here a hard-coded 4 is implemented
+                # text_file.write(f"NbrLayers{num+1} = {self.n_layers[num]};\n")
+                text_file.write(f"NbrLayers{num + 1} = 4;\n")
+            text_file.write(f"AreaCell{num + 1} = {self.windings[num].a_cell};\n")
+            text_file.write(f"Rc{num + 1} = {self.windings[num].conductor_radius};\n")
+
+            # -- Excitation --
+            # Imposed current, current density or voltage
+            if self.flag_excitation_type == 'current':
+                text_file.write(f"Val_EE_{num + 1} = {self.current[num]};\n")
+                text_file.write(f"Phase_{num + 1} = Pi*{self.phase_tmp[num]};\n")
+                text_file.write(f"Parallel_{num + 1} = {self.windings[num].parallel};\n")
+
+            if self.flag_excitation_type == 'current_density':
+                text_file.write(f"Val_EE_{num + 1} = {self.current_density[num]};\n")
+                raise NotImplementedError
+
+            if self.flag_excitation_type == 'voltage':
+                text_file.write(f"Val_EE_{num + 1} = {self.voltage[num]};\n")
+                raise NotImplementedError
+
+            print(f"Cell surface area: {self.windings[num].a_cell} \n"
+                  f"Reduced frequency: {self.red_freq[num]}")
+
+            if self.red_freq[num] > 1.25 and self.windings[num].conductor_type == "litz":
+                # TODO: Allow higher reduced frequencies
+                print(f"Litz Coefficients only implemented for X<=1.25")
+                raise Warning
+            # Reduced Frequency
+            text_file.write(f"Rr{num + 1} = {self.red_freq[num]};\n")
+
+        """
+        # Coordinates of the rectangular winding window
+        if self.dimensionality == "2D":
+            text_file.write("Xw1 = %s;\n" % self.two_d_axi.p_window[4, 0])
+            text_file.write("Xw2 = %s;\n" % self.two_d_axi.p_window[5, 0])
+        else:
+            raise NotImplementedError("Only axi-symmetric case implemented :(")
+        """
+        # -- Materials --
+
+        # Nature Constants
+        text_file.write(f"mu0 = 4.e-7 * Pi;\n")
+        text_file.write(f"nu0 = 1 / mu0;\n")
+
+        # Material Properties
+        # Conductor Material
+        text_file.write(f"SigmaCu = {self.windings[0].cond_sigma};\n")
+
+        # Core Material
+        # if self.frequency == 0:
+        if self.core.non_linear:
+            text_file.write(f"Flag_NL = 1;\n")
+            text_file.write(f"Core_Material = {self.core.material};\n")
+        else:
+            text_file.write(f"Flag_NL = 0;\n")
+            text_file.write(f"mur = {self.core.re_mu_rel};\n")
+        # if self.frequency != 0:
+        #    text_file.write(f"Flag_NL = 0;\n")
+        #    text_file.write(f"mur = {self.core.re_mu_rel};\n")
+
+        text_file.close()
+
+    def write_electro_magnetic_post_pro(self):
+        """
+
+        :return:
+        """
+        text_file = open(os.path.join(self.electro_magnetic_folder_path, "postquantities.pro"), "w") 
+
+        # This is needed because the f string cant contain a \ in {}
+        backslash = "\\"
+
+        text_file.write(f"DirRes = \"{self.results_folder_path.replace(backslash, '/')}/\";\n")
+        text_file.write(f"DirResFields = \"{self.e_m_fields_folder_path.replace(backslash, '/')}/\";\n")
+        text_file.write(f"DirResVals = \"{self.e_m_values_folder_path.replace(backslash, '/')}/\";\n")
+        text_file.write(f"DirResValsPrimary = \"{self.e_m_values_folder_path.replace(backslash, '/')}/Primary/\";\n")
+        text_file.write(f"DirResValsSecondary = \"{self.e_m_values_folder_path.replace(backslash, '/')}/Secondary/\";\n")
+        text_file.write(f"DirResCirc = \"{self.e_m_circuit_folder_path.replace(backslash, '/')}/\";\n")
+        text_file.write(f"OptionPos = \"{self.results_folder_path.replace(backslash, '/')}/option.pos\";\n")
+
+        # Visualisation
+        if self.plot_fields == "standard":
+            text_file.write(f"Flag_show_standard_fields = 1;\n")
+        else:
+            text_file.write(f"Flag_show_standard_fields = 0;\n")
+
+        text_file.close()
+
+    def simulate(self):
+        """
+        Initializes a onelab client. Provides the GetDP based solver with the created mesh file.
+
+        :return:
+
+        """
+        print(f"\n---\n"
+              f"Initialize ONELAB API\n"
+              f"Run Simulation\n")
+
+        # -- Simulation --
+        # create a new onelab client
+
+        # get model file names with correct path
+        solver = os.path.join(self.electro_magnetic_folder_path, "ind_axi_python_controlled.pro")
+
+        os.chdir(self.working_directory)
+
+        # Run simulations as sub clients (non blocking??)
+        mygetdp = os.path.join(self.onelab_folder_path, "getdp")
+        self.onelab_client.runSubClient("myGetDP", mygetdp + " " + solver + " -msh " + self.e_m_mesh_file + " -solve Analysis -v2")
+
+    def write_log(self):
+        """
+        Method reads back the results from the .dat result files created by the ONELAB simulation client and stores
+        them in a JSON log file.
+        :return:
+        :rtype: None
+        """
+        file = open(self.e_m_results_log_path, 'w+', encoding='utf-8')
+
+        winding_result_path = ["Primary", "Secondary", "Tertiary"]
+
+        log = {}
+
+        # Write Core Losses
+        log["Losses"] = {}
+
+        log["Losses"]["Core_Eddy_Current"] = self.load_result(res_name="CoreEddyCurrentLosses")[0]
+        log["Losses"]["Core_Hysteresis"] = self.load_result(res_name="p_hyst")[0]
+
+        # Write Winding Losses
+        total_winding_losses = 0
+        for winding in range(0, self.n_windings):
+            log["Losses"][f"Winding_{winding + 1}"] = {}
+            log["Losses"][f"Winding_{winding + 1}"][f"Turns"] = []
+            if self.windings[winding].conductor_type == "litz":
+                losses_winding = self.load_result(res_name=f"j2H_{winding + 1}")
+                for turn in range(0, self.windings[winding].turns[0]):
+                    log["Losses"][f"Winding_{winding + 1}"][f"Turns"].append(self.load_result(res_name=winding_result_path[winding] + f"/Losses_turn_{turn + 1}")[0])
+            else:
+                losses_winding = self.load_result(res_name=f"j2F_{winding + 1}")
+                for turn in range(0, self.windings[winding].turns[0]):
+                    log["Losses"][f"Winding_{winding + 1}"][f"Turns"].append(self.load_result(res_name=winding_result_path[winding] + f"/Losses_turn_{turn + 1}")[0])
+
+            log["Losses"][f"Winding_{winding + 1}"]["total_winding"] = losses_winding[0]
+
+            total_winding_losses += losses_winding[0]
+        log["Losses"]["all_windings"] = total_winding_losses
+
+        # loss_log["Winding_Total"] = self.load_result(res_name="WindingTotal")
+
+        # Write Core Losses
+        log["Fluxes"] = {}
+        for winding in range(0, self.n_windings):
+            log["Fluxes"][f"Flux_Linkage_{winding+1}"] = self.load_result(res_name=f"Flux_Linkage_{winding+1}")[0], self.load_result(res_name=f"Flux_Linkage_{winding+1}", part="imaginary")[0]
+            log["Fluxes"][f"L_{winding+1}{winding+1}"] = self.load_result(res_name=f"L_{winding+1}{winding+1}")[0], self.load_result(res_name=f"L_{winding+1}{winding+1}", part="imaginary")[0]
+        log["Fluxes"][f"Mag_Field_Energy"] = self.load_result(res_name=f"ME")[0], self.load_result(res_name=f"ME", part="imaginary")[0]
+
+
+        json.dump(log, file, indent=2, ensure_ascii=False)
+        file.close()
+
+    def read_log(self):
+        log = {}
+        with open(self.e_m_results_log_path, "r") as fd:
+            content = json.loads(fd.read())
+            log = content
+
+        return log
+
+    #  -  -  -  -  -  -  -  -  -  -  -  -  -  -  -  -  -  -  -  -  -  -  -  -  -  -  -  -  -  -  -  -  -  -  -  -  -  -
+    # Post-Processing
+    def visualize(self):
+        """
+        - a post simulation viewer
+        - allows to open ".pos"-files in gmsh
+        - For example current density, ohmic losses or the magnetic field density can be visualized
+
+        :return:
+
+        """
+        # ---------------------------------------- Visualization in gmsh ---------------------------------------
+        print(f"\n---\n"
+              f"Visualize fields in GMSH front end:\n")
+
+        gmsh.initialize()
+        epsilon = 1e-9
+
+        # - - - - - - - - - - - - - - - - - - - - - - - - - - - - - - - - - - - - - - - - - - - - - - - - -
+        # Colors
+        # gmsh.option.setColor([(2, 1)], 50, 50, 50)
+        # gmsh.option.setColor([(2, 2)], 0, 0, 230)
+        # gmsh.option.setColor([(2, 3)], 150, 150, 0)
+        # gmsh.option.setColor([(2, 4)], 150, 150, 0)
+        # gmsh.option.setColor([(2, 5)], 150, 150, 0)
+        # gmsh.option.setColor([(2, 6)], 150, 150, 0)
+        # gmsh.option.setColor([(2, 7)], 150, 150, 0)
+        # gmsh.option.setNumber("Mesh.SurfaceFaces", 1)
+        # gmsh.option.setNumber("Mesh.ColorCarousel", 1)
+        # gmsh.option.setNumber("Mesh.LabelType", 1)
+
+        # Mesh
+        gmsh.option.setNumber("Mesh.SurfaceEdges", 0)
+        view = 0
+
+        if any(self.windings[i].conductor_type != 'litz' for i in range(0, self.n_windings)):
+            # Ohmic losses (weighted effective value of current density)
+            gmsh.open(os.path.join(self.e_m_fields_folder_path, "j2F.pos"))
+            gmsh.option.setNumber(f"View[{view}].ScaleType", 2)
+            gmsh.option.setNumber(f"View[{view}].RangeType", 2)
+            gmsh.option.setNumber(f"View[{view}].SaturateValues", 1)
+            gmsh.option.setNumber(f"View[{view}].CustomMin", gmsh.option.getNumber(f"View[{view}].Min") + epsilon)
+            gmsh.option.setNumber(f"View[{view}].CustomMax", gmsh.option.getNumber(f"View[{view}].Max"))
+            gmsh.option.setNumber(f"View[{view}].ColormapNumber", 1)
+            gmsh.option.setNumber(f"View[{view}].IntervalsType", 2)
+            gmsh.option.setNumber(f"View[{view}].NbIso", 40)
+            print(gmsh.option.getNumber(f"View[{view}].Max"))
+            view += 1
+
+        if any(self.windings[i].conductor_type == 'litz' for i in range(0, self.n_windings)):
+            # Ohmic losses (weighted effective value of current density)
+            gmsh.open(os.path.join(self.e_m_fields_folder_path, "jH.pos"))
+            gmsh.option.setNumber(f"View[{view}].ScaleType", 2)
+            gmsh.option.setNumber(f"View[{view}].RangeType", 2)
+            gmsh.option.setNumber(f"View[{view}].SaturateValues", 1)
+            gmsh.option.setNumber(f"View[{view}].CustomMin", gmsh.option.getNumber(f"View[{view}].Min") + epsilon)
+            gmsh.option.setNumber(f"View[{view}].CustomMax", gmsh.option.getNumber(f"View[{view}].Max"))
+            gmsh.option.setNumber(f"View[{view}].ColormapNumber", 1)
+            gmsh.option.setNumber(f"View[{view}].IntervalsType", 2)
+            gmsh.option.setNumber(f"View[{view}].NbIso", 40)
+            view += 1
+
+        # Magnetic flux density
+        gmsh.open(os.path.join(self.e_m_fields_folder_path, "Magb.pos"))
+        gmsh.option.setNumber(f"View[{view}].ScaleType", 1)
+        gmsh.option.setNumber(f"View[{view}].RangeType", 1)
+        gmsh.option.setNumber(f"View[{view}].CustomMin", gmsh.option.getNumber(f"View[{view}].Min") + epsilon)
+        gmsh.option.setNumber(f"View[{view}].CustomMax", gmsh.option.getNumber(f"View[{view}].Max"))
+        gmsh.option.setNumber(f"View[{view}].ColormapNumber", 1)
+        gmsh.option.setNumber(f"View[{view}].IntervalsType", 2)
+        gmsh.option.setNumber(f"View[{view}].NbIso", 40)
+        view += 1
+
+        """
+        # Vector Potential
+        gmsh.open(os.path.join(self.e_m_fields_folder_path, "raz.pos"))
+        gmsh.option.setNumber(f"View[{view}].ScaleType", 1)
+        gmsh.option.setNumber(f"View[{view}].RangeType", 1)
+        gmsh.option.setNumber(f"View[{view}].CustomMin", gmsh.option.getNumber(f"View[{view}].Min") + epsilon)
+        gmsh.option.setNumber(f"View[{view}].CustomMax", gmsh.option.getNumber(f"View[{view}].Max"))
+        gmsh.option.setNumber(f"View[{view}].ColormapNumber", 1)
+        gmsh.option.setNumber(f"View[{view}].IntervalsType", 2)
+        gmsh.option.setNumber(f"View[{view}].NbIso", 40)
+        view += 1
+        """
+
+        gmsh.fltk.run()
+        gmsh.finalize()
+
+    def get_loss_data(self, last_n_values, loss_type='litz_loss'):
+        """
+        Returns the last n values from the chosen loss type logged in the result folder.
+
+        :param last_n_values:
+        :param loss_type:
+
+        :return:
+
+        """
+        loss_file = None
+        # Loss file location
+        if loss_type == 'litz_loss':
+            loss_file = 'j2H.dat'
+        if loss_type == 'solid_loss':
+            loss_file = 'j2F.dat'
+        # Read the logged losses corresponding to the frequencies
+        with open(os.path.join(self.e_m_values_folder_path, loss_file), newline='') as fd:
+            reader = csv.reader(fd)
+            data = list(reader)
+        return data[-last_n_values:-1] + [data[-1]]
+
+    def load_result(self, res_name, last_n=1, part="real"):
+        """
+        Loads the "last_n" parameters from a result file of the scalar quantity "res_name".
+        Either the real or imaginary part can be chosen.
+        :param part: "real" or "imaginary" part can be chosen
+        :param res_name: name of the quantity
+        :param last_n: Number of parameters to be loaded
+        :return: last_n entries of the chosen result file
+        :rtype: list
+        """
+        with open(os.path.join(self.e_m_values_folder_path, f"{res_name}.dat")) as fd:
+            lines = fd.readlines()[-last_n:]
+
+            if part == "real":
+                result = [float(line.split(sep=' ')[2]) for n, line in enumerate(lines)]
+            if part == "imaginary":
+                result = [float(line.split(sep=' ')[3]) for n, line in enumerate(lines)]
+
+            return result
+
+    #  -  -  -  -  -  -  -  -  -  -  -  -  -  -  -  -  -  -  -  -  -  -  -  -  -  -  -  -  -  -  -  -  -  -  -  -  -  -
+    # FEMM [alternative Solver]
+    def femm_reference(self, freq, current, sigma_cu, sign=None, non_visualize=0):
+        """
+        Allows reference simulations with the 2D open source electromagnetic FEM tool FEMM.
+        Helpful to validate changes (especially in the Prolog Code).
+
+        :param sign:
+        :param non_visualize:
+        :param freq:
+        :param current:
+        :param sigma_cu:
+
+        :return:
+
+        """
+        if os.name != 'nt':
+            raise Exception('You are using a computer that is not running windows. '
+                            'This command is only executable on Windows computers.')
+
+
+        self.create_folders(self.femm_folder_path)
+
+        sign = sign or [1]
+
+        if sign is None:
+            sign = [1, 1]
+
+        # == Pre Geometry ==
+        self.high_level_geo_gen()
+
+        # == Init ==
+        femm.openfemm(non_visualize)
+        femm.newdocument(0)
+        femm.mi_probdef(freq, 'meters', 'axi', 1.e-8, 0, 30)
+
+        # == Materials ==
+        femm.mi_addmaterial('Ferrite', self.core.re_mu_rel, self.core.re_mu_rel, 0, 0, 0, 0, 0, 1, 0, 0, 0)
+        femm.mi_addmaterial('Air', 1, 1, 0, 0, 0, 0, 0, 1, 0, 0, 0)
+        if self.windings[0].conductor_type == "litz":
+            femm.mi_addmaterial('Copper', 1, 1, 0, 0, sigma_cu, 0, 0, 1, 5, 0, 0, self.windings[0].n_strands,
+                                2 * 1000 * self.windings[0].strand_radius)  # type := 5. last argument
+            print(f"Number of strands: {self.windings[0].n_strands}")
+            print(f"Diameter of strands in mm: {2 * 1000 * self.windings[0].strand_radius}")
+        if self.windings[0].conductor_type == "solid":
+            femm.mi_addmaterial('Copper', 1, 1, 0, 0, sigma_cu, 0, 0, 1, 0, 0, 0, 0, 0)
+
+        # == Circuit ==
+        # coil as seen from the terminals.
+        femm.mi_addcircprop('Primary', current[0] * sign[0], 1)
+        if self.component_type == ('transformer' or 'integrated_transformer'):
+            femm.mi_addcircprop('Secondary', current[1] * sign[1], 1)
+
+        # == Geometry ==
+        # Add core
+
+        if self.air_gaps.number == 0:
+            femm.mi_drawline(self.two_d_axi.p_window[4, 0],
+                            self.two_d_axi.p_window[4, 1],
+                            self.two_d_axi.p_window[5, 0],
+                            self.two_d_axi.p_window[5, 1])
+            femm.mi_drawline(self.two_d_axi.p_window[5, 0],
+                            self.two_d_axi.p_window[5, 1],
+                            self.two_d_axi.p_window[7, 0],
+                            self.two_d_axi.p_window[7, 1])
+            femm.mi_drawline(self.two_d_axi.p_window[7, 0],
+                            self.two_d_axi.p_window[7, 1],
+                            self.two_d_axi.p_window[6, 0],
+                            self.two_d_axi.p_window[6, 1])
+            femm.mi_drawline(self.two_d_axi.p_window[6, 0],
+                            self.two_d_axi.p_window[6, 1],
+                            self.two_d_axi.p_window[4, 0],
+                            self.two_d_axi.p_window[4, 1])
+            femm.mi_drawline(0,
+                            self.two_d_axi.p_outer[2, 1],
+                            self.two_d_axi.p_outer[3, 0],
+                            self.two_d_axi.p_outer[3, 1])
+            femm.mi_drawline(self.two_d_axi.p_outer[3, 0],
+                            self.two_d_axi.p_outer[3, 1],
+                            self.two_d_axi.p_outer[1, 0],
+                            self.two_d_axi.p_outer[1, 1])
+            femm.mi_drawline(self.two_d_axi.p_outer[1, 0],
+                            self.two_d_axi.p_outer[1, 1],
+                            0,
+                            self.two_d_axi.p_outer[0, 1])
+            femm.mi_drawline(0,
+                            self.two_d_axi.p_outer[0, 1],
+                            0,
+                            self.two_d_axi.p_outer[2, 1])
+        elif self.air_gaps.number > 0:
+            femm.mi_drawline(0,
+                            self.two_d_axi.p_air_gaps[0, 1],
+                            self.two_d_axi.p_air_gaps[1, 0],
+                            self.two_d_axi.p_air_gaps[1, 1])
+            femm.mi_drawline(self.two_d_axi.p_air_gaps[1, 0],
+                            self.two_d_axi.p_air_gaps[1, 1],
+                            self.two_d_axi.p_window[4, 0],
+                            self.two_d_axi.p_window[4, 1])
+            femm.mi_drawline(self.two_d_axi.p_window[4, 0],
+                            self.two_d_axi.p_window[4, 1],
+                            self.two_d_axi.p_window[5, 0],
+                            self.two_d_axi.p_window[5, 1])
+            femm.mi_drawline(self.two_d_axi.p_window[5, 0],
+                            self.two_d_axi.p_window[5, 1],
+                            self.two_d_axi.p_window[7, 0],
+                            self.two_d_axi.p_window[7, 1])
+            femm.mi_drawline(self.two_d_axi.p_window[7, 0],
+                            self.two_d_axi.p_window[7, 1],
+                            self.two_d_axi.p_window[6, 0],
+                            self.two_d_axi.p_window[6, 1])
+            femm.mi_drawline(self.two_d_axi.p_window[6, 0],
+                            self.two_d_axi.p_window[6, 1],
+                            self.two_d_axi.p_air_gaps[3, 0],
+                            self.two_d_axi.p_air_gaps[3, 1])
+            femm.mi_drawline(self.two_d_axi.p_air_gaps[3, 0],
+                            self.two_d_axi.p_air_gaps[3, 1],
+                            0,
+                            self.two_d_axi.p_air_gaps[2, 1])
+            femm.mi_drawline(0,
+                            self.two_d_axi.p_air_gaps[2, 1],
+                            0,
+                            self.two_d_axi.p_outer[2, 1])
+            femm.mi_drawline(0,
+                            self.two_d_axi.p_outer[2, 1],
+                            self.two_d_axi.p_outer[3, 0],
+                            self.two_d_axi.p_outer[3, 1])
+            femm.mi_drawline(self.two_d_axi.p_outer[3, 0],
+                            self.two_d_axi.p_outer[3, 1],
+                            self.two_d_axi.p_outer[1, 0],
+                            self.two_d_axi.p_outer[1, 1])
+            femm.mi_drawline(self.two_d_axi.p_outer[1, 0],
+                            self.two_d_axi.p_outer[1, 1],
+                            0,
+                            self.two_d_axi.p_outer[0, 1])
+            femm.mi_drawline(0,
+                            self.two_d_axi.p_outer[0, 1],
+                            0,
+                            self.two_d_axi.p_air_gaps[0, 1])
+        else:
+            raise Exception("Negative air gap number is not allowed")
+        # Add Coil
+
+        # femm.mi_drawrectangle(self.two_d_axi.p_window[4, 0]+self.isolation.core_cond,
+        # self.two_d_axi.p_window[4, 1]+self.component.isolation.core_cond,
+        # self.two_d_axi.p_window[7, 0]-self.isolation.core_cond, self.two_d_axi.p_window[7, 1]-self.isolation.core_cond)
+        #
+        # femm.mi_addblocklabel(self.two_d_axi.p_window[7, 0]-2*self.isolation.core_cond,
+        # self.two_d_axi.p_window[7, 1]-2*self.isolation.core_cond)
+        #
+        # femm.mi_selectlabel(self.two_d_axi.p_window[7, 0]-2*self.isolation.core_cond,
+        # self.two_d_axi.p_window[7, 1]-2*self.isolation.core_cond)
+        #
+        # femm.mi_setblockprop('Copper', 0, 1, 'icoil', 0, 0, 1)
+        #
+        # femm.mi_clearselected()
+
+        for num in range(0, self.n_windings):
+            if self.windings[num].conductor_type == "litz" or self.windings[num].conductor_type == "solid":
+                for i in range(0, int(self.two_d_axi.p_conductor[num].shape[0] / 5)):
+                    # 0: center | 1: left | 2: top | 3: right | 4.bottom
+                    femm.mi_drawarc(self.two_d_axi.p_conductor[num][5 * i + 1][0],
+                                    self.two_d_axi.p_conductor[num][5 * i + 1][1],
+                                    self.two_d_axi.p_conductor[num][5 * i + 3][0],
+                                    self.two_d_axi.p_conductor[num][5 * i + 3][1], 180, 2.5)
+                    femm.mi_addarc(self.two_d_axi.p_conductor[num][5 * i + 3][0],
+                                   self.two_d_axi.p_conductor[num][5 * i + 3][1],
+                                   self.two_d_axi.p_conductor[num][5 * i + 1][0],
+                                   self.two_d_axi.p_conductor[num][5 * i + 1][1], 180, 2.5)
+                    femm.mi_addblocklabel(self.two_d_axi.p_conductor[num][5 * i][0],
+                                          self.two_d_axi.p_conductor[num][5 * i][1])
+                    femm.mi_selectlabel(self.two_d_axi.p_conductor[num][5 * i][0], self.two_d_axi.p_conductor[num][5 * i][1])
+                    if num == 0:
+                        femm.mi_setblockprop('Copper', 1, 0, 'Primary', 0, 0, 1)
+                    if num == 1:
+                        # femm.mi_setblockprop('Copper', 0, 1e-4, 'Secondary', 0, 0, 1)
+                        femm.mi_setblockprop('Copper', 1, 0, 'Secondary', 0, 0, 1)
+                    femm.mi_clearselected()
+
+        # Define an "open" boundary condition using the built-in function:
+        femm.mi_makeABC()
+        """
+        # Alternative BC
+        region_add = 1.1
+
+        femm.mi_drawrectangle(0, region_add*self.two_d_axi.p_outer[0][1], region_add*self.two_d_axi.p_outer[3][0], 
+        region_add*self.two_d_axi.p_outer[3][1])
+        # mi_addboundprop('Asymptotic', 0, 0, 0, 0, 0, 0, 1 / (para.mu_0 * bound.width), 0, 2); % Mixed
+        femm.mi_addboundprop('Asymptotic', 0, 0, 0, 0, 1, 50, 0, 0, 1)
+        femm.mi_selectsegment(region_add*self.two_d_axi.p_outer[3][0], region_add*self.two_d_axi.p_outer[3][1])
+        femm.mi_setsegmentprop('Asymptotic', 1, 1, 0, 0)
+        """
+
+        # == Labels/Designations ==
+
+        # Label for core
+        femm.mi_addblocklabel(self.two_d_axi.p_outer[3, 0] - 0.001, self.two_d_axi.p_outer[3, 1] - 0.001)
+        femm.mi_selectlabel(self.two_d_axi.p_outer[3, 0] - 0.001, self.two_d_axi.p_outer[3, 1] - 0.001)
+        femm.mi_setblockprop('Ferrite', 1, 0, '<None>', 0, 0, 0)
+        femm.mi_clearselected()
+
+        # Labels for air
+        if self.air_gaps.number == 0:
+            femm.mi_addblocklabel(self.two_d_axi.r_inner - 0.0001, 0)
+            femm.mi_selectlabel(self.two_d_axi.r_inner - 0.001, 0)
+            femm.mi_setblockprop('Air', 1, 0, '<None>', 0, 0, 0)
+            femm.mi_clearselected()
+        else:
+            femm.mi_addblocklabel(0.001, 0)
+            femm.mi_selectlabel(0.001, 0)
+            femm.mi_setblockprop('Air', 1, 0, '<None>', 0, 0, 0)
+            femm.mi_clearselected()
+        femm.mi_addblocklabel(self.two_d_axi.p_outer[3, 0] + 0.001, self.two_d_axi.p_outer[3, 1] + 0.001)
+        femm.mi_selectlabel(self.two_d_axi.p_outer[3, 0] + 0.001, self.two_d_axi.p_outer[3, 1] + 0.001)
+        femm.mi_setblockprop('Air', 1, 0, '<None>', 0, 0, 0)
+        femm.mi_clearselected()
+
+        # Now, the finished input geometry can be displayed.
+        femm.mi_zoomnatural()
+        femm.mi_saveas(os.path.join(self.femm_folder_path, 'coil.fem'))
+        femm.mi_analyze()
+        femm.mi_loadsolution()
+
+        # == Losses ==
+        tmp = femm.mo_getcircuitproperties('Primary')
+        self.tot_loss_femm = 0.5 * tmp[0] * tmp[1]
+        print(self.tot_loss_femm)
+
+        """
+        # If we were interested in the flux density at specific positions,
+        # we could inquire at specific points directly:
+        b0 = femm.mo_getb(0, 0)
+        print('Flux density at the center of the bar is %g T' % np.abs(b0[1]))
+        b1 = femm.mo_getb(0.01, 0.05)
+        print(f"Flux density at r=1cm, z=5cm is {np.abs(b1[1])} T")
+
+        # The program will report the terminal properties of the circuit:
+        # current, voltage, and flux linkage
+        vals = femm.mo_getcircuitproperties('icoil')
+
+
+        # [i, v, \[Phi]] = MOGetCircuitProperties["icoil"]
+
+        # If we were interested in inductance, it could be obtained by
+        # dividing flux linkage by current
+        L = 1000 * np.abs(vals[2]) / np.abs(vals[0])
+        print('The self-inductance of the coil is %g mH' % L)
+
+        # Or we could, for example, plot the results along a line using
+        zee = []
+        bee = []
+        for n in range(-100, 101):
+            b = femm.mo_getb(0.01, n)
+            zee.append(n)
+            bee.append(b[1])
+
+        plt.plot(zee, bee)
+        plt.ylabel('Flux Density, Tesla')
+        plt.xlabel('Distance along the z-axis, mm')
+        plt.title('Plot of flux density along the axis')
+        plt.show()
+        """
+        # When the analysis is completed, FEMM can be shut down.
+        # femm.closefemm()
+
+    @staticmethod
+    def calculate_point_average(x1, y1, x2, y2):
+        """
+        Used for femm_thermaL_validation
+        """
+        return (x1 + x2) / 2, (y1 + y2) / 2
+
+    def femm_thermal_validation(self, thermal_conductivity_dict, boundary_temperature):
+        """
+        Creates a thermal model in femm and simulates it with the given thermal conductivities
+
+        :thermal_conductivity_dict: Dict containing conductivities for air, winding, case, core
+
+        :return:
+        """
+        # Get paths
+        femm_model_file_path = os.path.join(self.femm_folder_path, "thermal-validation.FEH")
+
+        self.create_folders([self.femm_folder_path])
+
+        # Extract losses
+        losses = read_results_log(self.e_m_results_log_path)
+
+        # Extract wire_radii
+        wire_radii = [winding.conductor_radius for winding in self.windings]
+
+        # == Init ==
+        femm.openfemm(0)
+        femm.newdocument(2)
+        femm.hi_probdef("meters", "axi", 1.e-8, 0)
+
+        # == Materials ==
+        # Core
+        k_core = thermal_conductivity_dict["core"]
+        q_vol_core = losses["Core_Eddy_Current"] / (2*np.pi*self.calculate_core_area())
+        # c_core = 0.007
+        c_core = 0
+
+        # Air
+        k_air = thermal_conductivity_dict["air"]
+        q_vol_air = 0
+        # c_air = 1004.7
+        c_air = 0
+
+        # Wire
+        k_wire = thermal_conductivity_dict["winding"]
+        # c_wire = 385
+        c_wire = 0
+
+        # Case
+        k_case = thermal_conductivity_dict["case"]
+        q_vol_case = 0
+        # c_case = 0.01
+        c_case = 0
+
+        # Air gap
+        k_air_gap = thermal_conductivity_dict["air_gaps"]
+        q_vol_air_gap = 0
+        c_air_gap = 0
+
+        # Setup winding list
+        winding_losses_list = []
+        for i in range(1, 3):
+            key = f"Winding_{i}"
+            inner_winding_list = []
+            if key in losses:
+                for loss in losses[key]["Turns"]:
+                    inner_winding_list.append(loss)
+            winding_losses_list.append(inner_winding_list)
+
+        # Setup materials
+        femm.hi_addmaterial('Core', k_core, k_core, q_vol_core, c_core)
+        femm.hi_addmaterial('Air', k_air, k_air, q_vol_air, c_air)
+        femm.hi_addmaterial('Air Gaps', k_air_gap, k_air_gap, q_vol_air_gap, c_air_gap)
+        for winding_index, winding in enumerate(winding_losses_list):
+            for i in range(len(winding)):
+                femm.hi_addmaterial(f'Wire_{winding_index}_{i}', k_wire, k_wire, calculate_heat_flux_round_wire(winding[i], wire_radii[winding_index]), c_wire)
+        femm.hi_addmaterial('Case', k_case, k_case, q_vol_case, c_case)
+
+        # Add boundary condition
+        femm.hi_addboundprop("Boundary", 0, boundary_temperature, 0, 0, 0, 0)
+        femm.hi_setsegmentprop("Boundary", 0, 1, 0, 2, "<None>")
+
+        # == Geometry ==
+        self.high_level_geo_gen()
+        # Add core
+        if self.air_gaps.number == 0:
+            femm.hi_drawline(self.two_d_axi.p_window[4, 0],
+                            self.two_d_axi.p_window[4, 1],
+                            self.two_d_axi.p_window[5, 0],
+                            self.two_d_axi.p_window[5, 1])
+            femm.hi_drawline(self.two_d_axi.p_window[5, 0],
+                            self.two_d_axi.p_window[5, 1],
+                            self.two_d_axi.p_window[7, 0],
+                            self.two_d_axi.p_window[7, 1])
+            femm.hi_drawline(self.two_d_axi.p_window[7, 0],
+                            self.two_d_axi.p_window[7, 1],
+                            self.two_d_axi.p_window[6, 0],
+                            self.two_d_axi.p_window[6, 1])
+            femm.hi_drawline(self.two_d_axi.p_window[6, 0],
+                            self.two_d_axi.p_window[6, 1],
+                            self.two_d_axi.p_window[4, 0],
+                            self.two_d_axi.p_window[4, 1])
+            femm.hi_drawline(0,
+                            self.two_d_axi.p_outer[2, 1],
+                            self.two_d_axi.p_outer[3, 0],
+                            self.two_d_axi.p_outer[3, 1])
+            femm.hi_drawline(self.two_d_axi.p_outer[3, 0],
+                            self.two_d_axi.p_outer[3, 1],
+                            self.two_d_axi.p_outer[1, 0],
+                            self.two_d_axi.p_outer[1, 1])
+            femm.hi_drawline(self.two_d_axi.p_outer[1, 0],
+                            self.two_d_axi.p_outer[1, 1],
+                            0,
+                            self.two_d_axi.p_outer[0, 1])
+            femm.hi_drawline(0,
+                            self.two_d_axi.p_outer[0, 1],
+                            0,
+                            self.two_d_axi.p_outer[2, 1])
+        elif self.air_gaps.number > 0:
+            femm.hi_drawline(0,
+                            self.two_d_axi.p_air_gaps[0, 1],
+                            self.two_d_axi.p_air_gaps[1, 0],
+                            self.two_d_axi.p_air_gaps[1, 1])
+            femm.hi_drawline(self.two_d_axi.p_air_gaps[1, 0],
+                            self.two_d_axi.p_air_gaps[1, 1],
+                            self.two_d_axi.p_window[4, 0],
+                            self.two_d_axi.p_window[4, 1])
+            femm.hi_drawline(self.two_d_axi.p_window[4, 0],
+                            self.two_d_axi.p_window[4, 1],
+                            self.two_d_axi.p_window[5, 0],
+                            self.two_d_axi.p_window[5, 1])
+            femm.hi_drawline(self.two_d_axi.p_window[5, 0],
+                            self.two_d_axi.p_window[5, 1],
+                            self.two_d_axi.p_window[7, 0],
+                            self.two_d_axi.p_window[7, 1])
+            femm.hi_drawline(self.two_d_axi.p_window[7, 0],
+                            self.two_d_axi.p_window[7, 1],
+                            self.two_d_axi.p_window[6, 0],
+                            self.two_d_axi.p_window[6, 1])
+            femm.hi_drawline(self.two_d_axi.p_window[6, 0],
+                            self.two_d_axi.p_window[6, 1],
+                            self.two_d_axi.p_air_gaps[3, 0],
+                            self.two_d_axi.p_air_gaps[3, 1])
+            femm.hi_drawline(self.two_d_axi.p_air_gaps[3, 0],
+                            self.two_d_axi.p_air_gaps[3, 1],
+                            0,
+                            self.two_d_axi.p_air_gaps[2, 1])
+            femm.hi_drawline(0,
+                            self.two_d_axi.p_air_gaps[2, 1],
+                            0,
+                            self.two_d_axi.p_outer[2, 1])
+            femm.hi_drawline(0,
+                            self.two_d_axi.p_outer[2, 1],
+                            self.two_d_axi.p_outer[3, 0],
+                            self.two_d_axi.p_outer[3, 1])
+            femm.hi_drawline(self.two_d_axi.p_outer[3, 0],
+                            self.two_d_axi.p_outer[3, 1],
+                            self.two_d_axi.p_outer[1, 0],
+                            self.two_d_axi.p_outer[1, 1])
+            femm.hi_drawline(self.two_d_axi.p_outer[1, 0],
+                            self.two_d_axi.p_outer[1, 1],
+                            0,
+                            self.two_d_axi.p_outer[0, 1])
+            femm.hi_drawline(0,
+                            self.two_d_axi.p_outer[0, 1],
+                            0,
+                            self.two_d_axi.p_air_gaps[0, 1])
+
+            # In order for the simulation to work the air_gap must be closed:
+            femm.hi_drawline(0, self.two_d_axi.p_air_gaps[0, 1], 0, self.two_d_axi.p_air_gaps[2, 1])
+
+            # Close air gap to seperate from air
+            femm.hi_drawline(self.two_d_axi.p_air_gaps[1, 0], self.two_d_axi.p_air_gaps[1, 1],
+                                self.two_d_axi.p_air_gaps[3, 0], self.two_d_axi.p_air_gaps[3, 1])
+        else:
+            raise Exception("Negative air gap number is not allowed")
+
+        # Add case
+        # Case size
+        case_gap_top = 0.0015
+        case_gap_right = 0.0025
+        case_gap_bot = 0.002
+
+        femm.hi_drawline(0, self.two_d_axi.p_outer[2, 1], 0, self.two_d_axi.p_outer[2, 1] + case_gap_top)  # Top left line
+        femm.hi_drawline(0, self.two_d_axi.p_outer[2, 1] + case_gap_top, self.two_d_axi.p_outer[3, 0] + case_gap_right, self.two_d_axi.p_outer[3, 1] + case_gap_top)  # Top line
+        femm.hi_drawline(self.two_d_axi.p_outer[3, 0] + case_gap_right, self.two_d_axi.p_outer[3, 1] + case_gap_top, self.two_d_axi.p_outer[1, 0] + case_gap_right,
+                         self.two_d_axi.p_outer[1, 1] - case_gap_bot)  # Right line
+        femm.hi_drawline(self.two_d_axi.p_outer[1, 0] + case_gap_right, self.two_d_axi.p_outer[1, 1] - case_gap_bot, 0, self.two_d_axi.p_outer[0, 1] - case_gap_bot)  # Bottom line
+        femm.hi_drawline(0, self.two_d_axi.p_outer[0, 1] - case_gap_bot, 0, self.two_d_axi.p_outer[0, 1])  # Bottom right line
+
+        # Create boundary
+        # femm.hi_selectsegment(*self.calculatePointAverage(0, self.two_d_axi.p_outer[2, 1], 0, self.two_d_axi.p_outer[2, 1] + caseGapTop))
+        femm.hi_selectsegment(*MagneticComponent.calculate_point_average(0, self.two_d_axi.p_outer[2, 1] + case_gap_top, self.two_d_axi.p_outer[3, 0] + case_gap_right,
+                                                                         self.two_d_axi.p_outer[3, 1] + case_gap_top))
+        femm.hi_selectsegment(*MagneticComponent.calculate_point_average(self.two_d_axi.p_outer[3, 0] + case_gap_right, self.two_d_axi.p_outer[3, 1] + case_gap_top,
+                                                                         self.two_d_axi.p_outer[1, 0] + case_gap_right, self.two_d_axi.p_outer[1, 1] - case_gap_bot))
+        femm.hi_selectsegment(*MagneticComponent.calculate_point_average(self.two_d_axi.p_outer[1, 0] + case_gap_right, self.two_d_axi.p_outer[1, 1] - case_gap_bot, 0,
+                                                                         self.two_d_axi.p_outer[0, 1] - case_gap_bot))
+        # femm.hi_selectsegment(*self.calculatePointAverage(0, self.two_d_axi.p_outer[0, 1] - caseGapBot, 0, self.two_d_axi.p_outer[0, 1]))
+        femm.hi_setsegmentprop("Boundary", 0, 1, 0, 2, "<None>")
+
+        # Add case material
+        material_x, material_y = self.calculate_point_average(0, self.two_d_axi.p_outer[2, 1], 0, self.two_d_axi.p_outer[2, 1] + case_gap_top)
+        femm.hi_addblocklabel(material_x + 0.001, material_y)
+        femm.hi_selectlabel(material_x + 0.001, material_y)
+        femm.hi_setblockprop('Case', 1, 0, 0)
+        femm.hi_clearselected()
+
+        # Add Coil
+        for num in range(0, self.n_windings):
+            for i in range(0, int(self.two_d_axi.p_conductor[num].shape[0] / 5)):
+                # 0: center | 1: left | 2: top | 3: right | 4.bottom
+                femm.hi_drawarc(self.two_d_axi.p_conductor[num][5 * i + 1][0],
+                                self.two_d_axi.p_conductor[num][5 * i + 1][1],
+                                self.two_d_axi.p_conductor[num][5 * i + 3][0],
+                                self.two_d_axi.p_conductor[num][5 * i + 3][1], 180, 2.5)
+                femm.hi_addarc(self.two_d_axi.p_conductor[num][5 * i + 3][0],
+                               self.two_d_axi.p_conductor[num][5 * i + 3][1],
+                               self.two_d_axi.p_conductor[num][5 * i + 1][0],
+                               self.two_d_axi.p_conductor[num][5 * i + 1][1], 180, 2.5)
+                femm.hi_addblocklabel(self.two_d_axi.p_conductor[num][5 * i][0],
+                                      self.two_d_axi.p_conductor[num][5 * i][1])
+                femm.hi_selectlabel(self.two_d_axi.p_conductor[num][5 * i][0], self.two_d_axi.p_conductor[num][5 * i][1])
+                if num == 0:
+                    femm.hi_setblockprop(f'Wire_{num}_{i}', 1, 0, 1)
+                if num == 1:
+                    femm.hi_setblockprop(f'Wire_{num}_{i}', 1, 0, 1)
+                femm.hi_clearselected()
+
+        # Define an "open" boundary condition using the built-in function:
+        # femm.hi_makeABC()
+
+        # == Labels/Designations ==
+        # Label for air and air gap
+        if self.air_gaps.number == 0:
+            femm.hi_addblocklabel(0.001, 0)
+            femm.hi_selectlabel(0.001, 0)
+            femm.hi_setblockprop('Air', 1, 0, 0)
+            femm.hi_clearselected()
+        else:
+            femm.hi_addblocklabel(self.two_d_axi.r_inner - 0.0001, 0)
+            femm.hi_selectlabel(self.two_d_axi.r_inner - 0.001, 0)
+            femm.hi_setblockprop('Air', 1, 0, 0)
+            femm.hi_clearselected()
+            femm.hi_addblocklabel(0.001, 0)
+            femm.hi_selectlabel(0.001, 0)
+            femm.hi_setblockprop('Air Gaps', 1, 0, 0)
+            femm.hi_clearselected()
+
+        # Label for core
+        femm.hi_addblocklabel(self.two_d_axi.p_outer[3, 0] - 0.001, self.two_d_axi.p_outer[3, 1] - 0.001)
+        femm.hi_selectlabel(self.two_d_axi.p_outer[3, 0] - 0.001, self.two_d_axi.p_outer[3, 1] - 0.001)
+        femm.hi_setblockprop('Core', 1, 0, 0)
+        femm.hi_clearselected()
+
+        # Not needed when the core is the boundary
+        # femm.hi_addblocklabel(self.two_d_axi.p_outer[3, 0] + 0.001, self.two_d_axi.p_outer[3, 1] + 0.001)
+        # femm.hi_selectlabel(self.two_d_axi.p_outer[3, 0] + 0.001, self.two_d_axi.p_outer[3, 1] + 0.001)
+        # femm.hi_setblockprop('Air', 1, 0, 0)
+        # femm.hi_clearselected()
+
+        # Now, the finished input geometry can be displayed.
+        femm.hi_zoomnatural()
+        femm.hi_saveas(femm_model_file_path)
+        femm.hi_analyze()
+        femm.hi_loadsolution()
+        input()  # So the window stays open
+        # femm.closefemm()
+
+    #  -  -  -  -  -  -  -  -  -  -  -  -  -  -  -  -  -  -  -  -  -  -  -  -  -  -  -  -  -  -  -  -  -  -  -  -  -  -
+    # Litz Approximation [internal methods]
+    def pre_simulate(self):
+        """
+        Used to determine the litz-approximation coefficients.
+
+        :return:
+
+        """
+        for num in range(0, self.n_windings):
+            if self.windings[num].conductor_type == 'litz':
+                # ---
+                # Litz Approximation Coefficients were created with 4 layers
+                # That's why here a hard-coded 4 is implemented
+                # if os.path.isfile(self.path +
+                # f"/Strands_Coefficients/coeff/pB_RS_la{self.windings[num].ff}_{self.n_layers[num]}layer.dat"):
+                if os.path.exists(os.path.join(self.e_m_strands_coefficients_folder_path, "coeff", f"pB_RS_la{self.windings[num].ff}_4layer.dat")):
+                    print("Coefficients for stands approximation are found.")
+
+                else:
+                    # Rounding X to fit it with corresponding parameters from the database
+                    X = self.red_freq[num]
+                    X = np.around(X, decimals=3)
+                    print(f"Rounded Reduced frequency X = {X}")
+                    self.create_strand_coeff(num)
+
+    def create_strand_coeff(self, num):
+        """
+
+        :return:
+
+        """
+        print(f"\n"
+              f"Pre-Simulation\n"
+              f"-----------------------------------------\n"
+              f"Create coefficients for strands approximation\n")
+        # Create a new onelab client
+        # -- Pre-Simulation Settings --
+        text_file = open(os.path.join(self.e_m_strands_coefficients_folder_path, "PreParameter.pro"), "w")
+        # ---
+        # Litz Approximation Coefficients are created with 4 layers
+        # That's why here a hard-coded 4 is implemented
+        # text_file.write(f"NbrLayers = {self.n_layers[num]};\n")
+        text_file.write(f"NbrLayers = 4;\n")
+        text_file.write(f"Fill = {self.windings[num].ff};\n")
+        print("Here")
+        text_file.write(f"Rc = {self.windings[num].strand_radius};\n")  # double named!!! must be changed
+        text_file.close()
+        cell_geo = os.path.join(self.e_m_strands_coefficients_folder_path, "cell.geo")
+
+        # Run gmsh as a sub client
+        mygmsh = os.path.join(self.onelab_folder_path, "gmsh")
+        self.onelab_client.runSubClient("myGmsh", mygmsh + " " + cell_geo + " -2 -v 2")
+
+        modes = [1, 2]  # 1 = "skin", 2 = "proximity"
+        reduced_frequencies = np.linspace(0, 1.25, 6)  # must be even
+        for mode in modes:
+            for rf in reduced_frequencies:
+                # -- Pre-Simulation Settings --
+                text_file = open(os.path.join(self.e_m_strands_coefficients_folder_path, "PreParameter.pro"), "w")
+                text_file.write(f"Rr_cell = {rf};\n")
+                text_file.write(f"Mode = {mode};\n")
+                # Litz Approximation Coefficients are created with 4 layers
+                # That's why here a hard-coded 4 is implemented
+                # text_file.write(f"NbrLayers = {self.n_layers[num]};\n")
+                text_file.write(f"NbrLayers = 4;\n")
+
+                text_file.write(f"Fill = {self.windings[num].ff};\n")
+                text_file.write(f"Rc = {self.windings[num].strand_radius};\n")  # double named!!! must be changed
+                text_file.close()
+
+                # get model file names with correct path
+                input_file = os.path.join(self.e_m_strands_coefficients_folder_path, "cell_dat.pro")
+                cell = os.path.join(self.e_m_strands_coefficients_folder_path, "cell.pro")
+
+                # Run simulations as sub clients
+                mygetdp = os.path.join(self.onelab_folder_path, "getdp")
+                self.onelab_client.runSubClient("myGetDP", mygetdp + " " + cell + " -input " + input_file + " -solve MagDyn_a -v2")
+
+        # Formatting stuff
+        # Litz Approximation Coefficients are created with 4 layers
+        # That's why here a hard-coded 4 is implemented
+        # files = [self.path + f"/Strands_Coefficients/coeff/pB_RS_la{self.windings[num].ff}_{self.n_layers[num]}layer.dat",
+        #         self.path + f"/Strands_Coefficients/coeff/pI_RS_la{self.windings[num].ff}_{self.n_layers[num]}layer.dat",
+        #         self.path + f"/Strands_Coefficients/coeff/qB_RS_la{self.windings[num].ff}_{self.n_layers[num]}layer.dat",
+        #         self.path + f"/Strands_Coefficients/coeff/qI_RS_la{self.windings[num].ff}_{self.n_layers[num]}layer.dat"]
+        
+        coeff_folder = os.path.join(self.e_m_strands_coefficients_folder_path, "coeff") 
+        if not os.path.isdir(coeff_folder):
+            os.mkdir(coeff_folder)
+
+        files = [os.path.join(coeff_folder, f"pB_RS_la{self.windings[num].ff}_4layer.dat"),
+                 os.path.join(coeff_folder, f"pI_RS_la{self.windings[num].ff}_4layer.dat"),
+                 os.path.join(coeff_folder, f"qB_RS_la{self.windings[num].ff}_4layer.dat"),
+                 os.path.join(coeff_folder, f"qI_RS_la{self.windings[num].ff}_4layer.dat")]
+        for i in range(0, 4):
+            with fileinput.FileInput(files[i], inplace=True) as file:
+                for line in file:
+                    print(line.replace(' 0\n', '\n'), end='')
+
+        # Corrects pB coefficient error at 0Hz
+        # Must be changed in future in cell.pro
+        for i in range(0, 4):
+            with fileinput.FileInput(files[i], inplace=True) as file:
+                for line in file:
+                    print(line.replace(' 0\n', ' 1\n'), end='')
+
+    def pre_simulation(self):
+        """
+        - Complete "pre-simulation" call
+
+        :return:
+
+        """
+        self.high_level_geo_gen()
+        self.excitation(frequency=100000, amplitude_list=1)  # arbitrary values: frequency and current
+        self.file_communication()
+        self.pre_simulate()
+
+    #  -  -  -  -  -  -  -  -  -  -  -  -  -  -  -  -  -  -  -  -  -  -  -  -  -  -  -  -  -  -  -  -  -  -  -  -  -  -
+    # Standard Simulations
+    def create_model(self, freq: float, skin_mesh_factor: float = 0.5, visualize_before: bool = False, do_meshing: bool = True, save_png: bool = False):
+        self.high_level_geo_gen(frequency=freq, skin_mesh_factor=skin_mesh_factor)
+        if self.valid:
+            self.mesh.generate_hybrid_mesh(visualize_before=visualize_before, do_meshing=do_meshing, save_png=save_png)
+        else:
+            raise Exception("The model is not valid. The simulation won't start.")
+
+    def single_simulation(self, freq: float, current: List[float], phi_deg: List[float] = None, show_results = True) -> None:
+        """
+
+        Start a _single_ electromagnetic ONELAB simulation.
+        :param NL_core:
+        :param freq: frequency to simulate
+        :type freq: float
+        :param current: current to simulate
+        :param skin_mesh_factor:
+        :type skin_mesh_factor: float
+        :param phi_deg: phase angle in degree
+        :type phi_deg: List[float]
+
+        :return: None
+
+        """
+        phi_deg = phi_deg or []
+
+        self.mesh.generate_electro_magnetic_mesh()
+        self.excitation(frequency=freq, amplitude_list=current, phase_deg_list=phi_deg)  # frequency and current
+        self.file_communication()
+        self.pre_simulate()
+        self.simulate()
+        self.write_log()
+        if show_results:
+            self.visualize()
+        else:
+            raise Exception("Geometry is not valid. Mesh cannt be generated.")
+        # results =
+
+        # return results
+
+    def get_inductances(self, I0, op_frequency=0, skin_mesh_factor=1, visualize=False):
+        """
+
+        :param visualize:
+        :param skin_mesh_factor:
+        :param I0:
+        :param op_frequency:
+
+        :return:
+
+        """
+
+        # Remove "old" Inductance Logs
+        try:
+            os.remove(os.path.join(self.e_m_values_folder_path, "L_11.dat"))
+            os.remove(os.path.join(self.e_m_values_folder_path, "L_22.dat"))
+        except:
+            # TODO: Find better way for exception
+            pass
+
+        # -- Inductance Estimation --
+        self.mesh.mesh(frequency=op_frequency, skin_mesh_factor=skin_mesh_factor)
+        # self.high_level_geo_gen(frequency=op_frequency, skin_mesh_factor=skin_mesh_factor)
+        # self.mesh.generate_mesh()
+
+        if self.valid:
+            frequencies = [op_frequency] * 2
+            currents = [[I0, 0], [0, I0]]
+            phases = [[0, 180], [0, 180]]
+
+            # self.excitation_sweep(frequencies=frequencies, currents=currents, phi=phases, show_last=visualize, meshing=False)
+            self.excitation_sweep_old(frequencies=frequencies, currents=currents, phi=phases, show_last=visualize)
+
+            print(f"\n"
+                  f"                             == Inductances ==                             \n")
+
+            # Read the logged Flux_Linkages
+            with open(os.path.join(self.e_m_values_folder_path, "Flux_Linkage_1.dat")) as fd:
+                line = fd.readlines()[-2:]
+                # Fluxes induced in Winding 1
+                Phi_11 = float(line[0].split(sep=' ')[2])
+                Phi_12 = float(line[1].split(sep=' ')[2])
+
+            with open(os.path.join(self.e_m_values_folder_path, "Flux_Linkage_2.dat")) as fd:
+                line = fd.readlines()[-2:]
+                # Fluxes induced in Winding 2
+                Phi_21 = float(line[0].split(sep=' ')[2])
+                Phi_22 = float(line[1].split(sep=' ')[2])
+
+            print(f"\n"
+                  f"Fluxes: \n"
+                  f"Phi_11 = {Phi_11}     Induced by I_1 in Winding1 \n"
+                  f"Phi_21 = {Phi_21}     Induced by I_1 in Winding2 \n"
+                  f"Phi_12 = {Phi_12}     Induced by I_2 in Winding1 \n"
+                  f"Phi_22 = {Phi_22}     Induced by I_2 in Winding2 \n")
+
+            """
+            # Old way
+            # Calculation of inductance matrix
+            L_s1 = 0.5*(L_11-sum(self.turns[0])**2/sum(self.turns)[1]**2*L_22+L_k1)
+            L_m1 = L_11 - L_s1
+            L_m = sum(self.turns[1])/sum(self.turns[0])*L_m1
+            L_m2 = sum(self.turns[1])/sum(self.turns[0])*L_m
+            L_s2 = L_22 - L_m2
+            """
+
+            # Turns Ratio n=N1/N2 with relative winding sense
+            if phases[0][0] != phases[0][1]:
+                n = -1 * sum(self.windings[0].turns) / sum(self.windings[1].turns)
+            else:
+                n = sum(self.windings[0].turns) / sum(self.windings[1].turns)
+
+            print(f"\n"
+                  f"Turns Ratio:\n"
+                  f"n = {n}\n"
+                  )
+
+            # Coupling Factors
+            K_21 = Phi_21 / Phi_11
+            K_12 = Phi_12 / Phi_22
+            k = n / np.abs(n) * (K_21 * K_12) ** 0.5
+            print(f"Coupling Factors:\n"
+                  f"K_12 = Phi_12 / Phi_22 = {K_12}\n"
+                  f"K_21 = Phi_21 / Phi_11 = {K_21}\n"
+                  f"k = Sqrt(K_12 * K_21) = M / Sqrt(L_11 * L_22) = {k}\n"
+                  )
+
+            # Read the logged inductance values
+            with open(os.path.join(self.e_m_values_folder_path, "L_11.dat")) as fd:
+                line = fd.readlines()[-1]
+                words = line.split(sep=' ')
+                self.L_11 = float(words[2])
+            with open(os.path.join(self.e_m_values_folder_path, "L_22.dat")) as fd:
+                line = fd.readlines()[-1]
+                words = line.split(sep=' ')
+                self.L_22 = float(words[2])
+            print(f"\n"
+                  f"Self Inductances:\n"
+                  f"L_11 = {self.L_11}\n"
+                  f"L_22 = {self.L_22}\n"
+                  )
+
+            # Main/Counter Inductance
+            self.M = k * (self.L_11 * self.L_22) ** 0.5
+            M_ = self.L_11 * K_21  # Only to proof correctness - ideally: M = M_ = M__
+            M__ = self.L_22 * K_12  # Only to proof correctness - ideally: M = M_ = M__
+            print(f"\n"
+                  f"Main/Counter Inductance:\n"
+                  f"M = k * Sqrt(L_11 * L_22) = {self.M}\n"
+                  f"M_ = L_11 * K_21 = {M_}\n"
+                  f"M__ = L_22 * K_12 = {M__}\n"
+                  )
+
+            # Stray Inductance with 'Turns Ratio' n as 'Transformation Ratio' n
+            L_s1 = self.L_11 - self.M * n
+            L_s2 = self.L_22 - self.M / n
+            L_h = self.M * n
+            print(f"\n"
+                  f"T-ECD (primary side transformed):\n"
+                  f"[Underdetermined System: 'Transformation Ratio' := 'Turns Ratio']\n"
+                  f"    - Transformation Ratio: n\n"
+                  f"    - Primary Side Stray Inductance: L_s1\n"
+                  f"    - Secondary Side Stray Inductance: L_s2\n"
+                  f"    - Primary Side Main Inductance: L_h\n"
+                  f"n := n = {n}\n"
+                  f"L_s1 = L_11 - M * n = {L_s1}\n"
+                  f"L_s2 = L_22 - M / n = {L_s2}\n"
+                  f"L_h = M * n = {L_h}\n"
+                  )
+
+            # Stray Inductance concentrated on Primary Side
+            self.n_conc = self.M / self.L_22
+            self.L_s_conc = (1 - k ** 2) * self.L_11
+            self.L_h_conc = self.M ** 2 / self.L_22
+
+            print(f"\n"
+                  f"T-ECD (primary side concentrated):\n"
+                  f"[Underdetermined System: n := M / L_22  -->  L_s2 = L_22 - M / n = 0]\n"
+                  f"    - Transformation Ratio: n\n"
+                  f"    - (Primary) Stray Inductance: L_s1\n"
+                  f"    - Primary Side Main Inductance: L_h\n"
+                  f"n := M / L_22 = k * Sqrt(L_11 / L_22) = {self.n_conc}\n"
+                  f"L_s1 = (1 - k^2) * L_11 = {self.L_s_conc}\n"
+                  f"L_h = M^2 / L_22 = k^2 * L_11 = {self.L_h_conc}\n"
+                  )
+            self.visualize()
+
+        else:
+            print(f"Invalid Geometry Data!")
+
+    def excitation_sweep_old(self, frequencies, currents, phi, show_last=False):
+        """
+        Performs a sweep simulation for frequency-current pairs. Both values can
+        be passed in lists of the same length. The mesh is only created ones (fast sweep)!
+
+        :Example Code:
+            #. geo = MagneticComponent()
+            #. geo.mesh()
+            #. fs = np.linspace(0, 250000, 6)
+            #. cs = [10, 2, 1, 0.5, 0.2, 0.1]
+            #. geo.excitation_sweep(frequencies=fs, currents=cs)
+
+        :param phi:
+        :param currents:
+        :param frequencies:
+        :param show_last:
+
+        :return:
+
+        """
+        # frequencies = frequencies or []
+        # currents = currents or []
+        # phi = phi or []
+        print(frequencies, currents, phi)
+        for i in range(0, len(frequencies)):
+            self.excitation(frequency=frequencies[i], amplitude_list=currents[i], phase_deg_list=phi[i])  # frequency and current
+            self.file_communication()
+            self.pre_simulate()
+            self.simulate()
+        if show_last:
+            self.visualize()
+
+    def excitation_sweep(self, frequency_list: List, current_list_list: List, phi_deg_list_list: List,
+                         show_last: bool = False, return_results: bool = False, meshing: bool = True) -> Dict:
+        """
+        Performs a sweep simulation for frequency-current pairs. Both values can
+        be passed in lists of the same length. The mesh is only created ones (fast sweep)!
+
+        :Example Code for Inductor:
+
+        >>> import femmt as fmt
+        >>> fs_list = [0, 10000, 30000, 60000, 100000, 150000]
+        >>> amplitue_list_list = [[10], [2], [1], [0.5], [0.2], [0.1]]
+        >>> phase_list_list = [[0], [10], [20], [30], [40], [50]]
+        >>> geo.excitation_sweep(frequency_list=fs_list, current_list_list=amplitue_list_list, phi_deg_list_list=phase_list_list)
+
+        :param frequency_list: Frequency in a list
+        :type frequency_list: List
+        :param current_list_list: current amplitude, must be a list in a list, see example!
+        :type current_list_list: List
+        :param phi_deg_list_list: phase in degree, must be a list in a list, see example!
+        :type phi_deg_list_list: List
+        :param show_last: shows last simulation in gmsh if set to True
+        :type show_last: bool
+        :param return_results: returns results in a dictionary
+        :type return_results: bool
+        :param meshing:
+        :type meshing: bool
+
+        :return: Results in a dictionary
+        :rtype: Dict
+
+        """
+        # frequencies = frequencies or []
+        # currents = currents or []
+        # phi = phi or []
+        if show_last:
+            self.plot_fields = "standard"
+        else:
+            self.plot_fields = False
+
+        if meshing:
+            self.high_level_geo_gen(frequency=frequency_list[0])  # TODO: Must be changed for solid sim.
+            if self.valid:
+                self.mesh.generate_hybrid_mesh()
+                self.mesh.generate_electro_magnetic_mesh()
+
+        if self.valid:
+
+            for i in range(0, len(frequency_list)):
+                self.excitation(frequency=frequency_list[i], amplitude_list=current_list_list[i], phase_deg_list=phi_deg_list_list[i])  # frequency and current
+                self.file_communication()
+                self.pre_simulate()
+                self.simulate()
+
+            if show_last:
+                self.visualize()
+
+            if return_results:
+                # Return a Dictionary with the results
+                results = {"j2F": self.load_result("j2F", len(frequency_list), "real"),
+                           "j2H": self.load_result("j2H", len(frequency_list), "real"),
+                           "p_hyst": self.load_result("p_hyst", len(frequency_list), "real")}
+                return results
+
+        else:
+            if return_results:
+                return {"FEM_results": "invalid"}
+
+    def get_steinmetz_loss(self, Ipeak=None, ki=1, alpha=1.2, beta=2.2, t_rise=3e-6, t_fall=3e-6, f_switch=100000,
+                           skin_mesh_factor=0.5):
+        """
+
+        :param skin_mesh_factor:
+        :param Ipeak:
+        :param ki:
+        :param alpha:
+        :param beta:
+        :param t_rise:
+        :param t_fall:
+        :param f_switch:
+
+        :return:
+
+        """
+        Ipeak = Ipeak or [10, 10]
+
+        self.core.steinmetz_loss = 1
+        self.Ipeak = Ipeak
+        self.ki = ki
+        self.alpha = alpha
+        self.beta = beta
+        self.t_rise = t_rise
+        self.t_fall = t_fall
+        self.f_switch = f_switch
+
+        # TODO:
+        #  - ki calculation
+        #  - all piecewise linear functions (t_1, t_2, ... with for loop in .pro file)
+
+        # Call Simulation
+        # self.high_level_geo_gen(frequency=0, skin_mesh_factor=skin_mesh_factor)
+        # self.mesh.generate_mesh()
+        self.excitation(frequency=f_switch, amplitude_list=Ipeak, phase_deg_list=[0, 180])  # frequency and current
+        self.file_communication()
+        self.pre_simulate()
+        self.simulate()
+        self.visualize()